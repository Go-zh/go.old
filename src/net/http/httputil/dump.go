// Copyright 2009 The Go Authors. All rights reserved.
// Use of this source code is governed by a BSD-style
// license that can be found in the LICENSE file.

package httputil

import (
	"bufio"
	"bytes"
	"errors"
	"fmt"
	"io"
	"io/ioutil"
	"net"
	"net/http"
	"net/url"
	"strings"
	"time"
)

// One of the copies, say from b to r2, could be avoided by using a more
// elaborate trick where the other copy is made during Request/Response.Write.
// This would complicate things too much, given that these functions are for
// debugging only.

// 一种拷贝的方法，从b拷贝数据到r2，这样可以避免使用一些奇怪的方法，比如在Request/Response.Write
// 的时候进行拷贝。这个方法会让事情变得复杂，所以这个方法仅仅是调试使用。
func drainBody(b io.ReadCloser) (r1, r2 io.ReadCloser, err error) {
	var buf bytes.Buffer
	if _, err = buf.ReadFrom(b); err != nil {
		return nil, b, err
	}
	if err = b.Close(); err != nil {
		return nil, b, err
	}
	return ioutil.NopCloser(&buf), ioutil.NopCloser(bytes.NewReader(buf.Bytes())), nil
}

// dumpConn is a net.Conn which writes to Writer and reads from Reader

// dumpConn是一个net.Conn接口实现，它向Writer写数据，从Reader读数据。
type dumpConn struct {
	io.Writer
	io.Reader
}

func (c *dumpConn) Close() error                       { return nil }
func (c *dumpConn) LocalAddr() net.Addr                { return nil }
func (c *dumpConn) RemoteAddr() net.Addr               { return nil }
func (c *dumpConn) SetDeadline(t time.Time) error      { return nil }
func (c *dumpConn) SetReadDeadline(t time.Time) error  { return nil }
func (c *dumpConn) SetWriteDeadline(t time.Time) error { return nil }

type neverEnding byte

func (b neverEnding) Read(p []byte) (n int, err error) {
	for i := range p {
		p[i] = byte(b)
	}
	return len(p), nil
}

<<<<<<< HEAD
// DumpRequestOut is like DumpRequest but includes
// headers that the standard http.Transport adds,
// such as User-Agent.

// DumpRequestOut和DumpRequest一样，但是包含了header，这个header有标准的http.Transport，
// 比如User-Agent。
=======
// DumpRequestOut is like DumpRequest but for outgoing client requests. It
// includes any headers that the standard http.Transport adds, such as
// User-Agent.
>>>>>>> c83e6f50
func DumpRequestOut(req *http.Request, body bool) ([]byte, error) {
	save := req.Body
	dummyBody := false
	if !body || req.Body == nil {
		req.Body = nil
		if req.ContentLength != 0 {
			req.Body = ioutil.NopCloser(io.LimitReader(neverEnding('x'), req.ContentLength))
			dummyBody = true
		}
	} else {
		var err error
		save, req.Body, err = drainBody(req.Body)
		if err != nil {
			return nil, err
		}
	}

	// Since we're using the actual Transport code to write the request,
	// switch to http so the Transport doesn't try to do an SSL
	// negotiation with our dumpConn and its bytes.Buffer & pipe.
	// The wire format for https and http are the same, anyway.
	reqSend := req
	if req.URL.Scheme == "https" {
		reqSend = new(http.Request)
		*reqSend = *req
		reqSend.URL = new(url.URL)
		*reqSend.URL = *req.URL
		reqSend.URL.Scheme = "http"
	}

	// Use the actual Transport code to record what we would send
	// on the wire, but not using TCP.  Use a Transport with a
	// custom dialer that returns a fake net.Conn that waits
	// for the full input (and recording it), and then responds
	// with a dummy response.
	var buf bytes.Buffer // records the output
	pr, pw := io.Pipe()
	defer pr.Close()
	defer pw.Close()
	dr := &delegateReader{c: make(chan io.Reader)}

	t := &http.Transport{
		Dial: func(net, addr string) (net.Conn, error) {
			return &dumpConn{io.MultiWriter(&buf, pw), dr}, nil
		},
	}
	defer t.CloseIdleConnections()

	// Wait for the request before replying with a dummy response:
	go func() {
		req, err := http.ReadRequest(bufio.NewReader(pr))
		if err == nil {
			// Ensure all the body is read; otherwise
			// we'll get a partial dump.
			io.Copy(ioutil.Discard, req.Body)
			req.Body.Close()
		}
		dr.c <- strings.NewReader("HTTP/1.1 204 No Content\r\nConnection: close\r\n\r\n")
	}()

	_, err := t.RoundTrip(reqSend)

	req.Body = save
	if err != nil {
		return nil, err
	}
	dump := buf.Bytes()

	// If we used a dummy body above, remove it now.
	// TODO: if the req.ContentLength is large, we allocate memory
	// unnecessarily just to slice it off here. But this is just
	// a debug function, so this is acceptable for now. We could
	// discard the body earlier if this matters.
	if dummyBody {
		if i := bytes.Index(dump, []byte("\r\n\r\n")); i >= 0 {
			dump = dump[:i+4]
		}
	}
	return dump, nil
}

// delegateReader is a reader that delegates to another reader,
// once it arrives on a channel.

// delegateReader是一个reader，一旦它放在一个channel上，它就是其他reader的代理
type delegateReader struct {
	c chan io.Reader
	r io.Reader // nil until received from c
}

func (r *delegateReader) Read(p []byte) (int, error) {
	if r.r == nil {
		r.r = <-r.c
	}
	return r.r.Read(p)
}

// Return value if nonempty, def otherwise.

// 返回值不会是空的，默认是def。
func valueOrDefault(value, def string) string {
	if value != "" {
		return value
	}
	return def
}

var reqWriteExcludeHeaderDump = map[string]bool{
	"Host":              true, // not in Header map anyway
	"Transfer-Encoding": true,
	"Trailer":           true,
}

<<<<<<< HEAD
// dumpAsReceived writes req to w in the form as it was received, or
// at least as accurately as possible from the information retained in
// the request.

// dumpAsReceived将请求按照原本的格式写到w上，或者会准确地将请求中的保留信息进行传输。
func dumpAsReceived(req *http.Request, w io.Writer) error {
	return nil
}

// DumpRequest returns the as-received wire representation of req,
// optionally including the request body, for debugging.
// DumpRequest is semantically a no-op, but in order to
// dump the body, it reads the body data into memory and
// changes req.Body to refer to the in-memory copy.
// The documentation for http.Request.Write details which fields
// of req are used.

// DumpRequest返回req的传输结构，可选的包括请求的消息体，调试使用。
// DumpRequest在语义上是非操作性的，但是为了获取出消息体，它会将消息体读取到内存中，
// 并且改变req.Body内存的一个拷贝映射。使用的是req的http.Request.Write属性的文档细节。
func DumpRequest(req *http.Request, body bool) (dump []byte, err error) {
=======
// DumpRequest returns the given request in its HTTP/1.x wire
// representation. It should only be used by servers to debug client
// requests. The returned representation is an approximation only;
// some details of the initial request are lost while parsing it into
// an http.Request. In particular, the order and case of header field
// names are lost. The order of values in multi-valued headers is kept
// intact. HTTP/2 requests are dumped in HTTP/1.x form, not in their
// original binary representations.
//
// If body is true, DumpRequest also returns the body. To do so, it
// consumes req.Body and then replaces it with a new io.ReadCloser
// that yields the same bytes. If DumpRequest returns an error,
// the state of req is undefined.
//
// The documentation for http.Request.Write details which fields
// of req are included in the dump.
func DumpRequest(req *http.Request, body bool) ([]byte, error) {
	var err error
>>>>>>> c83e6f50
	save := req.Body
	if !body || req.Body == nil {
		req.Body = nil
	} else {
		save, req.Body, err = drainBody(req.Body)
		if err != nil {
			return nil, err
		}
	}

	var b bytes.Buffer

	// By default, print out the unmodified req.RequestURI, which
	// is always set for incoming server requests. But because we
	// previously used req.URL.RequestURI and the docs weren't
	// always so clear about when to use DumpRequest vs
	// DumpRequestOut, fall back to the old way if the caller
	// provides a non-server Request.
	reqURI := req.RequestURI
	if reqURI == "" {
		reqURI = req.URL.RequestURI()
	}

	fmt.Fprintf(&b, "%s %s HTTP/%d.%d\r\n", valueOrDefault(req.Method, "GET"),
		reqURI, req.ProtoMajor, req.ProtoMinor)

	absRequestURI := strings.HasPrefix(req.RequestURI, "http://") || strings.HasPrefix(req.RequestURI, "https://")
	if !absRequestURI {
		host := req.Host
		if host == "" && req.URL != nil {
			host = req.URL.Host
		}
		if host != "" {
			fmt.Fprintf(&b, "Host: %s\r\n", host)
		}
	}

	chunked := len(req.TransferEncoding) > 0 && req.TransferEncoding[0] == "chunked"
	if len(req.TransferEncoding) > 0 {
		fmt.Fprintf(&b, "Transfer-Encoding: %s\r\n", strings.Join(req.TransferEncoding, ","))
	}
	if req.Close {
		fmt.Fprintf(&b, "Connection: close\r\n")
	}

	err = req.Header.WriteSubset(&b, reqWriteExcludeHeaderDump)
	if err != nil {
		return nil, err
	}

	io.WriteString(&b, "\r\n")

	if req.Body != nil {
		var dest io.Writer = &b
		if chunked {
			dest = NewChunkedWriter(dest)
		}
		_, err = io.Copy(dest, req.Body)
		if chunked {
			dest.(io.Closer).Close()
			io.WriteString(&b, "\r\n")
		}
	}

	req.Body = save
	if err != nil {
		return nil, err
	}
	return b.Bytes(), nil
}

// errNoBody is a sentinel error value used by failureToReadBody so we
// can detect that the lack of body was intentional.
var errNoBody = errors.New("sentinel error value")

// failureToReadBody is a io.ReadCloser that just returns errNoBody on
// Read. It's swapped in when we don't actually want to consume
// the body, but need a non-nil one, and want to distinguish the
// error from reading the dummy body.
type failureToReadBody struct{}

func (failureToReadBody) Read([]byte) (int, error) { return 0, errNoBody }
func (failureToReadBody) Close() error             { return nil }

// emptyBody is an instance of empty reader.
var emptyBody = ioutil.NopCloser(strings.NewReader(""))

// DumpResponse is like DumpRequest but dumps a response.
<<<<<<< HEAD

// DumpResponse和DumpRequest一样，但是它取出的是一个response。
func DumpResponse(resp *http.Response, body bool) (dump []byte, err error) {
=======
func DumpResponse(resp *http.Response, body bool) ([]byte, error) {
>>>>>>> c83e6f50
	var b bytes.Buffer
	var err error
	save := resp.Body
	savecl := resp.ContentLength

	if !body {
		// For content length of zero. Make sure the body is an empty
		// reader, instead of returning error through failureToReadBody{}.
		if resp.ContentLength == 0 {
			resp.Body = emptyBody
		} else {
			resp.Body = failureToReadBody{}
		}
	} else if resp.Body == nil {
		resp.Body = emptyBody
	} else {
		save, resp.Body, err = drainBody(resp.Body)
		if err != nil {
			return nil, err
		}
	}
	err = resp.Write(&b)
	if err == errNoBody {
		err = nil
	}
	resp.Body = save
	resp.ContentLength = savecl
	if err != nil {
		return nil, err
	}
	return b.Bytes(), nil
}<|MERGE_RESOLUTION|>--- conflicted
+++ resolved
@@ -60,18 +60,9 @@
 	return len(p), nil
 }
 
-<<<<<<< HEAD
-// DumpRequestOut is like DumpRequest but includes
-// headers that the standard http.Transport adds,
-// such as User-Agent.
-
-// DumpRequestOut和DumpRequest一样，但是包含了header，这个header有标准的http.Transport，
-// 比如User-Agent。
-=======
 // DumpRequestOut is like DumpRequest but for outgoing client requests. It
 // includes any headers that the standard http.Transport adds, such as
 // User-Agent.
->>>>>>> c83e6f50
 func DumpRequestOut(req *http.Request, body bool) ([]byte, error) {
 	save := req.Body
 	dummyBody := false
@@ -185,29 +176,6 @@
 	"Trailer":           true,
 }
 
-<<<<<<< HEAD
-// dumpAsReceived writes req to w in the form as it was received, or
-// at least as accurately as possible from the information retained in
-// the request.
-
-// dumpAsReceived将请求按照原本的格式写到w上，或者会准确地将请求中的保留信息进行传输。
-func dumpAsReceived(req *http.Request, w io.Writer) error {
-	return nil
-}
-
-// DumpRequest returns the as-received wire representation of req,
-// optionally including the request body, for debugging.
-// DumpRequest is semantically a no-op, but in order to
-// dump the body, it reads the body data into memory and
-// changes req.Body to refer to the in-memory copy.
-// The documentation for http.Request.Write details which fields
-// of req are used.
-
-// DumpRequest返回req的传输结构，可选的包括请求的消息体，调试使用。
-// DumpRequest在语义上是非操作性的，但是为了获取出消息体，它会将消息体读取到内存中，
-// 并且改变req.Body内存的一个拷贝映射。使用的是req的http.Request.Write属性的文档细节。
-func DumpRequest(req *http.Request, body bool) (dump []byte, err error) {
-=======
 // DumpRequest returns the given request in its HTTP/1.x wire
 // representation. It should only be used by servers to debug client
 // requests. The returned representation is an approximation only;
@@ -224,9 +192,12 @@
 //
 // The documentation for http.Request.Write details which fields
 // of req are included in the dump.
+
+// DumpRequest返回req的传输结构，可选的包括请求的消息体，调试使用。
+// DumpRequest在语义上是非操作性的，但是为了获取出消息体，它会将消息体读取到内存中，
+// 并且改变req.Body内存的一个拷贝映射。使用的是req的http.Request.Write属性的文档细节。
 func DumpRequest(req *http.Request, body bool) ([]byte, error) {
 	var err error
->>>>>>> c83e6f50
 	save := req.Body
 	if !body || req.Body == nil {
 		req.Body = nil
@@ -315,13 +286,9 @@
 var emptyBody = ioutil.NopCloser(strings.NewReader(""))
 
 // DumpResponse is like DumpRequest but dumps a response.
-<<<<<<< HEAD
 
 // DumpResponse和DumpRequest一样，但是它取出的是一个response。
-func DumpResponse(resp *http.Response, body bool) (dump []byte, err error) {
-=======
 func DumpResponse(resp *http.Response, body bool) ([]byte, error) {
->>>>>>> c83e6f50
 	var b bytes.Buffer
 	var err error
 	save := resp.Body
