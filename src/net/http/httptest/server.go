// Copyright 2011 The Go Authors. All rights reserved.
// Use of this source code is governed by a BSD-style
// license that can be found in the LICENSE file.

// Implementation of Server

// 实现Server

package httptest

import (
	"bytes"
	"crypto/tls"
	"flag"
	"fmt"
	"log"
	"net"
	"net/http"
	"net/http/internal"
	"os"
	"runtime"
	"sync"
	"time"
)

// A Server is an HTTP server listening on a system-chosen port on the
// local loopback interface, for use in end-to-end HTTP tests.

// Server 是一个HTTP服务，它在系统选择的端口上监听请求，并且是在本地的接口监听，
// 它完全是为了点到点的HTTP测试而出现。
type Server struct {
	URL      string // base URL of form http://ipaddr:port with no trailing slash  // 基本的http://ipaddr:port的URL样式。没有进行尾部删减。
	Listener net.Listener

	// TLS is the optional TLS configuration, populated with a new config
	// after TLS is started. If set on an unstarted server before StartTLS
	// is called, existing fields are copied into the new config.
	//
	// TLS 为可选的 TLS 配置，它在 TLS 启动后，与新的配置一起构成。若在 StartTLS
	// 被调用前设置了一个未启动的服务，既有的字段就会被复制为新的配置。
	TLS *tls.Config

	// Config may be changed after calling NewUnstartedServer and
	// before Start or StartTLS.
	//
	// Config可能在调用NewUnstartedServer之后或者在Start和StartTLS之前被改变。
	Config *http.Server

	// wg counts the number of outstanding HTTP requests on this server.
	// Close blocks until all requests are finished.
	//
	// wg 计算服务上的HTTP请求数。只有当全部请求都结束之后才关闭阻塞。
	wg sync.WaitGroup
<<<<<<< HEAD
}

// historyListener keeps track of all connections that it's ever
// accepted.

// historyListener保持追踪服务接收过的所有请求。
type historyListener struct {
	net.Listener
	sync.Mutex // protects history  // 保护history
	history    []net.Conn
}
=======
>>>>>>> c83e6f50

	mu     sync.Mutex // guards closed and conns
	closed bool
	conns  map[net.Conn]http.ConnState // except terminal states
}

func newLocalListener() net.Listener {
	if *serve != "" {
		l, err := net.Listen("tcp", *serve)
		if err != nil {
			panic(fmt.Sprintf("httptest: failed to listen on %v: %v", *serve, err))
		}
		return l
	}
	l, err := net.Listen("tcp", "127.0.0.1:0")
	if err != nil {
		if l, err = net.Listen("tcp6", "[::1]:0"); err != nil {
			panic(fmt.Sprintf("httptest: failed to listen on a port: %v", err))
		}
	}
	return l
}

// When debugging a particular http server-based test,
// this flag lets you run
//	go test -run=BrokenTest -httptest.serve=127.0.0.1:8000
// to start the broken server so you can interact with it manually.

// 当调试一个特别的http基于服务的测试的时候，这个flag就会允许你运行：
//	go test -run=BrokenTest -httptest.serve=127.0.0.1:8000
// 来开启服务以便于你可以和它进行手动交互。
var serve = flag.String("httptest.serve", "", "if non-empty, httptest.NewServer serves on this address and blocks")

// NewServer starts and returns a new Server.
// The caller should call Close when finished, to shut it down.

// NewServer开启并且返回一个新的Server。
// 调用者应该当结束的时候调用Close来关闭Server。
func NewServer(handler http.Handler) *Server {
	ts := NewUnstartedServer(handler)
	ts.Start()
	return ts
}

// NewUnstartedServer returns a new Server but doesn't start it.
//
// After changing its configuration, the caller should call Start or
// StartTLS.
//
// The caller should call Close when finished, to shut it down.

// NewUnstartedServer返回一个新的Server实例，但是并不启动这个Server。
//
// 在改变了配置之后，调用者应该调用Start或者StartTLS。
//
// 调用者应该在结束之后调用Close来关闭Server。
func NewUnstartedServer(handler http.Handler) *Server {
	return &Server{
		Listener: newLocalListener(),
		Config:   &http.Server{Handler: handler},
	}
}

// Start starts a server from NewUnstartedServer.

// Start开启从NewUnstartedServer获取到的server。
func (s *Server) Start() {
	if s.URL != "" {
		panic("Server already started")
	}
	s.URL = "http://" + s.Listener.Addr().String()
	s.wrap()
	s.goServe()
	if *serve != "" {
		fmt.Fprintln(os.Stderr, "httptest: serving on", s.URL)
		select {}
	}
}

// StartTLS starts TLS on a server from NewUnstartedServer.

// StartTLS开启从NewUnstartedServer获取到的server的TLS。
func (s *Server) StartTLS() {
	if s.URL != "" {
		panic("Server already started")
	}
	cert, err := tls.X509KeyPair(internal.LocalhostCert, internal.LocalhostKey)
	if err != nil {
		panic(fmt.Sprintf("httptest: NewTLSServer: %v", err))
	}

	existingConfig := s.TLS
	s.TLS = new(tls.Config)
	if existingConfig != nil {
		*s.TLS = *existingConfig
	}
	if s.TLS.NextProtos == nil {
		s.TLS.NextProtos = []string{"http/1.1"}
	}
	if len(s.TLS.Certificates) == 0 {
		s.TLS.Certificates = []tls.Certificate{cert}
	}
	s.Listener = tls.NewListener(s.Listener, s.TLS)
	s.URL = "https://" + s.Listener.Addr().String()
	s.wrap()
	s.goServe()
}

// NewTLSServer starts and returns a new Server using TLS.
// The caller should call Close when finished, to shut it down.

// NewTLSServer 开启并且返回了一个使用TLS的新的Server。
// 调用者应该在结束的时候调用Close来关闭它。
func NewTLSServer(handler http.Handler) *Server {
	ts := NewUnstartedServer(handler)
	ts.StartTLS()
	return ts
}

type closeIdleTransport interface {
	CloseIdleConnections()
}

// Close shuts down the server and blocks until all outstanding
// requests on this server have completed.

// Close关闭server并且阻塞server，知道所有的请求完成之后才继续。
func (s *Server) Close() {
	s.mu.Lock()
	if !s.closed {
		s.closed = true
		s.Listener.Close()
		s.Config.SetKeepAlivesEnabled(false)
		for c, st := range s.conns {
			// Force-close any idle connections (those between
			// requests) and new connections (those which connected
			// but never sent a request). StateNew connections are
			// super rare and have only been seen (in
			// previously-flaky tests) in the case of
			// socket-late-binding races from the http Client
			// dialing this server and then getting an idle
			// connection before the dial completed. There is thus
			// a connected connection in StateNew with no
			// associated Request. We only close StateIdle and
			// StateNew because they're not doing anything. It's
			// possible StateNew is about to do something in a few
			// milliseconds, but a previous CL to check again in a
			// few milliseconds wasn't liked (early versions of
			// https://golang.org/cl/15151) so now we just
			// forcefully close StateNew. The docs for Server.Close say
			// we wait for "outstanding requests", so we don't close things
			// in StateActive.
			if st == http.StateIdle || st == http.StateNew {
				s.closeConn(c)
			}
		}
		// If this server doesn't shut down in 5 seconds, tell the user why.
		t := time.AfterFunc(5*time.Second, s.logCloseHangDebugInfo)
		defer t.Stop()
	}
	s.mu.Unlock()

	// Not part of httptest.Server's correctness, but assume most
	// users of httptest.Server will be using the standard
	// transport, so help them out and close any idle connections for them.
	if t, ok := http.DefaultTransport.(closeIdleTransport); ok {
		t.CloseIdleConnections()
	}

	s.wg.Wait()
}

func (s *Server) logCloseHangDebugInfo() {
	s.mu.Lock()
	defer s.mu.Unlock()
	var buf bytes.Buffer
	buf.WriteString("httptest.Server blocked in Close after 5 seconds, waiting for connections:\n")
	for c, st := range s.conns {
		fmt.Fprintf(&buf, "  %T %p %v in state %v\n", c, c, c.RemoteAddr(), st)
	}
	log.Print(buf.String())
}

<<<<<<< HEAD
// CloseClientConnections closes any currently open HTTP connections
// to the test Server.

// CloseClientConnections关闭任何现有打开的HTTP连接到测试服务器上。
=======
// CloseClientConnections closes any open HTTP connections to the test Server.
>>>>>>> c83e6f50
func (s *Server) CloseClientConnections() {
	s.mu.Lock()
	nconn := len(s.conns)
	ch := make(chan struct{}, nconn)
	for c := range s.conns {
		s.closeConnChan(c, ch)
	}
	s.mu.Unlock()

	// Wait for outstanding closes to finish.
	//
	// Out of paranoia for making a late change in Go 1.6, we
	// bound how long this can wait, since golang.org/issue/14291
	// isn't fully understood yet. At least this should only be used
	// in tests.
	timer := time.NewTimer(5 * time.Second)
	defer timer.Stop()
	for i := 0; i < nconn; i++ {
		select {
		case <-ch:
		case <-timer.C:
			// Too slow. Give up.
			return
		}
	}
}

<<<<<<< HEAD
// waitGroupHandler wraps a handler, incrementing and decrementing a
// sync.WaitGroup on each request, to enable Server.Close to block
// until outstanding requests are finished.

// waitGroupHandler封装了一下handler，在每个请求中进行增加和减少sync.WaitGroup操作，
// 调用Server.Close来阻塞server，知道server上所有的请求都结束才继续。
type waitGroupHandler struct {
	s *Server
	h http.Handler // non-nil
=======
func (s *Server) goServe() {
	s.wg.Add(1)
	go func() {
		defer s.wg.Done()
		s.Config.Serve(s.Listener)
	}()
}

// wrap installs the connection state-tracking hook to know which
// connections are idle.
func (s *Server) wrap() {
	oldHook := s.Config.ConnState
	s.Config.ConnState = func(c net.Conn, cs http.ConnState) {
		s.mu.Lock()
		defer s.mu.Unlock()
		switch cs {
		case http.StateNew:
			s.wg.Add(1)
			if _, exists := s.conns[c]; exists {
				panic("invalid state transition")
			}
			if s.conns == nil {
				s.conns = make(map[net.Conn]http.ConnState)
			}
			s.conns[c] = cs
			if s.closed {
				// Probably just a socket-late-binding dial from
				// the default transport that lost the race (and
				// thus this connection is now idle and will
				// never be used).
				s.closeConn(c)
			}
		case http.StateActive:
			if oldState, ok := s.conns[c]; ok {
				if oldState != http.StateNew && oldState != http.StateIdle {
					panic("invalid state transition")
				}
				s.conns[c] = cs
			}
		case http.StateIdle:
			if oldState, ok := s.conns[c]; ok {
				if oldState != http.StateActive {
					panic("invalid state transition")
				}
				s.conns[c] = cs
			}
			if s.closed {
				s.closeConn(c)
			}
		case http.StateHijacked, http.StateClosed:
			s.forgetConn(c)
		}
		if oldHook != nil {
			oldHook(c, cs)
		}
	}
>>>>>>> c83e6f50
}

// closeConn closes c.
// s.mu must be held.
func (s *Server) closeConn(c net.Conn) { s.closeConnChan(c, nil) }

// closeConnChan is like closeConn, but takes an optional channel to receive a value
// when the goroutine closing c is done.
func (s *Server) closeConnChan(c net.Conn, done chan<- struct{}) {
	if runtime.GOOS == "plan9" {
		// Go's Plan 9 net package isn't great at unblocking reads when
		// their underlying TCP connections are closed. Don't trust
		// that that the ConnState state machine will get to
		// StateClosed. Instead, just go there directly. Plan 9 may leak
		// resources if the syscall doesn't end up returning. Oh well.
		s.forgetConn(c)
	}

	c.Close()
	if done != nil {
		done <- struct{}{}
	}
}

<<<<<<< HEAD
// localhostCert is a PEM-encoded TLS cert with SAN IPs
// "127.0.0.1" and "[::1]", expiring at the last second of 2049 (the end
// of ASN.1 time).
// generated from src/crypto/tls:
// go run generate_cert.go  --rsa-bits 512 --host 127.0.0.1,::1,example.com --ca --start-date "Jan 1 00:00:00 1970" --duration=1000000h

// localCert是一个PEM-编码的TLS证书，它有的SAN DNS名字是“127.0.0.1” 和 “[::1]”,
// 过期事件是2049年的最后一秒（以ASN.1时间计算）
// 以下内容由 src/pkg/crypto/tls 生成：
// go run generate_cert.go  --rsa-bits 512 --host 127.0.0.1,::1,example.com --ca --start-date "Jan 1 00:00:00 1970" --duration=1000000h
var localhostCert = []byte(`-----BEGIN CERTIFICATE-----
MIIBdzCCASOgAwIBAgIBADALBgkqhkiG9w0BAQUwEjEQMA4GA1UEChMHQWNtZSBD
bzAeFw03MDAxMDEwMDAwMDBaFw00OTEyMzEyMzU5NTlaMBIxEDAOBgNVBAoTB0Fj
bWUgQ28wWjALBgkqhkiG9w0BAQEDSwAwSAJBAN55NcYKZeInyTuhcCwFMhDHCmwa
IUSdtXdcbItRB/yfXGBhiex00IaLXQnSU+QZPRZWYqeTEbFSgihqi1PUDy8CAwEA
AaNoMGYwDgYDVR0PAQH/BAQDAgCkMBMGA1UdJQQMMAoGCCsGAQUFBwMBMA8GA1Ud
EwEB/wQFMAMBAf8wLgYDVR0RBCcwJYILZXhhbXBsZS5jb22HBH8AAAGHEAAAAAAA
AAAAAAAAAAAAAAEwCwYJKoZIhvcNAQEFA0EAAoQn/ytgqpiLcZu9XKbCJsJcvkgk
Se6AbGXgSlq+ZCEVo0qIwSgeBqmsJxUu7NCSOwVJLYNEBO2DtIxoYVk+MA==
-----END CERTIFICATE-----`)

// localhostKey is the private key for localhostCert.

// localhostKey是localhostCert的私钥。
var localhostKey = []byte(`-----BEGIN RSA PRIVATE KEY-----
MIIBPAIBAAJBAN55NcYKZeInyTuhcCwFMhDHCmwaIUSdtXdcbItRB/yfXGBhiex0
0IaLXQnSU+QZPRZWYqeTEbFSgihqi1PUDy8CAwEAAQJBAQdUx66rfh8sYsgfdcvV
NoafYpnEcB5s4m/vSVe6SU7dCK6eYec9f9wpT353ljhDUHq3EbmE4foNzJngh35d
AekCIQDhRQG5Li0Wj8TM4obOnnXUXf1jRv0UkzE9AHWLG5q3AwIhAPzSjpYUDjVW
MCUXgckTpKCuGwbJk7424Nb8bLzf3kllAiA5mUBgjfr/WtFSJdWcPQ4Zt9KTMNKD
EUO0ukpTwEIl6wIhAMbGqZK3zAAFdq8DD2jPx+UJXnh0rnOkZBzDtJ6/iN69AiEA
1Aq8MJgTaYsDQWyU/hDq5YkDJc9e9DSCvUIzqxQWMQE=
-----END RSA PRIVATE KEY-----`)
=======
// forgetConn removes c from the set of tracked conns and decrements it from the
// waitgroup, unless it was previously removed.
// s.mu must be held.
func (s *Server) forgetConn(c net.Conn) {
	if _, ok := s.conns[c]; ok {
		delete(s.conns, c)
		s.wg.Done()
	}
}
>>>>>>> c83e6f50
<|MERGE_RESOLUTION|>--- conflicted
+++ resolved
@@ -51,20 +51,6 @@
 	//
 	// wg 计算服务上的HTTP请求数。只有当全部请求都结束之后才关闭阻塞。
 	wg sync.WaitGroup
-<<<<<<< HEAD
-}
-
-// historyListener keeps track of all connections that it's ever
-// accepted.
-
-// historyListener保持追踪服务接收过的所有请求。
-type historyListener struct {
-	net.Listener
-	sync.Mutex // protects history  // 保护history
-	history    []net.Conn
-}
-=======
->>>>>>> c83e6f50
 
 	mu     sync.Mutex // guards closed and conns
 	closed bool
@@ -248,14 +234,7 @@
 	log.Print(buf.String())
 }
 
-<<<<<<< HEAD
-// CloseClientConnections closes any currently open HTTP connections
-// to the test Server.
-
-// CloseClientConnections关闭任何现有打开的HTTP连接到测试服务器上。
-=======
 // CloseClientConnections closes any open HTTP connections to the test Server.
->>>>>>> c83e6f50
 func (s *Server) CloseClientConnections() {
 	s.mu.Lock()
 	nconn := len(s.conns)
@@ -283,17 +262,6 @@
 	}
 }
 
-<<<<<<< HEAD
-// waitGroupHandler wraps a handler, incrementing and decrementing a
-// sync.WaitGroup on each request, to enable Server.Close to block
-// until outstanding requests are finished.
-
-// waitGroupHandler封装了一下handler，在每个请求中进行增加和减少sync.WaitGroup操作，
-// 调用Server.Close来阻塞server，知道server上所有的请求都结束才继续。
-type waitGroupHandler struct {
-	s *Server
-	h http.Handler // non-nil
-=======
 func (s *Server) goServe() {
 	s.wg.Add(1)
 	go func() {
@@ -350,7 +318,6 @@
 			oldHook(c, cs)
 		}
 	}
->>>>>>> c83e6f50
 }
 
 // closeConn closes c.
@@ -375,41 +342,6 @@
 	}
 }
 
-<<<<<<< HEAD
-// localhostCert is a PEM-encoded TLS cert with SAN IPs
-// "127.0.0.1" and "[::1]", expiring at the last second of 2049 (the end
-// of ASN.1 time).
-// generated from src/crypto/tls:
-// go run generate_cert.go  --rsa-bits 512 --host 127.0.0.1,::1,example.com --ca --start-date "Jan 1 00:00:00 1970" --duration=1000000h
-
-// localCert是一个PEM-编码的TLS证书，它有的SAN DNS名字是“127.0.0.1” 和 “[::1]”,
-// 过期事件是2049年的最后一秒（以ASN.1时间计算）
-// 以下内容由 src/pkg/crypto/tls 生成：
-// go run generate_cert.go  --rsa-bits 512 --host 127.0.0.1,::1,example.com --ca --start-date "Jan 1 00:00:00 1970" --duration=1000000h
-var localhostCert = []byte(`-----BEGIN CERTIFICATE-----
-MIIBdzCCASOgAwIBAgIBADALBgkqhkiG9w0BAQUwEjEQMA4GA1UEChMHQWNtZSBD
-bzAeFw03MDAxMDEwMDAwMDBaFw00OTEyMzEyMzU5NTlaMBIxEDAOBgNVBAoTB0Fj
-bWUgQ28wWjALBgkqhkiG9w0BAQEDSwAwSAJBAN55NcYKZeInyTuhcCwFMhDHCmwa
-IUSdtXdcbItRB/yfXGBhiex00IaLXQnSU+QZPRZWYqeTEbFSgihqi1PUDy8CAwEA
-AaNoMGYwDgYDVR0PAQH/BAQDAgCkMBMGA1UdJQQMMAoGCCsGAQUFBwMBMA8GA1Ud
-EwEB/wQFMAMBAf8wLgYDVR0RBCcwJYILZXhhbXBsZS5jb22HBH8AAAGHEAAAAAAA
-AAAAAAAAAAAAAAEwCwYJKoZIhvcNAQEFA0EAAoQn/ytgqpiLcZu9XKbCJsJcvkgk
-Se6AbGXgSlq+ZCEVo0qIwSgeBqmsJxUu7NCSOwVJLYNEBO2DtIxoYVk+MA==
------END CERTIFICATE-----`)
-
-// localhostKey is the private key for localhostCert.
-
-// localhostKey是localhostCert的私钥。
-var localhostKey = []byte(`-----BEGIN RSA PRIVATE KEY-----
-MIIBPAIBAAJBAN55NcYKZeInyTuhcCwFMhDHCmwaIUSdtXdcbItRB/yfXGBhiex0
-0IaLXQnSU+QZPRZWYqeTEbFSgihqi1PUDy8CAwEAAQJBAQdUx66rfh8sYsgfdcvV
-NoafYpnEcB5s4m/vSVe6SU7dCK6eYec9f9wpT353ljhDUHq3EbmE4foNzJngh35d
-AekCIQDhRQG5Li0Wj8TM4obOnnXUXf1jRv0UkzE9AHWLG5q3AwIhAPzSjpYUDjVW
-MCUXgckTpKCuGwbJk7424Nb8bLzf3kllAiA5mUBgjfr/WtFSJdWcPQ4Zt9KTMNKD
-EUO0ukpTwEIl6wIhAMbGqZK3zAAFdq8DD2jPx+UJXnh0rnOkZBzDtJ6/iN69AiEA
-1Aq8MJgTaYsDQWyU/hDq5YkDJc9e9DSCvUIzqxQWMQE=
------END RSA PRIVATE KEY-----`)
-=======
 // forgetConn removes c from the set of tracked conns and decrements it from the
 // waitgroup, unless it was previously removed.
 // s.mu must be held.
@@ -418,5 +350,4 @@
 		delete(s.conns, c)
 		s.wg.Done()
 	}
-}
->>>>>>> c83e6f50
+}