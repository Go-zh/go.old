// cmd/9l/noop.c, cmd/9l/pass.c, cmd/9l/span.c from Vita Nuova.
//
//	Copyright © 1994-1999 Lucent Technologies Inc.  All rights reserved.
//	Portions Copyright © 1995-1997 C H Forsyth (forsyth@terzarima.net)
//	Portions Copyright © 1997-1999 Vita Nuova Limited
//	Portions Copyright © 2000-2008 Vita Nuova Holdings Limited (www.vitanuova.com)
//	Portions Copyright © 2004,2006 Bruce Ellis
//	Portions Copyright © 2005-2007 C H Forsyth (forsyth@terzarima.net)
//	Revisions Copyright © 2000-2008 Lucent Technologies Inc. and others
//	Portions Copyright © 2009 The Go Authors.  All rights reserved.
//
// Permission is hereby granted, free of charge, to any person obtaining a copy
// of this software and associated documentation files (the "Software"), to deal
// in the Software without restriction, including without limitation the rights
// to use, copy, modify, merge, publish, distribute, sublicense, and/or sell
// copies of the Software, and to permit persons to whom the Software is
// furnished to do so, subject to the following conditions:
//
// The above copyright notice and this permission notice shall be included in
// all copies or substantial portions of the Software.
//
// THE SOFTWARE IS PROVIDED "AS IS", WITHOUT WARRANTY OF ANY KIND, EXPRESS OR
// IMPLIED, INCLUDING BUT NOT LIMITED TO THE WARRANTIES OF MERCHANTABILITY,
// FITNESS FOR A PARTICULAR PURPOSE AND NONINFRINGEMENT.  IN NO EVENT SHALL THE
// AUTHORS OR COPYRIGHT HOLDERS BE LIABLE FOR ANY CLAIM, DAMAGES OR OTHER
// LIABILITY, WHETHER IN AN ACTION OF CONTRACT, TORT OR OTHERWISE, ARISING FROM,
// OUT OF OR IN CONNECTION WITH THE SOFTWARE OR THE USE OR OTHER DEALINGS IN
// THE SOFTWARE.

#include <u.h>
#include <libc.h>
#include <bio.h>
#include <link.h>
#include "../cmd/9l/9.out.h"
#include "../runtime/stack.h"
#include "../runtime/funcdata.h"

static void
progedit(Link *ctxt, Prog *p)
{
	char literal[64];
	LSym *s;

	USED(ctxt);

	p->from.class = 0;
	p->to.class = 0;

	// Rewrite BR/BL to symbol as TYPE_BRANCH.
	switch(p->as) {
	case ABR:
	case ABL:
	case ARETURN:
	case ADUFFZERO:
	case ADUFFCOPY:
		if(p->to.sym != nil)
			p->to.type = TYPE_BRANCH;
		break;
	}

	// Rewrite float constants to values stored in memory.
	switch(p->as) {
	case AFMOVS:
<<<<<<< HEAD
		if(p->from.type == D_FCONST) {
=======
		if(p->from.type == TYPE_FCONST) {
>>>>>>> 263405ea
			uint32 i32;
			float32 f32;
			f32 = p->from.u.dval;
			memmove(&i32, &f32, 4);
			sprint(literal, "$f32.%08ux", i32);
			s = linklookup(ctxt, literal, 0);
			s->size = 4;
			p->from.type = TYPE_MEM;
			p->from.sym = s;
			p->from.name = NAME_EXTERN;
			p->from.offset = 0;
		}
		break;
	case AFMOVD:
<<<<<<< HEAD
		if(p->from.type == D_FCONST) {
=======
		if(p->from.type == TYPE_FCONST) {
>>>>>>> 263405ea
			uint64 i64;
			memmove(&i64, &p->from.u.dval, 8);
			sprint(literal, "$f64.%016llux", i64);
			s = linklookup(ctxt, literal, 0);
			s->size = 8;
			p->from.type = TYPE_MEM;
			p->from.sym = s;
			p->from.name = NAME_EXTERN;
			p->from.offset = 0;
		}
		break;
	case AMOVD:
		// Put >32-bit constants in memory and load them
		if(p->from.type == TYPE_CONST && p->from.name == NAME_NONE && p->from.reg == 0 && (int32)p->from.offset != p->from.offset) {
			sprint(literal, "$i64.%016llux", (uvlong)p->from.offset);
			s = linklookup(ctxt, literal, 0);
			s->size = 8;
			p->from.type = TYPE_MEM;
			p->from.sym = s;
			p->from.name = NAME_EXTERN;
			p->from.offset = 0;
		}
	}

	// Rewrite SUB constants into ADD.
	switch(p->as) {
	case ASUBC:
		if(p->from.type == TYPE_CONST) {
			p->from.offset = -p->from.offset;
			p->as = AADDC;
		}
		break;

	case ASUBCCC:
		if(p->from.type == TYPE_CONST) {
			p->from.offset = -p->from.offset;
			p->as = AADDCCC;
		}
		break;

	case ASUB:
		if(p->from.type == TYPE_CONST) {
			p->from.offset = -p->from.offset;
			p->as = AADD;
		}
		break;
	}
}

static Prog*	stacksplit(Link*, Prog*, int32, int);

static void
preprocess(Link *ctxt, LSym *cursym)
{
	Prog *p, *q, *p1, *p2, *q1;
	int o, mov, aoffset;
	vlong textstksiz;
	int32 autosize;

	if(ctxt->symmorestack[0] == nil) {
		ctxt->symmorestack[0] = linklookup(ctxt, "runtime.morestack", 0);
		ctxt->symmorestack[1] = linklookup(ctxt, "runtime.morestack_noctxt", 0);
		// TODO(minux): add morestack short-cuts with small fixed frame-size.
	}

	ctxt->cursym = cursym;

	if(cursym->text == nil || cursym->text->link == nil)
		return;				

	p = cursym->text;
	textstksiz = p->to.offset;
	
	cursym->args = p->to.u.argsize;
	cursym->locals = textstksiz;

	/*
	 * find leaf subroutines
	 * strip NOPs
	 * expand RET
	 * expand BECOME pseudo
	 */

	if(ctxt->debugvlog)
		Bprint(ctxt->bso, "%5.2f noops\n", cputime());
	Bflush(ctxt->bso);

	q = nil;
	for(p = cursym->text; p != nil; p = p->link) {
		switch(p->as) {
		/* too hard, just leave alone */
		case ATEXT:
			q = p;
			p->mark |= LABEL|LEAF|SYNC;
			if(p->link)
				p->link->mark |= LABEL;
			break;

		case ANOR:
			q = p;
			if(p->to.type == TYPE_REG)
				if(p->to.reg == REGZERO)
					p->mark |= LABEL|SYNC;
			break;

		case ALWAR:
		case ASTWCCC:
		case AECIWX:
		case AECOWX:
		case AEIEIO:
		case AICBI:
		case AISYNC:
		case ATLBIE:
		case ATLBIEL:
		case ASLBIA:
		case ASLBIE:
		case ASLBMFEE:
		case ASLBMFEV:
		case ASLBMTE:
		case ADCBF:
		case ADCBI:
		case ADCBST:
		case ADCBT:
		case ADCBTST:
		case ADCBZ:
		case ASYNC:
		case ATLBSYNC:
		case APTESYNC:
		case ATW:
		case AWORD:
		case ARFI:
		case ARFCI:
		case ARFID:
		case AHRFID:
			q = p;
			p->mark |= LABEL|SYNC;
			continue;

		case AMOVW:
		case AMOVWZ:
		case AMOVD:
			q = p;
			if(p->from.reg >= REG_SPECIAL || p->to.reg >= REG_SPECIAL)
				p->mark |= LABEL|SYNC;
			continue;

		case AFABS:
		case AFABSCC:
		case AFADD:
		case AFADDCC:
		case AFCTIW:
		case AFCTIWCC:
		case AFCTIWZ:
		case AFCTIWZCC:
		case AFDIV:
		case AFDIVCC:
		case AFMADD:
		case AFMADDCC:
		case AFMOVD:
		case AFMOVDU:
		/* case AFMOVDS: */
		case AFMOVS:
		case AFMOVSU:
		/* case AFMOVSD: */
		case AFMSUB:
		case AFMSUBCC:
		case AFMUL:
		case AFMULCC:
		case AFNABS:
		case AFNABSCC:
		case AFNEG:
		case AFNEGCC:
		case AFNMADD:
		case AFNMADDCC:
		case AFNMSUB:
		case AFNMSUBCC:
		case AFRSP:
		case AFRSPCC:
		case AFSUB:
		case AFSUBCC:
			q = p;
			p->mark |= FLOAT;
			continue;

		case ABL:
		case ABCL:
		case ADUFFZERO:
		case ADUFFCOPY:
			cursym->text->mark &= ~LEAF;

		case ABC:
		case ABEQ:
		case ABGE:
		case ABGT:
		case ABLE:
		case ABLT:
		case ABNE:
		case ABR:
		case ABVC:
		case ABVS:
			p->mark |= BRANCH;
			q = p;
			q1 = p->pcond;
			if(q1 != nil) {
				while(q1->as == ANOP) {
					q1 = q1->link;
					p->pcond = q1;
				}
				if(!(q1->mark & LEAF))
					q1->mark |= LABEL;
			} else
				p->mark |= LABEL;
			q1 = p->link;
			if(q1 != nil)
				q1->mark |= LABEL;
			continue;

		case AFCMPO:
		case AFCMPU:
			q = p;
			p->mark |= FCMP|FLOAT;
			continue;

		case ARETURN:
			q = p;
			if(p->link != nil)
				p->link->mark |= LABEL;
			continue;

		case ANOP:
			q1 = p->link;
			q->link = q1;		/* q is non-nop */
			q1->mark |= p->mark;
			continue;

		default:
			q = p;
			continue;
		}
	}

	autosize = 0;
	for(p = cursym->text; p != nil; p = p->link) {
		o = p->as;
		switch(o) {
		case ATEXT:
			mov = AMOVD;
			aoffset = 0;
			autosize = textstksiz + 8;
			if((p->mark & LEAF) && autosize <= 8)
				autosize = 0;
			else
				if(autosize & 4)
					autosize += 4;
<<<<<<< HEAD
			p->to.offset = ((uint64)p->to.offset & (0xffffffffull<<32)) | (uint32)(autosize-8);
=======
			p->to.offset = autosize-8;
>>>>>>> 263405ea

			if(!(p->from3.offset & NOSPLIT))
				p = stacksplit(ctxt, p, autosize, !(cursym->text->from3.offset&NEEDCTXT)); // emit split check

			q = p;
			if(autosize) {
				/* use MOVDU to adjust R1 when saving R31, if autosize is small */
				if(!(cursym->text->mark & LEAF) && autosize >= -BIG && autosize <= BIG) {
					mov = AMOVDU;
					aoffset = -autosize;
				} else {
					q = appendp(ctxt, p);
					q->as = AADD;
					q->lineno = p->lineno;
					q->from.type = TYPE_CONST;
					q->from.offset = -autosize;
					q->to.type = TYPE_REG;
					q->to.reg = REGSP;
					q->spadj = +autosize;
				}
			} else
			if(!(cursym->text->mark & LEAF)) {
				if(ctxt->debugvlog) {
					Bprint(ctxt->bso, "save suppressed in: %s\n",
						cursym->name);
					Bflush(ctxt->bso);
				}
				cursym->text->mark |= LEAF;
			}

			if(cursym->text->mark & LEAF) {
				cursym->leaf = 1;
				break;
			}

			q = appendp(ctxt, q);
			q->as = AMOVD;
			q->lineno = p->lineno;
			q->from.type = TYPE_REG;
			q->from.reg = REG_LR;
			q->to.type = TYPE_REG;
			q->to.reg = REGTMP;

			q = appendp(ctxt, q);
			q->as = mov;
			q->lineno = p->lineno;
			q->from.type = TYPE_REG;
			q->from.reg = REGTMP;
			q->to.type = TYPE_MEM;
			q->to.offset = aoffset;
			q->to.reg = REGSP;
			if(q->as == AMOVDU)
				q->spadj = -aoffset;

			if(cursym->text->from3.offset & WRAPPER) {
				// if(g->panic != nil && g->panic->argp == FP) g->panic->argp = bottom-of-frame
				//
				//	MOVD g_panic(g), R3
				//	CMP R0, R3
				//	BEQ end
				//	MOVD panic_argp(R3), R4
				//	ADD $(autosize+8), R1, R5
				//	CMP R4, R5
				//	BNE end
				//	ADD $8, R1, R6
				//	MOVD R6, panic_argp(R3)
				// end:
				//	NOP
				//
				// The NOP is needed to give the jumps somewhere to land.
				// It is a liblink NOP, not a ppc64 NOP: it encodes to 0 instruction bytes.


				q = appendp(ctxt, q);
				q->as = AMOVD;
				q->from.type = TYPE_MEM;
				q->from.reg = REGG;
				q->from.offset = 4*ctxt->arch->ptrsize; // G.panic
				q->to.type = TYPE_REG;
				q->to.reg = REG_R3;

				q = appendp(ctxt, q);
				q->as = ACMP;
				q->from.type = TYPE_REG;
				q->from.reg = REG_R0;
				q->to.type = TYPE_REG;
				q->to.reg = REG_R3;

				q = appendp(ctxt, q);
				q->as = ABEQ;
				q->to.type = TYPE_BRANCH;
				p1 = q;

				q = appendp(ctxt, q);
				q->as = AMOVD;
				q->from.type = TYPE_MEM;
				q->from.reg = REG_R3;
				q->from.offset = 0; // Panic.argp
				q->to.type = TYPE_REG;
				q->to.reg = REG_R4;

				q = appendp(ctxt, q);
				q->as = AADD;
				q->from.type = TYPE_CONST;
				q->from.offset = autosize+8;
				q->reg = REGSP;
				q->to.type = TYPE_REG;
				q->to.reg = REG_R5;

				q = appendp(ctxt, q);
				q->as = ACMP;
				q->from.type = TYPE_REG;
				q->from.reg = REG_R4;
				q->to.type = TYPE_REG;
				q->to.reg = REG_R5;

				q = appendp(ctxt, q);
				q->as = ABNE;
				q->to.type = TYPE_BRANCH;
				p2 = q;

				q = appendp(ctxt, q);
				q->as = AADD;
				q->from.type = TYPE_CONST;
				q->from.offset = 8;
				q->reg = REGSP;
				q->to.type = TYPE_REG;
				q->to.reg = REG_R6;

				q = appendp(ctxt, q);
				q->as = AMOVD;
				q->from.type = TYPE_REG;
				q->from.reg = REG_R6;
				q->to.type = TYPE_MEM;
				q->to.reg = REG_R3;
				q->to.offset = 0; // Panic.argp

				q = appendp(ctxt, q);
				q->as = ANOP;
				p1->pcond = q;
				p2->pcond = q;
			}

			break;

		case ARETURN:
			if(p->from.type == TYPE_CONST) {
				ctxt->diag("using BECOME (%P) is not supported!", p);
				break;
			}
			if(p->to.sym) { // retjmp
				p->as = ABR;
				p->to.type = TYPE_BRANCH;
				break;
			}
			if(cursym->text->mark & LEAF) {
				if(!autosize) {
					p->as = ABR;
					p->from = zprog.from;
					p->to.type = TYPE_REG;
					p->to.reg = REG_LR;
					p->mark |= BRANCH;
					break;
				}

				p->as = AADD;
				p->from.type = TYPE_CONST;
				p->from.offset = autosize;
				p->to.type = TYPE_REG;
				p->to.reg = REGSP;
				p->spadj = -autosize;

				q = emallocz(sizeof(Prog));
				q->as = ABR;
				q->lineno = p->lineno;
				q->to.type = TYPE_REG;
				q->to.reg = REG_LR;
				q->mark |= BRANCH;
				q->spadj = +autosize;

				q->link = p->link;
				p->link = q;
				break;
			}

			p->as = AMOVD;
			p->from.type = TYPE_MEM;
			p->from.offset = 0;
			p->from.reg = REGSP;
			p->to.type = TYPE_REG;
			p->to.reg = REGTMP;

			q = emallocz(sizeof(Prog));
			q->as = AMOVD;
			q->lineno = p->lineno;
			q->from.type = TYPE_REG;
			q->from.reg = REGTMP;
			q->to.type = TYPE_REG;
			q->to.reg = REG_LR;

			q->link = p->link;
			p->link = q;
			p = q;

			if(0) {
				// Debug bad returns
				q = emallocz(sizeof(Prog));
				q->as = AMOVD;
				q->lineno = p->lineno;
				q->from.type = TYPE_MEM;
				q->from.offset = 0;
				q->from.reg = REGTMP;
				q->to.type = TYPE_REG;
				q->to.reg = REGTMP;

				q->link = p->link;
				p->link = q;
				p = q;
			}

			if(autosize) {
				q = emallocz(sizeof(Prog));
				q->as = AADD;
				q->lineno = p->lineno;
				q->from.type = TYPE_CONST;
				q->from.offset = autosize;
				q->to.type = TYPE_REG;
				q->to.reg = REGSP;
				q->spadj = -autosize;

				q->link = p->link;
				p->link = q;
			}

			q1 = emallocz(sizeof(Prog));
			q1->as = ABR;
			q1->lineno = p->lineno;
			q1->to.type = TYPE_REG;
			q1->to.reg = REG_LR;
			q1->mark |= BRANCH;
			q1->spadj = +autosize;

			q1->link = q->link;
			q->link = q1;
			break;

		case AADD:
			if(p->to.type == TYPE_REG && p->to.reg == REGSP && p->from.type == TYPE_CONST)
				p->spadj = -p->from.offset;
			break;
		}
	}

/*
// instruction scheduling
	if(debug['Q'] == 0)
		return;

	curtext = nil;
	q = nil;	// p - 1
	q1 = firstp;	// top of block
	o = 0;		// count of instructions
	for(p = firstp; p != nil; p = p1) {
		p1 = p->link;
		o++;
		if(p->mark & NOSCHED){
			if(q1 != p){
				sched(q1, q);
			}
			for(; p != nil; p = p->link){
				if(!(p->mark & NOSCHED))
					break;
				q = p;
			}
			p1 = p;
			q1 = p;
			o = 0;
			continue;
		}
		if(p->mark & (LABEL|SYNC)) {
			if(q1 != p)
				sched(q1, q);
			q1 = p;
			o = 1;
		}
		if(p->mark & (BRANCH|SYNC)) {
			sched(q1, p);
			q1 = p1;
			o = 0;
		}
		if(o >= NSCHED) {
			sched(q1, p);
			q1 = p1;
			o = 0;
		}
		q = p;
	}
*/
}

static Prog*
stacksplit(Link *ctxt, Prog *p, int32 framesize, int noctxt)
{
	Prog *q, *q1;

	// MOVD	g_stackguard(g), R3
	p = appendp(ctxt, p);
	p->as = AMOVD;
	p->from.type = TYPE_MEM;
	p->from.reg = REGG;
	p->from.offset = 2*ctxt->arch->ptrsize;	// G.stackguard0
	if(ctxt->cursym->cfunc)
		p->from.offset = 3*ctxt->arch->ptrsize;	// G.stackguard1
	p->to.type = TYPE_REG;
	p->to.reg = REG_R3;

	q = nil;
	if(framesize <= StackSmall) {
		// small stack: SP < stackguard
		//	CMP	stackguard, SP
		p = appendp(ctxt, p);
		p->as = ACMPU;
		p->from.type = TYPE_REG;
		p->from.reg = REG_R3;
		p->to.type = TYPE_REG;
		p->to.reg = REGSP;
	} else if(framesize <= StackBig) {
		// large stack: SP-framesize < stackguard-StackSmall
		//	ADD $-framesize, SP, R4
		//	CMP stackguard, R4
		p = appendp(ctxt, p);
		p->as = AADD;
		p->from.type = TYPE_CONST;
		p->from.offset = -framesize;
		p->reg = REGSP;
		p->to.type = TYPE_REG;
		p->to.reg = REG_R4;

		p = appendp(ctxt, p);
		p->as = ACMPU;
		p->from.type = TYPE_REG;
		p->from.reg = REG_R3;
		p->to.type = TYPE_REG;
		p->to.reg = REG_R4;
	} else {
		// Such a large stack we need to protect against wraparound.
		// If SP is close to zero:
		//	SP-stackguard+StackGuard <= framesize + (StackGuard-StackSmall)
		// The +StackGuard on both sides is required to keep the left side positive:
		// SP is allowed to be slightly below stackguard. See stack.h.
		//
		// Preemption sets stackguard to StackPreempt, a very large value.
		// That breaks the math above, so we have to check for that explicitly.
		//	// stackguard is R3
		//	CMP	R3, $StackPreempt
		//	BEQ	label-of-call-to-morestack
		//	ADD	$StackGuard, SP, R4
		//	SUB	R3, R4
		//	MOVD	$(framesize+(StackGuard-StackSmall)), R31
		//	CMPU	R31, R4
		p = appendp(ctxt, p);
		p->as = ACMP;
		p->from.type = TYPE_REG;
		p->from.reg = REG_R3;
		p->to.type = TYPE_CONST;
		p->to.offset = StackPreempt;

		q = p = appendp(ctxt, p);
		p->as = ABEQ;
		p->to.type = TYPE_BRANCH;

		p = appendp(ctxt, p);
		p->as = AADD;
		p->from.type = TYPE_CONST;
		p->from.offset = StackGuard;
		p->reg = REGSP;
		p->to.type = TYPE_REG;
		p->to.reg = REG_R4;

		p = appendp(ctxt, p);
		p->as = ASUB;
		p->from.type = TYPE_REG;
		p->from.reg = REG_R3;
		p->to.type = TYPE_REG;
		p->to.reg = REG_R4;

		p = appendp(ctxt, p);
		p->as = AMOVD;
		p->from.type = TYPE_CONST;
		p->from.offset = framesize + StackGuard - StackSmall;
		p->to.type = TYPE_REG;
		p->to.reg = REGTMP;

		p = appendp(ctxt, p);
		p->as = ACMPU;
		p->from.type = TYPE_REG;
		p->from.reg = REGTMP;
		p->to.type = TYPE_REG;
		p->to.reg = REG_R4;
	}

	// q1: BLT	done
	q1 = p = appendp(ctxt, p);
	p->as = ABLT;
	p->to.type = TYPE_BRANCH;

	// MOVD	LR, R5
	p = appendp(ctxt, p);
	p->as = AMOVD;
	p->from.type = TYPE_REG;
	p->from.reg = REG_LR;
	p->to.type = TYPE_REG;
	p->to.reg = REG_R5;
	if(q)
		q->pcond = p;

	// BL	runtime.morestack(SB)
	p = appendp(ctxt, p);
	p->as = ABL;
	p->to.type = TYPE_BRANCH;
	if(ctxt->cursym->cfunc)
		p->to.sym = linklookup(ctxt, "runtime.morestackc", 0);
	else
		p->to.sym = ctxt->symmorestack[noctxt];

	// BR	start
	p = appendp(ctxt, p);
	p->as = ABR;
	p->to.type = TYPE_BRANCH;
	p->pcond = ctxt->cursym->text->link;

	// placeholder for q1's jump target
	p = appendp(ctxt, p);
	p->as = ANOP; // zero-width place holder
	q1->pcond = p;

	return p;
}

static void xfol(Link*, Prog*, Prog**);

static void
follow(Link *ctxt, LSym *s)
{
	Prog *firstp, *lastp;

	ctxt->cursym = s;

	firstp = emallocz(sizeof(Prog));
	lastp = firstp;
	xfol(ctxt, s->text, &lastp);
	lastp->link = nil;
	s->text = firstp->link;
}

static int
relinv(int a)
{

	switch(a) {
	case ABEQ:	return ABNE;
	case ABNE:	return ABEQ;

	case ABGE:	return ABLT;
	case ABLT:	return ABGE;

	case ABGT:	return ABLE;
	case ABLE:	return ABGT;

	case ABVC:	return ABVS;
	case ABVS:	return ABVC;
	}
	return 0;
}

static void
xfol(Link *ctxt, Prog *p, Prog **last)
{
	Prog *q, *r;
	int a, b, i;

loop:
	if(p == nil)
		return;
	a = p->as;
	if(a == ABR) {
		q = p->pcond;
		if((p->mark&NOSCHED) || q && (q->mark&NOSCHED)){
			p->mark |= FOLL;
			(*last)->link = p;
			*last = p;
			p = p->link;
			xfol(ctxt, p, last);
			p = q;
			if(p && !(p->mark & FOLL))
				goto loop;
			return;
		}
		if(q != nil) {
			p->mark |= FOLL;
			p = q;
			if(!(p->mark & FOLL))
				goto loop;
		}
	}
	if(p->mark & FOLL) {
		for(i=0,q=p; i<4; i++,q=q->link) {
			if(q == *last || (q->mark&NOSCHED))
				break;
			b = 0;		/* set */
			a = q->as;
			if(a == ANOP) {
				i--;
				continue;
			}
			if(a == ABR || a == ARETURN || a == ARFI || a == ARFCI || a == ARFID || a == AHRFID)
				goto copy;
			if(!q->pcond || (q->pcond->mark&FOLL))
				continue;
			b = relinv(a);
			if(!b)
				continue;
		copy:
			for(;;) {
				r = emallocz(sizeof(Prog));
				*r = *p;
				if(!(r->mark&FOLL))
					print("cant happen 1\n");
				r->mark |= FOLL;
				if(p != q) {
					p = p->link;
					(*last)->link = r;
					*last = r;
					continue;
				}
				(*last)->link = r;
				*last = r;
				if(a == ABR || a == ARETURN || a == ARFI || a == ARFCI || a == ARFID || a == AHRFID)
					return;
				r->as = b;
				r->pcond = p->link;
				r->link = p->pcond;
				if(!(r->link->mark&FOLL))
					xfol(ctxt, r->link, last);
				if(!(r->pcond->mark&FOLL))
					print("cant happen 2\n");
				return;
			}
		}

		a = ABR;
		q = emallocz(sizeof(Prog));
		q->as = a;
		q->lineno = p->lineno;
		q->to.type = TYPE_BRANCH;
		q->to.offset = p->pc;
		q->pcond = p;
		p = q;
	}
	p->mark |= FOLL;
	(*last)->link = p;
	*last = p;
	if(a == ABR || a == ARETURN || a == ARFI || a == ARFCI || a == ARFID || a == AHRFID){
		if(p->mark & NOSCHED){
			p = p->link;
			goto loop;
		}
		return;
	}
	if(p->pcond != nil)
	if(a != ABL && p->link != nil) {
		xfol(ctxt, p->link, last);
		p = p->pcond;
		if(p == nil || (p->mark&FOLL))
			return;
		goto loop;
	}
	p = p->link;
	goto loop;
}

LinkArch linkppc64 = {
	.name = "ppc64",
	.thechar = '9',
	.endian = BigEndian,

	.preprocess = preprocess,
	.assemble = span9,
	.follow = follow,
	.progedit = progedit,

	.minlc = 4,
	.ptrsize = 8,
	.regsize = 8,
};

LinkArch linkppc64le = {
	.name = "ppc64le",
	.thechar = '9',
	.endian = LittleEndian,

	.preprocess = preprocess,
	.assemble = span9,
	.follow = follow,
	.progedit = progedit,

	.minlc = 4,
	.ptrsize = 8,
	.regsize = 8,
};<|MERGE_RESOLUTION|>--- conflicted
+++ resolved
@@ -61,11 +61,7 @@
 	// Rewrite float constants to values stored in memory.
 	switch(p->as) {
 	case AFMOVS:
-<<<<<<< HEAD
-		if(p->from.type == D_FCONST) {
-=======
 		if(p->from.type == TYPE_FCONST) {
->>>>>>> 263405ea
 			uint32 i32;
 			float32 f32;
 			f32 = p->from.u.dval;
@@ -80,11 +76,7 @@
 		}
 		break;
 	case AFMOVD:
-<<<<<<< HEAD
-		if(p->from.type == D_FCONST) {
-=======
 		if(p->from.type == TYPE_FCONST) {
->>>>>>> 263405ea
 			uint64 i64;
 			memmove(&i64, &p->from.u.dval, 8);
 			sprint(literal, "$f64.%016llux", i64);
@@ -339,11 +331,7 @@
 			else
 				if(autosize & 4)
 					autosize += 4;
-<<<<<<< HEAD
-			p->to.offset = ((uint64)p->to.offset & (0xffffffffull<<32)) | (uint32)(autosize-8);
-=======
 			p->to.offset = autosize-8;
->>>>>>> 263405ea
 
 			if(!(p->from3.offset & NOSPLIT))
 				p = stacksplit(ctxt, p, autosize, !(cursym->text->from3.offset&NEEDCTXT)); // emit split check
