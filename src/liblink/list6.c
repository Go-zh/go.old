--- conflicted
+++ resolved
@@ -124,20 +124,6 @@
 	Addr *a;
 
 	a = va_arg(fp->args, Addr*);
-<<<<<<< HEAD
-	i = a->type;
-
-	if(fp->flags & FmtLong) {
-		if(i == D_CONST)
-			sprint(str, "$%lld-%lld", a->offset&0xffffffffLL, a->offset>>32);
-		else {
-			// ATEXT dst is not constant
-			sprint(str, "!!%D", a);
-		}
-		goto brk;
-	}
-=======
->>>>>>> 263405ea
 
 	switch(a->type) {
 	default:
