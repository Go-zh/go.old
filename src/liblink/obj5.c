--- conflicted
+++ resolved
@@ -35,61 +35,6 @@
 #include "../cmd/5l/5.out.h"
 #include "../runtime/stack.h"
 
-<<<<<<< HEAD
-static Prog zprg5 = {
-	.as = AGOK,
-	.scond = C_SCOND_NONE,
-	.reg = NREG,
-	.from = {
-		.name = D_NONE,
-		.type = D_NONE,
-		.reg = NREG,
-	},
-	.to = {
-		.name = D_NONE,
-		.type = D_NONE,
-		.reg = NREG,
-	},
-};
-
-static int
-symtype(Addr *a)
-{
-	return a->name;
-}
-
-static int
-isdata(Prog *p)
-{
-	return p->as == ADATA || p->as == AGLOBL;
-}
-
-static int
-iscall(Prog *p)
-{
-	return p->as == ABL;
-}
-
-static int
-datasize(Prog *p)
-{
-	return p->reg;
-}
-
-static int
-textflag(Prog *p)
-{
-	return p->reg;
-}
-
-static void
-settextflag(Prog *p, int f)
-{
-	p->reg = f;
-}
-
-=======
->>>>>>> 263405ea
 static void
 progedit(Link *ctxt, Prog *p)
 {
@@ -213,19 +158,6 @@
 	}
 }
 
-<<<<<<< HEAD
-static Prog*
-prg(void)
-{
-	Prog *p;
-
-	p = emallocz(sizeof(*p));
-	*p = zprg5;
-	return p;
-}
-
-=======
->>>>>>> 263405ea
 static	Prog*	stacksplit(Link*, Prog*, int32, int);
 static	void		initdiv(Link*);
 static	void	softfloat(Link*, LSym*);
@@ -550,11 +482,7 @@
 			if(cursym->text->mark & LEAF) {
 				if(!autosize) {
 					p->as = AB;
-<<<<<<< HEAD
-					p->from = zprg5.from;
-=======
 					p->from = zprog.from;
->>>>>>> 263405ea
 					if(p->to.sym) { // retjmp
 						p->to.type = TYPE_BRANCH;
 					} else {
@@ -774,11 +702,7 @@
 			*next = *p;
 
 			// BL _sfloat(SB)
-<<<<<<< HEAD
-			*p = zprg5;
-=======
 			*p = zprog;
->>>>>>> 263405ea
 			p->link = next;
 			p->as = ABL;
  				p->to.type = TYPE_BRANCH;
