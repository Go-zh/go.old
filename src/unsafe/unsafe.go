--- conflicted
+++ resolved
@@ -11,6 +11,8 @@
 
 /*
 	unsafe 包含有关于Go程序类型安全的所有操作.
+
+	导入 unsafe 包会让程序变得不可移植，因此它不会受到 Go 1 兼容性指导方针的保护。
 */
 package unsafe
 
@@ -39,46 +41,30 @@
 // 因此 Pointer 允许程序击溃类型系统并读写任意内存。它应当被用得非常小心。
 type Pointer *ArbitraryType
 
-<<<<<<< HEAD
-// Sizeof returns the size in bytes occupied by the value v.  The size is that of the
-// "top level" of the value only.  For instance, if v is a slice, it returns the size of
-// the slice descriptor, not the size of the memory referenced by the slice.
-
-// Sizeof 返回被值 v 所占用的字节大小。
-// 该大小只是最“顶级”的值。例如，若 v 是一个切片，它会返回该切片描述符的大小，
-// 而非该切片引用的内存大小。
-func Sizeof(v ArbitraryType) uintptr
-=======
 // Sizeof takes an expression x of any type and returns the size in bytes
 // of a hypothetical variable v as if v was declared via var v = x.
 // The size does not include any memory possibly referenced by x.
 // For instance, if x is a slice,  Sizeof returns the size of the slice
 // descriptor, not the size of the memory referenced by the slice.
+
+// Sizeof 接受一个任意类型的表达式 x 并返回假定的变量 v 的字节大小，这里的 v 可看做通过
+// var v = x 声明的变量。该大小并不包括 x 可能引用的任何内存。例如，若 x 是一个切片，
+// Sizeof 会返回该切片描述符所示的大小，而非该切片引用的内存大小。
 func Sizeof(x ArbitraryType) uintptr
->>>>>>> 263405ea
 
 // Offsetof returns the offset within the struct of the field represented by x,
 // which must be of the form structValue.field.  In other words, it returns the
 // number of bytes between the start of the struct and the start of the field.
-<<<<<<< HEAD
 
-// Offsetof 返回由 v 所代表的结构中字段的偏移，它必须为 structValue.field 的形式。
-// 换句话说，它返回该结构起始处与该字段起始处之间的字节数。
-func Offsetof(v ArbitraryType) uintptr
-
-// Alignof returns the alignment of the value v.  It is the maximum value m such
-// that the address of a variable with the type of v will always be zero mod m.
-// If v is of the form structValue.field, it returns the alignment of field f within struct object obj.
-
-// Alignof 返回 v 值的对齐方式。
-// 其返回值 m 满足变量 v 的类型地址与 m 取模为 0 的最大值。若 v 是 structValue.field
-// 的形式，它会返回字段 f 在其相应结构对象 obj 中的对齐方式。
-func Alignof(v ArbitraryType) uintptr
-=======
+// Offsetof 返回 x 所代表的结构体中字段的偏移量，它必须为 structValue.field 的形式。
+// 换言之，它返回该结构体起始处与该字段起始处之间的字节数。
 func Offsetof(x ArbitraryType) uintptr
 
 // Alignof takes an expression x of any type and returns the alignment
 // of a hypothetical variable v as if v was declared via var v = x.
 // It is the largest value m such that the address of v is zero mod m.
-func Alignof(x ArbitraryType) uintptr
->>>>>>> 263405ea
+
+// Alignof 接受一个任意类型的表达式 x 并返回假定的变量 v 的对齐，这里的 v 可看做通过
+// var v = x 声明的变量。它是最大值 m 使其满足 v 的地址取模 m 为零。
+// TODO(osc): 需优化语句
+func Alignof(x ArbitraryType) uintptr