--- conflicted
+++ resolved
@@ -89,16 +89,8 @@
 	height          int
 	loopCount       int
 	delayTime       int
-<<<<<<< HEAD
-
-	// Unused from header.
-
-	// header没有使用的属性。
-	aspect byte
-=======
 	backgroundIndex byte
 	disposalMethod  byte
->>>>>>> 3b38626f
 
 	// From image descriptor.
 
@@ -112,27 +104,15 @@
 	hasTransparentIndex bool
 
 	// Computed.
-<<<<<<< HEAD
-
 	// 计算出来的。
-	pixelSize      uint
-	globalColorMap color.Palette
+	globalColorTable color.Palette
 
 	// Used when decoding.
-
 	// 当解码的时候用到。
-	delay []int
-	image []*image.Paletted
-	tmp   [1024]byte // must be at least 768 so we can read color map
-=======
-	globalColorTable color.Palette
-
-	// Used when decoding.
 	delay    []int
 	disposal []byte
 	image    []*image.Paletted
 	tmp      [1024]byte // must be at least 768 so we can read color table
->>>>>>> 3b38626f
 }
 
 // blockReader parses the block structure of GIF image data, which
