// Copyright 2011 The Go Authors.  All rights reserved.
// Use of this source code is governed by a BSD-style
// license that can be found in the LICENSE file.

// For the linkers. Must match Go definitions.
// TODO(rsc): Share Go definitions with linkers directly.

enum {
#ifdef GOOS_windows
<<<<<<< HEAD
#define StackSystem (512*sizeof(uintptr))
#else
#ifdef GOOS_plan9
#define StackSystem (512)
#else
	StackSystem = 0,
#endif	// Plan 9
#endif	// Windows
=======
#define STACKSYSTEM (512 * sizeof(uintptr))
#endif // GOOS_windows
#ifdef GOOS_plan9
#define STACKSYSTEM	512
#endif // GOOS_plan9
#ifdef GOOS_darwin
#ifdef GOARCH_arm
#define STACKSYSTEM 1024
#endif // GOARCH_arm
#endif // GOOS_darwin

#ifndef STACKSYSTEM
#define STACKSYSTEM 0
#endif

	StackSystem = STACKSYSTEM,
>>>>>>> 263405ea

	StackBig = 4096,
	StackGuard = 640 + StackSystem,
	StackSmall = 128,
	StackLimit = StackGuard - StackSystem - StackSmall,
};

#define StackPreempt ((uint64)-1314)
/*c2go
enum
{
	StackPreempt = 1, // TODO: Change to (uint64)-1314 in Go translation
};
*/<|MERGE_RESOLUTION|>--- conflicted
+++ resolved
@@ -7,16 +7,6 @@
 
 enum {
 #ifdef GOOS_windows
-<<<<<<< HEAD
-#define StackSystem (512*sizeof(uintptr))
-#else
-#ifdef GOOS_plan9
-#define StackSystem (512)
-#else
-	StackSystem = 0,
-#endif	// Plan 9
-#endif	// Windows
-=======
 #define STACKSYSTEM (512 * sizeof(uintptr))
 #endif // GOOS_windows
 #ifdef GOOS_plan9
@@ -33,7 +23,6 @@
 #endif
 
 	StackSystem = STACKSYSTEM,
->>>>>>> 263405ea
 
 	StackBig = 4096,
 	StackGuard = 640 + StackSystem,
