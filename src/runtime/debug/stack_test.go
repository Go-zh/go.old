// Copyright 2011 The Go Authors. All rights reserved.
// Use of this source code is governed by a BSD-style
// license that can be found in the LICENSE file.

package debug

import (
	"strings"
	"testing"
)

type T int

func (t *T) ptrmethod() []byte {
	return Stack()
}
func (t T) method() []byte {
	return t.ptrmethod()
}

/*
	The traceback should look something like this, modulo line numbers and hex constants.
	Don't worry much about the base levels, but check the ones in our own package.

		goroutine 10 [running]:
		runtime/debug.Stack(0x0, 0x0, 0x0)
			/Users/r/go/src/runtime/debug/stack.go:28 +0x80
		runtime/debug.(*T).ptrmethod(0xc82005ee70, 0x0, 0x0, 0x0)
			/Users/r/go/src/runtime/debug/stack_test.go:15 +0x29
		runtime/debug.T.method(0x0, 0x0, 0x0, 0x0)
			/Users/r/go/src/runtime/debug/stack_test.go:18 +0x32
		runtime/debug.TestStack(0xc8201ce000)
			/Users/r/go/src/runtime/debug/stack_test.go:37 +0x38
		testing.tRunner(0xc8201ce000, 0x664b58)
			/Users/r/go/src/testing/testing.go:456 +0x98
		created by testing.RunTests
			/Users/r/go/src/testing/testing.go:561 +0x86d
*/

/*
	回溯信息看起来应该是这样的，模数行号以及二进制内容。
	不要担心有太多基础层面的信息，只要检查我们自己包中的那个就行了。

		/Users/r/go/src/pkg/runtime/debug/stack_test.go:15 (0x13878)
			(*T).ptrmethod: return Stack()
		/Users/r/go/src/pkg/runtime/debug/stack_test.go:18 (0x138dd)
			T.method: return t.ptrmethod()
		/Users/r/go/src/pkg/runtime/debug/stack_test.go:23 (0x13920)
			TestStack: b := T(0).method()
		/Users/r/go/src/pkg/testing/testing.go:132 (0x14a7a)
			tRunner: test.F(t)
		/Users/r/go/src/pkg/runtime/proc.c:145 (0xc970)
			???: runtime·unlock(&runtime·sched);
*/
func TestStack(t *testing.T) {
	b := T(0).method()
	lines := strings.Split(string(b), "\n")
	if len(lines) < 6 {
		t.Fatal("too few lines")
	}
	n := 0
	frame := func(line, code string) {
		check(t, lines[n], code)
		n++
		check(t, lines[n], line)
		n++
<<<<<<< HEAD
		// The source might not be available while running the test.
		// 在运行本测试时，来源可能会不可用。
		if strings.HasPrefix(lines[n], "\t") {
			check(t, lines[n], code)
			n++
		}
=======
>>>>>>> e5956bca
	}
	n++
	frame("src/runtime/debug/stack.go", "runtime/debug.Stack")
	frame("src/runtime/debug/stack_test.go", "runtime/debug.(*T).ptrmethod")
	frame("src/runtime/debug/stack_test.go", "runtime/debug.T.method")
	frame("src/runtime/debug/stack_test.go", "runtime/debug.TestStack")
	frame("src/testing/testing.go", "")
}

func check(t *testing.T, line, has string) {
	if strings.Index(line, has) < 0 {
		t.Errorf("expected %q in %q", has, line)
	}
}<|MERGE_RESOLUTION|>--- conflicted
+++ resolved
@@ -64,15 +64,6 @@
 		n++
 		check(t, lines[n], line)
 		n++
-<<<<<<< HEAD
-		// The source might not be available while running the test.
-		// 在运行本测试时，来源可能会不可用。
-		if strings.HasPrefix(lines[n], "\t") {
-			check(t, lines[n], code)
-			n++
-		}
-=======
->>>>>>> e5956bca
 	}
 	n++
 	frame("src/runtime/debug/stack.go", "runtime/debug.Stack")
