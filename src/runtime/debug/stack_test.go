// Copyright 2011 The Go Authors. All rights reserved.
// Use of this source code is governed by a BSD-style
// license that can be found in the LICENSE file.

package debug_test

import (
	. "runtime/debug"
	"strings"
	"testing"
)

type T int

func (t *T) ptrmethod() []byte {
	return Stack()
}
func (t T) method() []byte {
	return t.ptrmethod()
}

/*
	The traceback should look something like this, modulo line numbers and hex constants.
	Don't worry much about the base levels, but check the ones in our own package.

		goroutine 10 [running]:
		runtime/debug.Stack(0x0, 0x0, 0x0)
			/Users/r/go/src/runtime/debug/stack.go:28 +0x80
		runtime/debug.(*T).ptrmethod(0xc82005ee70, 0x0, 0x0, 0x0)
			/Users/r/go/src/runtime/debug/stack_test.go:15 +0x29
		runtime/debug.T.method(0x0, 0x0, 0x0, 0x0)
			/Users/r/go/src/runtime/debug/stack_test.go:18 +0x32
		runtime/debug.TestStack(0xc8201ce000)
			/Users/r/go/src/runtime/debug/stack_test.go:37 +0x38
		testing.tRunner(0xc8201ce000, 0x664b58)
			/Users/r/go/src/testing/testing.go:456 +0x98
		created by testing.RunTests
			/Users/r/go/src/testing/testing.go:561 +0x86d
*/

/*
	回溯信息看起来应该是这样的，模数行号以及二进制内容。
	不要担心有太多基础层面的信息，只要检查我们自己包中的那个就行了。

		/Users/r/go/src/pkg/runtime/debug/stack_test.go:15 (0x13878)
			(*T).ptrmethod: return Stack()
		/Users/r/go/src/pkg/runtime/debug/stack_test.go:18 (0x138dd)
			T.method: return t.ptrmethod()
		/Users/r/go/src/pkg/runtime/debug/stack_test.go:23 (0x13920)
			TestStack: b := T(0).method()
		/Users/r/go/src/pkg/testing/testing.go:132 (0x14a7a)
			tRunner: test.F(t)
		/Users/r/go/src/pkg/runtime/proc.c:145 (0xc970)
			???: runtime·unlock(&runtime·sched);
*/
func TestStack(t *testing.T) {
	b := T(0).method()
	lines := strings.Split(string(b), "\n")
	if len(lines) < 6 {
		t.Fatal("too few lines")
	}
	n := 0
	frame := func(line, code string) {
		check(t, lines[n], code)
		n++
		check(t, lines[n], line)
		n++
<<<<<<< HEAD
		// The source might not be available while running the test.
		// 在运行本测试时，来源可能会不可用。
		if strings.HasPrefix(lines[n], "\t") {
			check(t, lines[n], code)
			n++
		}
=======
>>>>>>> c83e6f50
	}
	n++
	frame("src/runtime/debug/stack.go", "runtime/debug.Stack")
	frame("src/runtime/debug/stack_test.go", "runtime/debug_test.(*T).ptrmethod")
	frame("src/runtime/debug/stack_test.go", "runtime/debug_test.T.method")
	frame("src/runtime/debug/stack_test.go", "runtime/debug_test.TestStack")
	frame("src/testing/testing.go", "")
}

func check(t *testing.T, line, has string) {
	if !strings.Contains(line, has) {
		t.Errorf("expected %q in %q", has, line)
	}
}<|MERGE_RESOLUTION|>--- conflicted
+++ resolved
@@ -65,15 +65,6 @@
 		n++
 		check(t, lines[n], line)
 		n++
-<<<<<<< HEAD
-		// The source might not be available while running the test.
-		// 在运行本测试时，来源可能会不可用。
-		if strings.HasPrefix(lines[n], "\t") {
-			check(t, lines[n], code)
-			n++
-		}
-=======
->>>>>>> c83e6f50
 	}
 	n++
 	frame("src/runtime/debug/stack.go", "runtime/debug.Stack")
