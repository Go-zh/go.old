// Copyright 2011 The Go Authors. All rights reserved.
// Use of this source code is governed by a BSD-style
// license that can be found in the LICENSE file.

// Package debug contains facilities for programs to debug themselves while
// they are running.

// debug 包含有程序在运行时调试其自身的功能.
package debug

import (
	"os"
	"runtime"
)

<<<<<<< HEAD
var (
	dunno     = []byte("???")
	centerDot = []byte("·")
	dot       = []byte(".")
	slash     = []byte("/")
)

// PrintStack prints to standard error the stack trace returned by Stack.

// PrintStack 将 Stack 返回的栈跟踪信息打印到标准错误输出。
=======
// PrintStack prints to standard error the stack trace returned by runtime.Stack.
>>>>>>> c83e6f50
func PrintStack() {
	os.Stderr.Write(Stack())
}

// Stack returns a formatted stack trace of the goroutine that calls it.
<<<<<<< HEAD
// For each routine, it includes the source line information and PC value,
// then attempts to discover, for Go functions, the calling function or
// method and the text of the line containing the invocation.
//
// This function is deprecated. Use package runtime's Stack instead.

// Stack 返回格式化的Go程调用的栈跟踪信息。
// 对于每一个例程，它包括来源行的信息和 PC 值，然后尝试获取，对于Go函数，
// 则是调用的函数或方法及其包含请求的行的文本。
//
// 此函数并不赞成使用。请使用 runtime 包中的 Stack 代替。
func Stack() []byte {
	return stack()
}

// stack implements Stack, skipping 2 frames

// stack 实现了 Stack，跳过2帧
func stack() []byte {
	buf := new(bytes.Buffer) // the returned data // 返回的数据
	// As we loop, we open files and read them. These variables record the currently
	// loaded file.
	// 我们的循环打开文件并读取它们。这些变量记录了当前已加载的文件。
	var lines [][]byte
	var lastFile string
	// 我们关心 Caller 的调用者，因此跳过2帧
	for i := 2; ; i++ { // Caller we care about is the user, 2 frames up
		pc, file, line, ok := runtime.Caller(i)
		if !ok {
			break
		}
		// Print this much at least.  If we can't find the source, it won't show.
		// 至少要打印这么多信息。如果我们找不到来源，它就不会被显示。
		fmt.Fprintf(buf, "%s:%d (0x%x)\n", file, line, pc)
		if file != lastFile {
			data, err := ioutil.ReadFile(file)
			if err != nil {
				continue
			}
			lines = bytes.Split(data, []byte{'\n'})
			lastFile = file
		}
		// 在栈跟踪中，行号从1开始，单我们的数组下标却是从0开始
		line-- // in stack trace, lines are 1-indexed but our array is 0-indexed
		fmt.Fprintf(buf, "\t%s: %s\n", function(pc), source(lines, line))
	}
	return buf.Bytes()
}

// source returns a space-trimmed slice of the n'th line.

// source 以整洁的形式返回第 n 行的切片。
func source(lines [][]byte, n int) []byte {
	if n < 0 || n >= len(lines) {
		return dunno
	}
	return bytes.Trim(lines[n], " \t")
}

// function returns, if possible, the name of the function containing the PC.

// function 在可能的情况下会返回包含在 PC 中的函数名。
func function(pc uintptr) []byte {
	fn := runtime.FuncForPC(pc)
	if fn == nil {
		return dunno
	}
	name := []byte(fn.Name())
	// The name includes the path name to the package, which is unnecessary
	// since the file name is already included.  Plus, it has center dots.
	// That is, we see
	//	runtime/debug.*T·ptrmethod
	// and want
	//	*T.ptrmethod
	// Since the package path might contains dots (e.g. code.google.com/...),
	// we first remove the path prefix if there is one.
	//
	// name 包括该包的路径名，若已经包含了文件名，它就不是必要的了。
	// 另外，它有中间点，也就是说，我们看到
	//	runtime/debug.*T·ptrmethod
	// 而想要
	//	*T.ptrmethod
	// 由于包路径可能包含点（例如 code.google.com/...），因此首先要移除路径前缀。
	if lastslash := bytes.LastIndex(name, slash); lastslash >= 0 {
		name = name[lastslash+1:]
	}
	if period := bytes.Index(name, dot); period >= 0 {
		name = name[period+1:]
=======
// It calls runtime.Stack with a large enough buffer to capture the entire trace.
func Stack() []byte {
	buf := make([]byte, 1024)
	for {
		n := runtime.Stack(buf, false)
		if n < len(buf) {
			return buf[:n]
		}
		buf = make([]byte, 2*len(buf))
>>>>>>> c83e6f50
	}
}<|MERGE_RESOLUTION|>--- conflicted
+++ resolved
@@ -13,116 +13,18 @@
 	"runtime"
 )
 
-<<<<<<< HEAD
-var (
-	dunno     = []byte("???")
-	centerDot = []byte("·")
-	dot       = []byte(".")
-	slash     = []byte("/")
-)
+// PrintStack prints to standard error the stack trace returned by runtime.Stack.
 
-// PrintStack prints to standard error the stack trace returned by Stack.
-
-// PrintStack 将 Stack 返回的栈跟踪信息打印到标准错误输出。
-=======
-// PrintStack prints to standard error the stack trace returned by runtime.Stack.
->>>>>>> c83e6f50
+// PrintStack 将 runtime.Stack 返回的栈跟踪信息打印到标准错误输出。
 func PrintStack() {
 	os.Stderr.Write(Stack())
 }
 
 // Stack returns a formatted stack trace of the goroutine that calls it.
-<<<<<<< HEAD
-// For each routine, it includes the source line information and PC value,
-// then attempts to discover, for Go functions, the calling function or
-// method and the text of the line containing the invocation.
-//
-// This function is deprecated. Use package runtime's Stack instead.
+// It calls runtime.Stack with a large enough buffer to capture the entire trace.
 
-// Stack 返回格式化的Go程调用的栈跟踪信息。
-// 对于每一个例程，它包括来源行的信息和 PC 值，然后尝试获取，对于Go函数，
-// 则是调用的函数或方法及其包含请求的行的文本。
-//
-// 此函数并不赞成使用。请使用 runtime 包中的 Stack 代替。
-func Stack() []byte {
-	return stack()
-}
-
-// stack implements Stack, skipping 2 frames
-
-// stack 实现了 Stack，跳过2帧
-func stack() []byte {
-	buf := new(bytes.Buffer) // the returned data // 返回的数据
-	// As we loop, we open files and read them. These variables record the currently
-	// loaded file.
-	// 我们的循环打开文件并读取它们。这些变量记录了当前已加载的文件。
-	var lines [][]byte
-	var lastFile string
-	// 我们关心 Caller 的调用者，因此跳过2帧
-	for i := 2; ; i++ { // Caller we care about is the user, 2 frames up
-		pc, file, line, ok := runtime.Caller(i)
-		if !ok {
-			break
-		}
-		// Print this much at least.  If we can't find the source, it won't show.
-		// 至少要打印这么多信息。如果我们找不到来源，它就不会被显示。
-		fmt.Fprintf(buf, "%s:%d (0x%x)\n", file, line, pc)
-		if file != lastFile {
-			data, err := ioutil.ReadFile(file)
-			if err != nil {
-				continue
-			}
-			lines = bytes.Split(data, []byte{'\n'})
-			lastFile = file
-		}
-		// 在栈跟踪中，行号从1开始，单我们的数组下标却是从0开始
-		line-- // in stack trace, lines are 1-indexed but our array is 0-indexed
-		fmt.Fprintf(buf, "\t%s: %s\n", function(pc), source(lines, line))
-	}
-	return buf.Bytes()
-}
-
-// source returns a space-trimmed slice of the n'th line.
-
-// source 以整洁的形式返回第 n 行的切片。
-func source(lines [][]byte, n int) []byte {
-	if n < 0 || n >= len(lines) {
-		return dunno
-	}
-	return bytes.Trim(lines[n], " \t")
-}
-
-// function returns, if possible, the name of the function containing the PC.
-
-// function 在可能的情况下会返回包含在 PC 中的函数名。
-func function(pc uintptr) []byte {
-	fn := runtime.FuncForPC(pc)
-	if fn == nil {
-		return dunno
-	}
-	name := []byte(fn.Name())
-	// The name includes the path name to the package, which is unnecessary
-	// since the file name is already included.  Plus, it has center dots.
-	// That is, we see
-	//	runtime/debug.*T·ptrmethod
-	// and want
-	//	*T.ptrmethod
-	// Since the package path might contains dots (e.g. code.google.com/...),
-	// we first remove the path prefix if there is one.
-	//
-	// name 包括该包的路径名，若已经包含了文件名，它就不是必要的了。
-	// 另外，它有中间点，也就是说，我们看到
-	//	runtime/debug.*T·ptrmethod
-	// 而想要
-	//	*T.ptrmethod
-	// 由于包路径可能包含点（例如 code.google.com/...），因此首先要移除路径前缀。
-	if lastslash := bytes.LastIndex(name, slash); lastslash >= 0 {
-		name = name[lastslash+1:]
-	}
-	if period := bytes.Index(name, dot); period >= 0 {
-		name = name[period+1:]
-=======
-// It calls runtime.Stack with a large enough buffer to capture the entire trace.
+// Stack 返回一个格式化的调用的Go程的栈跟踪信息。
+// 它用一个足够大的缓冲区调用 runtime.Stack 来捕获完整的跟踪信息。
 func Stack() []byte {
 	buf := make([]byte, 1024)
 	for {
@@ -131,6 +33,5 @@
 			return buf[:n]
 		}
 		buf = make([]byte, 2*len(buf))
->>>>>>> c83e6f50
 	}
 }