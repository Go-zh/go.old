--- conflicted
+++ resolved
@@ -808,391 +808,6 @@
 	mProf_Malloc(x, size)
 }
 
-<<<<<<< HEAD
-// For now this must be bracketed with a stoptheworld and a starttheworld to ensure
-// all go routines see the new barrier.
-func gcinstallmarkwb() {
-	gcphase = _GCmark
-}
-
-// force = 0 - start concurrent GC
-// force = 1 - do STW GC regardless of current heap usage
-// force = 2 - go STW GC and eager sweep
-func gogc(force int32) {
-	// The gc is turned off (via enablegc) until the bootstrap has completed.
-	// Also, malloc gets called in the guts of a number of libraries that might be
-	// holding locks. To avoid deadlocks during stoptheworld, don't bother
-	// trying to run gc while holding a lock. The next mallocgc without a lock
-	// will do the gc instead.
-
-	mp := acquirem()
-	if gp := getg(); gp == mp.g0 || mp.locks > 1 || !memstats.enablegc || panicking != 0 || gcpercent < 0 {
-		releasem(mp)
-		return
-	}
-	releasem(mp)
-	mp = nil
-
-	if force == 0 {
-		lock(&bggc.lock)
-		if !bggc.started {
-			bggc.working = 1
-			bggc.started = true
-			go backgroundgc()
-		} else if bggc.working == 0 {
-			bggc.working = 1
-			ready(bggc.g)
-		}
-		unlock(&bggc.lock)
-	} else {
-		gcwork(force)
-	}
-}
-
-func gcwork(force int32) {
-
-	semacquire(&worldsema, false)
-
-	// Pick up the remaining unswept/not being swept spans concurrently
-	for gosweepone() != ^uintptr(0) {
-		sweep.nbgsweep++
-	}
-
-	// Ok, we're doing it!  Stop everybody else
-
-	mp := acquirem()
-	mp.gcing = 1
-	releasem(mp)
-	gctimer.count++
-	if force == 0 {
-		gctimer.cycle.sweepterm = nanotime()
-	}
-	// Pick up the remaining unswept/not being swept spans before we STW
-	for gosweepone() != ^uintptr(0) {
-		sweep.nbgsweep++
-	}
-	systemstack(stoptheworld)
-	systemstack(finishsweep_m) // finish sweep before we start concurrent scan.
-	if force == 0 {            // Do as much work concurrently as possible
-		gcphase = _GCscan
-		systemstack(starttheworld)
-		gctimer.cycle.scan = nanotime()
-		// Do a concurrent heap scan before we stop the world.
-		systemstack(gcscan_m)
-		gctimer.cycle.installmarkwb = nanotime()
-		systemstack(stoptheworld)
-		systemstack(gcinstallmarkwb)
-		systemstack(starttheworld)
-		gctimer.cycle.mark = nanotime()
-		systemstack(gcmark_m)
-		gctimer.cycle.markterm = nanotime()
-		systemstack(stoptheworld)
-		systemstack(gcinstalloffwb_m)
-	}
-
-	startTime := nanotime()
-	if mp != acquirem() {
-		throw("gogc: rescheduled")
-	}
-
-	clearpools()
-
-	// Run gc on the g0 stack.  We do this so that the g stack
-	// we're currently running on will no longer change.  Cuts
-	// the root set down a bit (g0 stacks are not scanned, and
-	// we don't need to scan gc's internal state).  We also
-	// need to switch to g0 so we can shrink the stack.
-	n := 1
-	if debug.gctrace > 1 {
-		n = 2
-	}
-	eagersweep := force >= 2
-	for i := 0; i < n; i++ {
-		if i > 0 {
-			// refresh start time if doing a second GC
-			startTime = nanotime()
-		}
-		// switch to g0, call gc, then switch back
-		systemstack(func() {
-			gc_m(startTime, eagersweep)
-		})
-	}
-
-	systemstack(func() {
-		gccheckmark_m(startTime, eagersweep)
-	})
-
-	// all done
-	mp.gcing = 0
-
-	if force == 0 {
-		gctimer.cycle.sweep = nanotime()
-	}
-
-	semrelease(&worldsema)
-
-	if force == 0 {
-		if gctimer.verbose > 1 {
-			GCprinttimes()
-		} else if gctimer.verbose > 0 {
-			calctimes() // ignore result
-		}
-	}
-
-	systemstack(starttheworld)
-
-	releasem(mp)
-	mp = nil
-
-	// now that gc is done, kick off finalizer thread if needed
-	if !concurrentSweep {
-		// give the queued finalizers, if any, a chance to run
-		Gosched()
-	}
-}
-
-func GCcheckmarkenable() {
-	systemstack(gccheckmarkenable_m)
-}
-
-func GCcheckmarkdisable() {
-	systemstack(gccheckmarkdisable_m)
-}
-
-// gctimes records the time in nanoseconds of each phase of the concurrent GC.
-type gctimes struct {
-	sweepterm     int64 // stw
-	scan          int64
-	installmarkwb int64 // stw
-	mark          int64
-	markterm      int64 // stw
-	sweep         int64
-}
-
-// gcchronograph holds timer information related to GC phases
-// max records the maximum time spent in each GC phase since GCstarttimes.
-// total records the total time spent in each GC phase since GCstarttimes.
-// cycle records the absolute time (as returned by nanoseconds()) that each GC phase last started at.
-type gcchronograph struct {
-	count    int64
-	verbose  int64
-	maxpause int64
-	max      gctimes
-	total    gctimes
-	cycle    gctimes
-}
-
-var gctimer gcchronograph
-
-// GCstarttimes initializes the gc times. All previous times are lost.
-func GCstarttimes(verbose int64) {
-	gctimer = gcchronograph{verbose: verbose}
-}
-
-// GCendtimes stops the gc timers.
-func GCendtimes() {
-	gctimer.verbose = 0
-}
-
-// calctimes converts gctimer.cycle into the elapsed times, updates gctimer.total
-// and updates gctimer.max with the max pause time.
-func calctimes() gctimes {
-	var times gctimes
-
-	var max = func(a, b int64) int64 {
-		if a > b {
-			return a
-		}
-		return b
-	}
-
-	times.sweepterm = gctimer.cycle.scan - gctimer.cycle.sweepterm
-	gctimer.total.sweepterm += times.sweepterm
-	gctimer.max.sweepterm = max(gctimer.max.sweepterm, times.sweepterm)
-	gctimer.maxpause = max(gctimer.maxpause, gctimer.max.sweepterm)
-
-	times.scan = gctimer.cycle.installmarkwb - gctimer.cycle.scan
-	gctimer.total.scan += times.scan
-	gctimer.max.scan = max(gctimer.max.scan, times.scan)
-
-	times.installmarkwb = gctimer.cycle.mark - gctimer.cycle.installmarkwb
-	gctimer.total.installmarkwb += times.installmarkwb
-	gctimer.max.installmarkwb = max(gctimer.max.installmarkwb, times.installmarkwb)
-	gctimer.maxpause = max(gctimer.maxpause, gctimer.max.installmarkwb)
-
-	times.mark = gctimer.cycle.markterm - gctimer.cycle.mark
-	gctimer.total.mark += times.mark
-	gctimer.max.mark = max(gctimer.max.mark, times.mark)
-
-	times.markterm = gctimer.cycle.sweep - gctimer.cycle.markterm
-	gctimer.total.markterm += times.markterm
-	gctimer.max.markterm = max(gctimer.max.markterm, times.markterm)
-	gctimer.maxpause = max(gctimer.maxpause, gctimer.max.markterm)
-
-	return times
-}
-
-// GCprinttimes prints latency information in nanoseconds about various
-// phases in the GC. The information for each phase includes the maximum pause
-// and total time since the most recent call to GCstarttimes as well as
-// the information from the most recent Concurent GC cycle. Calls from the
-// application to runtime.GC() are ignored.
-func GCprinttimes() {
-	if gctimer.verbose == 0 {
-		println("GC timers not enabled")
-		return
-	}
-
-	// Explicitly put times on the heap so printPhase can use it.
-	times := new(gctimes)
-	*times = calctimes()
-	cycletime := gctimer.cycle.sweep - gctimer.cycle.sweepterm
-	pause := times.sweepterm + times.installmarkwb + times.markterm
-	gomaxprocs := GOMAXPROCS(-1)
-
-	printlock()
-	print("GC: #", gctimer.count, " ", cycletime, "ns @", gctimer.cycle.sweepterm, " pause=", pause, " maxpause=", gctimer.maxpause, " goroutines=", allglen, " gomaxprocs=", gomaxprocs, "\n")
-	printPhase := func(label string, get func(*gctimes) int64, procs int) {
-		print("GC:     ", label, " ", get(times), "ns\tmax=", get(&gctimer.max), "\ttotal=", get(&gctimer.total), "\tprocs=", procs, "\n")
-	}
-	printPhase("sweep term:", func(t *gctimes) int64 { return t.sweepterm }, gomaxprocs)
-	printPhase("scan:      ", func(t *gctimes) int64 { return t.scan }, 1)
-	printPhase("install wb:", func(t *gctimes) int64 { return t.installmarkwb }, gomaxprocs)
-	printPhase("mark:      ", func(t *gctimes) int64 { return t.mark }, 1)
-	printPhase("mark term: ", func(t *gctimes) int64 { return t.markterm }, gomaxprocs)
-	printunlock()
-}
-
-// GC runs a garbage collection.
-
-// GC 运行一次垃圾回收。
-func GC() {
-	gogc(2)
-}
-
-// linker-provided
-var noptrdata struct{}
-var enoptrdata struct{}
-var noptrbss struct{}
-var enoptrbss struct{}
-
-// SetFinalizer sets the finalizer associated with x to f.
-// When the garbage collector finds an unreachable block
-// with an associated finalizer, it clears the association and runs
-// f(x) in a separate goroutine.  This makes x reachable again, but
-// now without an associated finalizer.  Assuming that SetFinalizer
-// is not called again, the next time the garbage collector sees
-// that x is unreachable, it will free x.
-//
-// SetFinalizer(x, nil) clears any finalizer associated with x.
-//
-// The argument x must be a pointer to an object allocated by
-// calling new or by taking the address of a composite literal.
-// The argument f must be a function that takes a single argument
-// to which x's type can be assigned, and can have arbitrary ignored return
-// values. If either of these is not true, SetFinalizer aborts the
-// program.
-//
-// Finalizers are run in dependency order: if A points at B, both have
-// finalizers, and they are otherwise unreachable, only the finalizer
-// for A runs; once A is freed, the finalizer for B can run.
-// If a cyclic structure includes a block with a finalizer, that
-// cycle is not guaranteed to be garbage collected and the finalizer
-// is not guaranteed to run, because there is no ordering that
-// respects the dependencies.
-//
-// The finalizer for x is scheduled to run at some arbitrary time after
-// x becomes unreachable.
-// There is no guarantee that finalizers will run before a program exits,
-// so typically they are useful only for releasing non-memory resources
-// associated with an object during a long-running program.
-// For example, an os.File object could use a finalizer to close the
-// associated operating system file descriptor when a program discards
-// an os.File without calling Close, but it would be a mistake
-// to depend on a finalizer to flush an in-memory I/O buffer such as a
-// bufio.Writer, because the buffer would not be flushed at program exit.
-//
-// It is not guaranteed that a finalizer will run if the size of *x is
-// zero bytes.
-//
-// It is not guaranteed that a finalizer will run for objects allocated
-// in initializers for package-level variables. Such objects may be
-// linker-allocated, not heap-allocated.
-//
-// A single goroutine runs all finalizers for a program, sequentially.
-// If a finalizer must run for a long time, it should do so by starting
-// a new goroutine.
-
-// SetFinalizer 为 f 设置与 x 相关联的终结器。
-// 当垃圾回收器找到一个无法访问的块及与其相关联的终结器时，就会清理该关联，
-// 并在一个独立的Go程中运行f(x)。这会使 x 再次变得可访问，但现在没有了相关联的终结器。
-// 假设 SetFinalizer 未被再次调用，当下一次垃圾回收器发现 x 无法访问时，就会释放 x。
-//
-// SetFinalizer(x, nil) 会清理任何与 x 相关联的终结器。
-//
-// 实参 x 必须是一个对象的指针，该对象通过调用新的或获取一个复合字面地址来分配。
-// 实参 f 必须是一个函数，该函数获取一个 x 的类型的单一实参，并拥有可任意忽略的返回值。
-// 只要这些条件有一个不满足，SetFinalizer 就会跳过该程序。
-//
-// 终结器按照依赖顺序运行：若 A 指向 B，则二者都有终结器，当只有 A 的终结器运行时，
-// 它们才无法访问；一旦 A 被释放，则 B 的终结器便可运行。若循环依赖的结构包含块及其终结器，
-// 则该循环并不能保证被垃圾回收，而其终结器并不能保证运行，这是因为其依赖没有顺序。
-//
-// x 的终结器预定为在 x 无法访问后的任意时刻运行。无法保证终结器会在程序退出前运行，
-// 因此它们通常只在长时间运行的程序中释放一个关联至对象的非内存资源时使用。
-// 例如，当程序丢弃 os.File 而没有调用 Close 时，该 os.File 对象便可使用一个终结器
-// 来关闭与其相关联的操作系统文件描述符，但依赖终结器去刷新一个内存中的I/O缓存是错误的，
-// 因为该缓存不会在程序退出时被刷新。
-//
-// 一个程序的单个Go程会按顺序运行所有的终结器。若某个终结器需要长时间运行，
-// 它应当通过开始一个新的Go程来继续。
-// TODO: 仍需校对及语句优化
-func SetFinalizer(obj interface{}, finalizer interface{}) {
-	e := (*eface)(unsafe.Pointer(&obj))
-	etyp := e._type
-	if etyp == nil {
-		throw("runtime.SetFinalizer: first argument is nil")
-	}
-	if etyp.kind&kindMask != kindPtr {
-		throw("runtime.SetFinalizer: first argument is " + *etyp._string + ", not pointer")
-	}
-	ot := (*ptrtype)(unsafe.Pointer(etyp))
-	if ot.elem == nil {
-		throw("nil elem type!")
-	}
-
-	// find the containing object
-	_, base, _ := findObject(e.data)
-
-	if base == nil {
-		// 0-length objects are okay.
-		if e.data == unsafe.Pointer(&zerobase) {
-			return
-		}
-
-		// Global initializers might be linker-allocated.
-		//	var Foo = &Object{}
-		//	func main() {
-		//		runtime.SetFinalizer(Foo, nil)
-		//	}
-		// The relevant segments are: noptrdata, data, bss, noptrbss.
-		// We cannot assume they are in any order or even contiguous,
-		// due to external linking.
-		if uintptr(unsafe.Pointer(&noptrdata)) <= uintptr(e.data) && uintptr(e.data) < uintptr(unsafe.Pointer(&enoptrdata)) ||
-			uintptr(unsafe.Pointer(&data)) <= uintptr(e.data) && uintptr(e.data) < uintptr(unsafe.Pointer(&edata)) ||
-			uintptr(unsafe.Pointer(&bss)) <= uintptr(e.data) && uintptr(e.data) < uintptr(unsafe.Pointer(&ebss)) ||
-			uintptr(unsafe.Pointer(&noptrbss)) <= uintptr(e.data) && uintptr(e.data) < uintptr(unsafe.Pointer(&enoptrbss)) {
-			return
-		}
-		throw("runtime.SetFinalizer: pointer not in allocated block")
-	}
-
-	if e.data != base {
-		// As an implementation detail we allow to set finalizers for an inner byte
-		// of an object if it could come from tiny alloc (see mallocgc for details).
-		if ot.elem == nil || ot.elem.kind&kindNoPointers == 0 || ot.elem.size >= maxTinySize {
-			throw("runtime.SetFinalizer: pointer not at beginning of allocated block")
-=======
 // nextSample returns the next sampling point for heap profiling.
 // It produces a random variable with a geometric distribution and
 // mean MemProfileRate. This is done by generating a uniformly
@@ -1203,7 +818,6 @@
 		// Plan 9 doesn't support floating point in note handler.
 		if g := getg(); g == g.m.gsignal {
 			return nextSampleNoFP()
->>>>>>> c83e6f50
 		}
 	}
 
