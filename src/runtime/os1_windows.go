--- conflicted
+++ resolved
@@ -139,15 +139,6 @@
 	errormode := uint32(stdcall1(_SetErrorMode, SEM_NOGPFAULTERRORBOX))
 	stdcall1(_SetErrorMode, uintptr(errormode)|SEM_FAILCRITICALERRORS|SEM_NOGPFAULTERRORBOX|SEM_NOOPENFILEERRORBOX)
 }
-<<<<<<< HEAD
-
-var (
-	kernel32Name                    = []byte("kernel32.dll\x00")
-	addVectoredContinueHandlerName  = []byte("AddVectoredContinueHandler\x00")
-	getQueuedCompletionStatusExName = []byte("GetQueuedCompletionStatusEx\x00")
-)
-=======
->>>>>>> 263405ea
 
 func osinit() {
 	setBadSignalMsg()
