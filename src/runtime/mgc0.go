--- conflicted
+++ resolved
@@ -88,10 +88,6 @@
 			continue
 		}
 		sweep.parked = true
-<<<<<<< HEAD
-		goparkunlock(&gclock, "GC sweep wait")
-=======
 		goparkunlock(&gclock, "GC sweep wait", traceEvGoBlock)
->>>>>>> 263405ea
 	}
 }