--- conflicted
+++ resolved
@@ -891,10 +891,7 @@
 
 	gentraceback(^uintptr(0), ^uintptr(0), 0, gp, 0, nil, 0x7fffffff, scanframe, nil, 0)
 	tracebackdefers(gp, scanframe, nil)
-<<<<<<< HEAD
-=======
 	gp.gcscanvalid = true
->>>>>>> 263405ea
 }
 
 // Shade the object if it isn't already.
@@ -1017,14 +1014,11 @@
 		print("MSpan_Sweep: state=", s.state, " sweepgen=", s.sweepgen, " mheap.sweepgen=", sweepgen, "\n")
 		throw("MSpan_Sweep: bad span state")
 	}
-<<<<<<< HEAD
-=======
 
 	if trace.enabled {
 		traceGCSweepStart()
 	}
 
->>>>>>> 263405ea
 	cl := s.sizeclass
 	size := s.elemsize
 	res := false
