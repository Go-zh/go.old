// Copyright 2009 The Go Authors. All rights reserved.
// Use of this source code is governed by a BSD-style
// license that can be found in the LICENSE file.

/*
Package runtime contains operations that interact with Go's runtime system,
such as functions to control goroutines. It also includes the low-level type information
used by the reflect package; see reflect's documentation for the programmable
interface to the run-time type system.

Environment Variables

The following environment variables ($name or %name%, depending on the host
operating system) control the run-time behavior of Go programs. The meanings
and use may change from release to release.

The GOGC variable sets the initial garbage collection target percentage.
A collection is triggered when the ratio of freshly allocated data to live data
remaining after the previous collection reaches this percentage. The default
is GOGC=100. Setting GOGC=off disables the garbage collector entirely.
The runtime/debug package's SetGCPercent function allows changing this
percentage at run time. See https://golang.org/pkg/runtime/debug/#SetGCPercent.

The GODEBUG variable controls debugging variables within the runtime.
It is a comma-separated list of name=val pairs setting these named variables:

	allocfreetrace: setting allocfreetrace=1 causes every allocation to be
	profiled and a stack trace printed on each object's allocation and free.

	cgocheck: setting cgocheck=0 disables all checks for packages
	using cgo to incorrectly pass Go pointers to non-Go code.
	Setting cgocheck=1 (the default) enables relatively cheap
	checks that may miss some errors.  Setting cgocheck=2 enables
	expensive checks that should not miss any errors, but will
	cause your program to run slower.

	efence: setting efence=1 causes the allocator to run in a mode
	where each object is allocated on a unique page and addresses are
	never recycled.

	gccheckmark: setting gccheckmark=1 enables verification of the
	garbage collector's concurrent mark phase by performing a
	second mark pass while the world is stopped.  If the second
	pass finds a reachable object that was not found by concurrent
	mark, the garbage collector will panic.

	gcpacertrace: setting gcpacertrace=1 causes the garbage collector to
	print information about the internal state of the concurrent pacer.

	gcshrinkstackoff: setting gcshrinkstackoff=1 disables moving goroutines
	onto smaller stacks. In this mode, a goroutine's stack can only grow.

	gcstackbarrieroff: setting gcstackbarrieroff=1 disables the use of stack barriers
	that allow the garbage collector to avoid repeating a stack scan during the
	mark termination phase.

	gcstackbarrierall: setting gcstackbarrierall=1 installs stack barriers
	in every stack frame, rather than in exponentially-spaced frames.

	gcstoptheworld: setting gcstoptheworld=1 disables concurrent garbage collection,
	making every garbage collection a stop-the-world event. Setting gcstoptheworld=2
	also disables concurrent sweeping after the garbage collection finishes.

	gctrace: setting gctrace=1 causes the garbage collector to emit a single line to standard
	error at each collection, summarizing the amount of memory collected and the
	length of the pause. Setting gctrace=2 emits the same summary but also
	repeats each collection. The format of this line is subject to change.
	Currently, it is:
		gc # @#s #%: #+#+# ms clock, #+#/#/#+# ms cpu, #->#-># MB, # MB goal, # P
	where the fields are as follows:
		gc #        the GC number, incremented at each GC
		@#s         time in seconds since program start
		#%          percentage of time spent in GC since program start
		#+...+#     wall-clock/CPU times for the phases of the GC
		#->#-># MB  heap size at GC start, at GC end, and live heap
		# MB goal   goal heap size
		# P         number of processors used
	The phases are stop-the-world (STW) sweep termination, concurrent
	mark and scan, and STW mark termination. The CPU times
	for mark/scan are broken down in to assist time (GC performed in
	line with allocation), background GC time, and idle GC time.
	If the line ends with "(forced)", this GC was forced by a
	runtime.GC() call and all phases are STW.

	memprofilerate: setting memprofilerate=X will update the value of runtime.MemProfileRate.
	When set to 0 memory profiling is disabled.  Refer to the description of
	MemProfileRate for the default value.

	invalidptr: defaults to invalidptr=1, causing the garbage collector and stack
	copier to crash the program if an invalid pointer value (for example, 1)
	is found in a pointer-typed location. Setting invalidptr=0 disables this check.
	This should only be used as a temporary workaround to diagnose buggy code.
	The real fix is to not store integers in pointer-typed locations.

	sbrk: setting sbrk=1 replaces the memory allocator and garbage collector
	with a trivial allocator that obtains memory from the operating system and
	never reclaims any memory.

	scavenge: scavenge=1 enables debugging mode of heap scavenger.

	scheddetail: setting schedtrace=X and scheddetail=1 causes the scheduler to emit
	detailed multiline info every X milliseconds, describing state of the scheduler,
	processors, threads and goroutines.

	schedtrace: setting schedtrace=X causes the scheduler to emit a single line to standard
	error every X milliseconds, summarizing the scheduler state.

The net and net/http packages also refer to debugging variables in GODEBUG.
See the documentation for those packages for details.

The GOMAXPROCS variable limits the number of operating system threads that
can execute user-level Go code simultaneously. There is no limit to the number of threads
that can be blocked in system calls on behalf of Go code; those do not count against
the GOMAXPROCS limit. This package's GOMAXPROCS function queries and changes
the limit.

The GOTRACEBACK variable controls the amount of output generated when a Go
program fails due to an unrecovered panic or an unexpected runtime condition.
By default, a failure prints a stack trace for the current goroutine,
eliding functions internal to the run-time system, and then exits with exit code 2.
The failure prints stack traces for all goroutines if there is no current goroutine
or the failure is internal to the run-time.
GOTRACEBACK=none omits the goroutine stack traces entirely.
GOTRACEBACK=single (the default) behaves as described above.
GOTRACEBACK=all adds stack traces for all user-created goroutines.
GOTRACEBACK=system is like ``all'' but adds stack frames for run-time functions
and shows goroutines created internally by the run-time.
GOTRACEBACK=crash is like ``system'' but crashes in an operating system-specific
manner instead of exiting. For example, on Unix systems, the crash raises
SIGABRT to trigger a core dump.
For historical reasons, the GOTRACEBACK settings 0, 1, and 2 are synonyms for
none, all, and system, respectively.
The runtime/debug package's SetTraceback function allows increasing the
amount of output at run time, but it cannot reduce the amount below that
specified by the environment variable.
See https://golang.org/pkg/runtime/debug/#SetTraceback.

The GOARCH, GOOS, GOPATH, and GOROOT environment variables complete
the set of Go environment variables. They influence the building of Go programs
(see https://golang.org/cmd/go and https://golang.org/pkg/go/build).
GOARCH, GOOS, and GOROOT are recorded at compile time and made available by
constants or functions in this package, but they do not influence the execution
of the run-time system.
*/

/*
TODO(osc): 需更新
runtime 包含与Go的运行时系统进行交互的操作，例如用于控制Go程的函数.
它也包括用于 reflect 包的底层类型信息；运行时类型系统的可编程接口见 reflect 文档。

环境变量

以下环境变量（$name 或 %name%, 取决于宿主操作系统）控制了Go程序的运行时行为。
其意义与使用方法在发行版之间可能有所不同。

GOGC 变量用于设置初始垃圾回收的目标百分比。从上次回收后开始，当新分配数据的比例占到剩余实时数据的此百分比时，
就会再次触发回收。默认为 GOGC=100。要完全关闭垃圾回收器，需设置 GOGC=off。runtime/debug
包的 SetGCPercent 函数允许在运行时更改此百分比。
详见 http://zh.golanger.com/pkg/runtime/debug/#SetGCPercent。

GOGCTRACE 变量用于控制来自垃圾回收器的调试输出。设置 GOGCTRACE=1 会使垃圾回收器发出
每一次回收所产生的单行标准错误输出、概述回收的内存量以及暂停的时长。设置 GOGCTRACE=2
不仅会发出同样的概述，还会重复每一次回收。

GOMAXPROCS 变量用于限制可同时执行的用户级Go代码所产生的操作系统线程数。对于Go代码所代表的系统调用而言，
可被阻塞的线程则没有限制；它们不计入 GOMAXPROCS 的限制。本包中的 GOMAXPROCS 函数可查询并更改此限制。

GOTRACEBACK 用于控制因未恢复的恐慌或意外的运行时状况导致Go程序运行失败时所产生的输出量。
默认情况下，失败会为每个现有的Go程打印出栈跟踪，省略运行时系统的内部函数，并以退出码 2 退出。
若 GOTRACEBACK=0，则每个Go程的栈跟踪都会完全省略。
若 GOTRACEBACK=1，则采用默认的行为。
若 GOTRACEBACK=2，则每个Go程的栈跟踪，包括运行时函数都会输出。
若 GOTRACEBACK=crash，则每个Go程的栈跟踪，包括运行时函数，都会输出，
此外程序可能以操作系统特定的方式崩溃而非退出。例如，在Unix系统上，程序会发出 SIGABRT
信号，从而触发内核转储。

GOARCH、GOOS、GOPATH 和 GOROOT 环境变量均为Go的环境变量。它们影响了Go程序的构建
（详见 http://golang.org/cmd/go 和 http://golang.org/pkg/go/build）。
GOARCH、GOOS 和 GOROOT 会在编译时被记录，并使该包中的常量或函数变得可用，
但它们并不影响运行时系统的执行。
*/
package runtime

import "runtime/internal/sys"

// Caller reports file and line number information about function invocations on
// the calling goroutine's stack. The argument skip is the number of stack frames
// to ascend, with 0 identifying the caller of Caller.  (For historical reasons the
// meaning of skip differs between Caller and Callers.) The return values report the
// program counter, file name, and line number within the file of the corresponding
// call. The boolean ok is false if it was not possible to recover the information.

// Caller 报告关于调用Go程的栈上的函数调用的文件和行号信息。
// 实参 skip 为占用的栈帧数，若为0则表示 Caller 的调用者。（由于历史原因，skip
// 的意思在 Caller 和 Callers 中并不相同。）返回值报告程序计数器，
// 文件名及对应调用的文件中的行号。若无法获得信息，布尔值 ok 即为 false。
func Caller(skip int) (pc uintptr, file string, line int, ok bool) {
	// Ask for two PCs: the one we were asked for
	// and what it called, so that we can see if it
	// "called" sigpanic.
	var rpc [2]uintptr
	if callers(1+skip-1, rpc[:]) < 2 {
		return
	}
	f := findfunc(rpc[1])
	if f == nil {
		// TODO(rsc): Probably a bug?
		// The C version said "have retpc at least"
		// but actually returned pc=0.
		ok = true
		return
	}
	pc = rpc[1]
	xpc := pc
	g := findfunc(rpc[0])
	// All architectures turn faults into apparent calls to sigpanic.
	// If we see a call to sigpanic, we do not back up the PC to find
	// the line number of the call instruction, because there is no call.
	if xpc > f.entry && (g == nil || g.entry != funcPC(sigpanic)) {
		xpc--
	}
	file, line32 := funcline(f, xpc)
	line = int(line32)
	ok = true
	return
}

// Callers fills the slice pc with the return program counters of function invocations
// on the calling goroutine's stack. The argument skip is the number of stack frames
// to skip before recording in pc, with 0 identifying the frame for Callers itself and
// 1 identifying the caller of Callers.
// It returns the number of entries written to pc.
//
// Note that since each slice entry pc[i] is a return program counter,
// looking up the file and line for pc[i] (for example, using (*Func).FileLine)
// will normally return the file and line number of the instruction immediately
// following the call.
// To easily look up file/line information for the call sequence, use Frames.

// Callers 把调用它的Go程栈上函数请求的返回程序计数器填充到切片 pc 中。
// 实参 skip 为开始在 pc 中记录之前所要跳过的栈帧数，若为 0 则表示 Callers 自身的栈帧，
// 若为 1 则表示 Callers 的调用者。它返回写入到 pc 中的项数。
//
// 注意，由于每个切片项 pc[i] 都是一个返回程序计数器，因此查找 pc[i] 的文件和行（例如，使用
// (*Func).FileLine）将会在该调用之后立即返回该指令所在的文件和行号。
// 要想在调用序列中方便地查看文件/行号信息，请使用 Frames。
func Callers(skip int, pc []uintptr) int {
	// runtime.callers uses pc.array==nil as a signal
	// to print a stack trace. Pick off 0-length pc here
	// so that we don't let a nil pc slice get to it.
	if len(pc) == 0 {
		return 0
	}
	return callers(skip, pc)
}

// GOROOT returns the root of the Go tree.
// It uses the GOROOT environment variable, if set,
// or else the root used during the Go build.

// GOROOT 返回Go目录树的根目录。
// 若设置了GOROOT环境变量，就会使用它，否则就会将Go的构建目录作为根目录
func GOROOT() string {
	s := gogetenv("GOROOT")
	if s != "" {
		return s
	}
	return sys.DefaultGoroot
}

// Version returns the Go tree's version string.
// It is either the commit hash and date at the time of the build or,
// when possible, a release tag like "go1.3".

// Version 返回Go目录树的版本字符串。
// 它一般是一个提交散列值及其构建时间，也可能是一个类似于 "go1.3" 的发行标注。
func Version() string {
	return sys.TheVersion
}

// GOOS is the running program's operating system target:
// one of darwin, freebsd, linux, and so on.
<<<<<<< HEAD

// GOOS 为所运行程序的目标操作系统：
// darwin、freebsd或linux等等。
const GOOS string = sys.TheGoos

// GOARCH is the running program's architecture target:
// 386, amd64, arm, or s390x.

// GOARCH 为所运行程序的目标架构：
// 386、amd64、arm 或 s390x。
const GOARCH string = sys.TheGoarch
=======
const GOOS string = sys.GOOS

// GOARCH is the running program's architecture target:
// 386, amd64, arm, or s390x.
const GOARCH string = sys.GOARCH
>>>>>>> b7d96b8e
<|MERGE_RESOLUTION|>--- conflicted
+++ resolved
@@ -280,22 +280,14 @@
 
 // GOOS is the running program's operating system target:
 // one of darwin, freebsd, linux, and so on.
-<<<<<<< HEAD
 
 // GOOS 为所运行程序的目标操作系统：
 // darwin、freebsd或linux等等。
-const GOOS string = sys.TheGoos
+const GOOS string = sys.GOOS
 
 // GOARCH is the running program's architecture target:
 // 386, amd64, arm, or s390x.
 
 // GOARCH 为所运行程序的目标架构：
 // 386、amd64、arm 或 s390x。
-const GOARCH string = sys.TheGoarch
-=======
-const GOOS string = sys.GOOS
-
-// GOARCH is the running program's architecture target:
-// 386, amd64, arm, or s390x.
-const GOARCH string = sys.GOARCH
->>>>>>> b7d96b8e
+const GOARCH string = sys.GOARCH