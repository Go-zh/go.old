// Copyright 2009 The Go Authors. All rights reserved.
// Use of this source code is governed by a BSD-style
// license that can be found in the LICENSE file.

package runtime

import (
	"runtime/internal/atomic"
	"unsafe"
)

// GOMAXPROCS sets the maximum number of CPUs that can be executing
// simultaneously and returns the previous setting. If n < 1, it does not
// change the current setting.
// The number of logical CPUs on the local machine can be queried with NumCPU.
// This call will go away when the scheduler improves.

// GOMAXPROCS 设置可同时使用执行的最大CPU数，并返回先前的设置。
// 若 n < 1，它就不会更改当前设置。本地机器的逻辑CPU数可通过 NumCPU 查询。
// 当调度器改进后，此调用将会消失。
func GOMAXPROCS(n int) int {
	if n > _MaxGomaxprocs {
		n = _MaxGomaxprocs
	}
	lock(&sched.lock)
	ret := int(gomaxprocs)
	unlock(&sched.lock)
	if n <= 0 || n == ret {
		return ret
	}

	stopTheWorld("GOMAXPROCS")

	// newprocs will be processed by startTheWorld
	newprocs = int32(n)

	startTheWorld()
	return ret
}

<<<<<<< HEAD
// NumCPU returns the number of logical CPUs on the local machine.

// NumCPU 返回本地机器的逻辑CPU数。
=======
// NumCPU returns the number of logical CPUs usable by the current process.
//
// The set of available CPUs is checked by querying the operating system
// at process startup. Changes to operating system CPU allocation after
// process startup are not reflected.
>>>>>>> c83e6f50
func NumCPU() int {
	return int(ncpu)
}

// NumCgoCall returns the number of cgo calls made by the current process.

// NumCgoCall 返回由当前进程创建的cgo调用数。
func NumCgoCall() int64 {
	var n int64
	for mp := (*m)(atomic.Loadp(unsafe.Pointer(&allm))); mp != nil; mp = mp.alllink {
		n += int64(mp.ncgocall)
	}
	return n
}

// NumGoroutine returns the number of goroutines that currently exist.

// NumGoroutine 返回当前存在的Go程数。
func NumGoroutine() int {
	return int(gcount())
}<|MERGE_RESOLUTION|>--- conflicted
+++ resolved
@@ -15,7 +15,7 @@
 // The number of logical CPUs on the local machine can be queried with NumCPU.
 // This call will go away when the scheduler improves.
 
-// GOMAXPROCS 设置可同时使用执行的最大CPU数，并返回先前的设置。
+// GOMAXPROCS 设置可同时执行的最大CPU数并返回先前的设置。
 // 若 n < 1，它就不会更改当前设置。本地机器的逻辑CPU数可通过 NumCPU 查询。
 // 当调度器改进后，此调用将会消失。
 func GOMAXPROCS(n int) int {
@@ -38,17 +38,16 @@
 	return ret
 }
 
-<<<<<<< HEAD
-// NumCPU returns the number of logical CPUs on the local machine.
-
-// NumCPU 返回本地机器的逻辑CPU数。
-=======
 // NumCPU returns the number of logical CPUs usable by the current process.
 //
 // The set of available CPUs is checked by querying the operating system
 // at process startup. Changes to operating system CPU allocation after
 // process startup are not reflected.
->>>>>>> c83e6f50
+
+// NumCPU 返回当前进程可用的逻辑CPU数。
+//
+// 可用CPU的设置会在进程启动时通过查询操作系统获得。进程启动后更改操作系统的CPU
+// 分配并不会反映出来。
 func NumCPU() int {
 	return int(ncpu)
 }
