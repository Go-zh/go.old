--- conflicted
+++ resolved
@@ -72,13 +72,8 @@
 						elem = elem[1:]
 					}
 					for _, c := range elem {
-<<<<<<< HEAD
-						if !unicode.IsLetter(c) && !unicode.IsDigit(c) && c != '_' {
-							fmt.Fprintf(os.Stderr, "%s:%d: invalid non-alphanumeric build constraint: %s\n", name, i + 1, arg)
-=======
 						if !unicode.IsLetter(c) && !unicode.IsDigit(c) && c != '_' && c != '.' {
 							fmt.Fprintf(os.Stderr, "%s:%d: invalid non-alphanumeric build constraint: %s\n", name, i+1, arg)
->>>>>>> 03048ae4
 							setExit(1)
 							break Args
 						}
