--- conflicted
+++ resolved
@@ -1498,11 +1498,7 @@
 
 func (gcToolchain) asm(b *builder, p *Package, obj, ofile, sfile string) error {
 	sfile = mkAbs(p.Dir, sfile)
-<<<<<<< HEAD
-	return b.run(p.Dir, p.ImportPath, tool(archChar + "a"), "-I", obj, "-o", ofile, "-D", "GOOS_" + goos, "-D", "GOARCH_" + goarch, sfile)
-=======
 	return b.run(p.Dir, p.ImportPath, nil, tool(archChar+"a"), "-I", obj, "-o", ofile, "-D", "GOOS_"+goos, "-D", "GOARCH_"+goarch, sfile)
->>>>>>> a9c69520
 }
 
 func (gcToolchain) pkgpath(basedir string, p *Package) string {
@@ -1534,23 +1530,14 @@
 			swigDirs[sd] = true
 		}
 	}
-<<<<<<< HEAD
-	return b.run(".", p.ImportPath, tool(archChar + "l"), "-o", out, importArgs, swigArg, buildLdflags, mainpkg)
-=======
 	return b.run(".", p.ImportPath, nil, tool(archChar+"l"), "-o", out, importArgs, swigArg, buildLdflags, mainpkg)
->>>>>>> a9c69520
 }
 
 func (gcToolchain) cc(b *builder, p *Package, objdir, ofile, cfile string) error {
 	inc := filepath.Join(goroot, "pkg", fmt.Sprintf("%s_%s", goos, goarch))
 	cfile = mkAbs(p.Dir, cfile)
-<<<<<<< HEAD
-	args := stringList(tool(archChar + "c"), "-F", "-V", "-w", "-I", objdir, "-I", inc, "-o", ofile, buildCcflags, "-D", "GOOS_" + goos, "-D", "GOARCH_" + goarch, cfile)
-	return b.run(p.Dir, p.ImportPath, args)
-=======
 	args := stringList(tool(archChar+"c"), "-F", "-V", "-w", "-I", objdir, "-I", inc, "-o", ofile, buildCcflags, "-D", "GOOS_"+goos, "-D", "GOARCH_"+goarch, cfile)
 	return b.run(p.Dir, p.ImportPath, nil, args)
->>>>>>> a9c69520
 }
 
 // The Gccgo toolchain.
