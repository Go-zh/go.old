--- conflicted
+++ resolved
@@ -126,15 +126,11 @@
 
 	// Invariants are:
 	//	data[lo] = pivot (set up by ChoosePivot)
-<<<<<<< HEAD
-	//	data[lo <= i < a] = pivot
-	//	data[a <= i < b] < pivot
-	//	data[b <= i < c] is unexamined
-	//	data[c <= i < d] > pivot
-	//	data[d <= i < hi] = pivot
-	//
-	// Once b meets c, can swap the "= pivot" sections
-	// into the middle of the slice.
+	//	data[lo < i < a] < pivot
+	//	data[a <= i < b] <= pivot
+	//	data[b <= i < c] unexamined
+	//	data[c <= i < hi-1] > pivot
+	//	data[hi-1] >= pivot
 
 	// 算法不变式为：
 	//	data[lo] = pivot (由 ChoosePivot 决定)
@@ -143,15 +139,6 @@
 	//	data[b <= i < c] 未经检查
 	//	data[c <= i < d] > pivot
 	//	data[d <= i < hi] = pivot
-	//
-	// 一旦 b 与 c 相遇，就将“= pivot”的这部分交换到切片中间。
-=======
-	//	data[lo < i < a] < pivot
-	//	data[a <= i < b] <= pivot
-	//	data[b <= i < c] unexamined
-	//	data[c <= i < hi-1] > pivot
-	//	data[hi-1] >= pivot
->>>>>>> 438ce713
 	pivot := lo
 	a, c := lo+1, hi-1
 
