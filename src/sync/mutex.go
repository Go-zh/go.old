// Copyright 2009 The Go Authors. All rights reserved.
// Use of this source code is governed by a BSD-style
// license that can be found in the LICENSE file.

// Package sync provides basic synchronization primitives such as mutual
// exclusion locks. Other than the Once and WaitGroup types, most are intended
// for use by low-level library routines. Higher-level synchronization is
// better done via channels and communication.
//
// Values containing the types defined in this package should not be copied.

// sync 包提供了互斥锁这类的基本的同步原语.
// 除 Once 和 WaitGroup 之外的类型大多用于底层库的例程。
// 更高级的同步操作通过信道与通信进行。
//
// 在此包中定义的类型中包含的值不应当被复制。
package sync

import (
	"internal/race"
	"sync/atomic"
	"unsafe"
)

// A Mutex is a mutual exclusion lock.
// Mutexes can be created as part of other structures;
// the zero value for a Mutex is an unlocked mutex.
<<<<<<< HEAD

// Mutex 是一个互斥锁。
// Mutex 可作为其它结构的一部分来创建；Mutex 的零值即为已解锁的互斥体。
=======
//
// A Mutex must not be copied after first use.
>>>>>>> c83e6f50
type Mutex struct {
	state int32
	sema  uint32
}

// A Locker represents an object that can be locked and unlocked.

// Locker 表示可被锁定并解锁的对象。
type Locker interface {
	Lock()
	Unlock()
}

const (
	mutexLocked = 1 << iota // mutex is locked // 互斥体已锁定。
	mutexWoken
	mutexWaiterShift = iota
)

// Lock locks m.
// If the lock is already in use, the calling goroutine
// blocks until the mutex is available.

// Lock 用于锁定 m。
// 若该锁正在使用，调用的Go程就会阻塞，直到该互斥体可用。
func (m *Mutex) Lock() {
	// Fast path: grab unlocked mutex.
	// 快速通道：抢占锁定的互斥体。
	if atomic.CompareAndSwapInt32(&m.state, 0, mutexLocked) {
		if race.Enabled {
			race.Acquire(unsafe.Pointer(m))
		}
		return
	}

	awoke := false
	iter := 0
	for {
		old := m.state
		new := old | mutexLocked
		if old&mutexLocked != 0 {
			if runtime_canSpin(iter) {
				// Active spinning makes sense.
				// Try to set mutexWoken flag to inform Unlock
				// to not wake other blocked goroutines.
				if !awoke && old&mutexWoken == 0 && old>>mutexWaiterShift != 0 &&
					atomic.CompareAndSwapInt32(&m.state, old, old|mutexWoken) {
					awoke = true
				}
				runtime_doSpin()
				iter++
				continue
			}
			new = old + 1<<mutexWaiterShift
		}
		if awoke {
			// The goroutine has been woken from sleep,
			// so we need to reset the flag in either case.
<<<<<<< HEAD
			// 此Go程已从睡眠状态被唤醒，因此无论在哪种状态下，
			// 我们都需要充值此标记。
=======
			if new&mutexWoken == 0 {
				panic("sync: inconsistent mutex state")
			}
>>>>>>> c83e6f50
			new &^= mutexWoken
		}
		if atomic.CompareAndSwapInt32(&m.state, old, new) {
			if old&mutexLocked == 0 {
				break
			}
			runtime_Semacquire(&m.sema)
			awoke = true
			iter = 0
		}
	}

	if race.Enabled {
		race.Acquire(unsafe.Pointer(m))
	}
}

// Unlock unlocks m.
// It is a run-time error if m is not locked on entry to Unlock.
//
// A locked Mutex is not associated with a particular goroutine.
// It is allowed for one goroutine to lock a Mutex and then
// arrange for another goroutine to unlock it.

// Unlock 用于解锁 m。
// 若 m 在进入 Unlock 前并未锁定，就会引发一个运行时错误。
//
// 已锁定的 Mutex 并不与特定的Go程相关联，这样便可让一个Go程锁定
// Mutex，然后安排其它Go程来解锁。
func (m *Mutex) Unlock() {
	if race.Enabled {
		_ = m.state
		race.Release(unsafe.Pointer(m))
	}

	// Fast path: drop lock bit.
	// 快速通道：锁定位。
	new := atomic.AddInt32(&m.state, -mutexLocked)
	if (new+mutexLocked)&mutexLocked == 0 {
		panic("sync: unlock of unlocked mutex")
	}

	old := new
	for {
		// If there are no waiters or a goroutine has already
		// been woken or grabbed the lock, no need to wake anyone.
		// 若没有等待者，或一个Go程已被唤醒，或该Go程已经抢占了该锁时，
		// 就无需唤醒任何一个了。
		if old>>mutexWaiterShift == 0 || old&(mutexLocked|mutexWoken) != 0 {
			return
		}
		// Grab the right to wake someone.
		// 抢占权利来唤醒某一个。
		new = (old - 1<<mutexWaiterShift) | mutexWoken
		if atomic.CompareAndSwapInt32(&m.state, old, new) {
			runtime_Semrelease(&m.sema)
			return
		}
		old = m.state
	}
}<|MERGE_RESOLUTION|>--- conflicted
+++ resolved
@@ -25,14 +25,13 @@
 // A Mutex is a mutual exclusion lock.
 // Mutexes can be created as part of other structures;
 // the zero value for a Mutex is an unlocked mutex.
-<<<<<<< HEAD
+//
+// A Mutex must not be copied after first use.
 
 // Mutex 是一个互斥锁。
 // Mutex 可作为其它结构的一部分来创建；Mutex 的零值即为已解锁的互斥体。
-=======
 //
-// A Mutex must not be copied after first use.
->>>>>>> c83e6f50
+// Mutex 在第一次使用后必须不能被复制。
 type Mutex struct {
 	state int32
 	sema  uint32
@@ -91,14 +90,11 @@
 		if awoke {
 			// The goroutine has been woken from sleep,
 			// so we need to reset the flag in either case.
-<<<<<<< HEAD
 			// 此Go程已从睡眠状态被唤醒，因此无论在哪种状态下，
-			// 我们都需要充值此标记。
-=======
+			// 我们都需要重置此标记。
 			if new&mutexWoken == 0 {
 				panic("sync: inconsistent mutex state")
 			}
->>>>>>> c83e6f50
 			new &^= mutexWoken
 		}
 		if atomic.CompareAndSwapInt32(&m.state, old, new) {
