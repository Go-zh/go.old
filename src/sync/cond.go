--- conflicted
+++ resolved
@@ -31,12 +31,7 @@
 	// L 在观测或更改条件时保持不变
 	L Locker
 
-<<<<<<< HEAD
-	sema    syncSema
-	waiters uint32 // number of waiters // 等待者的数量
-=======
 	notify  notifyList
->>>>>>> c83e6f50
 	checker copyChecker
 }
 
