// Copyright 2011 The Go Authors. All rights reserved.
// Use of this source code is governed by a BSD-style
// license that can be found in the LICENSE file.

package sync

import (
	"sync/atomic"
	"unsafe"
)

// A WaitGroup waits for a collection of goroutines to finish.
// The main goroutine calls Add to set the number of
// goroutines to wait for.  Then each of the goroutines
// runs and calls Done when finished.  At the same time,
// Wait can be used to block until all goroutines have finished.

// WaitGroup 等待一组Go程的结束。
// 主Go程调用 Add 来设置等待的Go程数。然后该组中的每个Go程都会运行，并在结束时调用
// Done。同时，Wait 可被用于阻塞，直到所有Go程都结束。
type WaitGroup struct {
	// 64-bit value: high 32 bits are counter, low 32 bits are waiter count.
	// 64-bit atomic operations require 64-bit alignment, but 32-bit
	// compilers do not ensure it. So we allocate 12 bytes and then use
	// the aligned 8 bytes in them as state.
	state1 [12]byte
	sema   uint32
}

func (wg *WaitGroup) state() *uint64 {
	if uintptr(unsafe.Pointer(&wg.state1))%8 == 0 {
		return (*uint64)(unsafe.Pointer(&wg.state1))
	} else {
		return (*uint64)(unsafe.Pointer(&wg.state1[4]))
	}
}

// WaitGroup 每当旧的信号被释放时，就会创建一个新的信号。这是为了避免以下竞争：
//
// G1: Add(1)
// G1: go G2()
// G1: Wait() // 在 Unlock() 之后 Semacquire() 之前进行上下文切换。
// G2: Done() // 释放信号：sema == 1，waiters == 0。G1 还不会被运行。
// G3: Wait() // 发现 counter == 0，waiters == 0，不会阻塞。
// G3: Add(1) // 使 counter == 1，waiters == 0。
// G3: go G4()
// G3: Wait() // G1 仍然没有运行，但 G3 发现 sema == 1，就解阻了！Bug。

// Add adds delta, which may be negative, to the WaitGroup counter.
// If the counter becomes zero, all goroutines blocked on Wait are released.
// If the counter goes negative, Add panics.
//
// Note that calls with a positive delta that occur when the counter is zero
// must happen before a Wait. Calls with a negative delta, or calls with a
// positive delta that start when the counter is greater than zero, may happen
// at any time.
// Typically this means the calls to Add should execute before the statement
// creating the goroutine or other event to be waited for.
// If a WaitGroup is reused to wait for several independent sets of events,
// new Add calls must happen after all previous Wait calls have returned.
// See the WaitGroup example.

// Add 添加 delta，对于 WaitGroup 的 counter 来说，它可能为负数。
// 若 counter 变为零，在 Wait() 被释放后所有Go程就会阻塞。
// 若 counter 变为负数，Add 就会引发Panic。
//
// 注意，当 counter 为零时，用正整数的 delta 调用它必须发生在调用 Wait 之前。
// 用负整数的 delta 调用它，或在 counter 大于零时开始用正整数的 delta 调用它，
// 那么它可以在任何时候发生。
// 一般来说，这意味着对 Add 的调用应当在该语句创建Go程，或等待其它事件之前执行。
// 具体见 WaitGroup 的示例。
func (wg *WaitGroup) Add(delta int) {
	statep := wg.state()
	if raceenabled {
		_ = *statep // trigger nil deref early
		if delta < 0 {
			// Synchronize decrements with Wait.
			raceReleaseMerge(unsafe.Pointer(wg))
		}
		raceDisable()
		defer raceEnable()
	}
	state := atomic.AddUint64(statep, uint64(delta)<<32)
	v := int32(state >> 32)
	w := uint32(state)
	if raceenabled {
		if delta > 0 && v == int32(delta) {
			// The first increment must be synchronized with Wait.
			// Need to model this as a read, because there can be
			// several concurrent wg.counter transitions from 0.
			raceRead(unsafe.Pointer(&wg.sema))
		}
	}
	if v < 0 {
		panic("sync: negative WaitGroup counter")
	}
	if w != 0 && delta > 0 && v == int32(delta) {
		panic("sync: WaitGroup misuse: Add called concurrently with Wait")
	}
	if v > 0 || w == 0 {
		return
	}
	// This goroutine has set counter to 0 when waiters > 0.
	// Now there can't be concurrent mutations of state:
	// - Adds must not happen concurrently with Wait,
	// - Wait does not increment waiters if it sees counter == 0.
	// Still do a cheap sanity check to detect WaitGroup misuse.
	if *statep != state {
		panic("sync: WaitGroup misuse: Add called concurrently with Wait")
	}
	// Reset waiters count to 0.
	*statep = 0
	for ; w != 0; w-- {
		runtime_Semrelease(&wg.sema)
	}
}

// Done decrements the WaitGroup counter.

// Done 递减 WaitGroup 的 counter。
func (wg *WaitGroup) Done() {
	wg.Add(-1)
}

// Wait blocks until the WaitGroup counter is zero.

// Wait 阻塞 WaitGroup 直到其 counter 为零。
func (wg *WaitGroup) Wait() {
	statep := wg.state()
	if raceenabled {
		_ = *statep // trigger nil deref early
		raceDisable()
	}
<<<<<<< HEAD
	if atomic.LoadInt32(&wg.counter) == 0 {
		if raceenabled {
			raceEnable()
			raceAcquire(unsafe.Pointer(wg))
		}
		return
	}
	wg.m.Lock()
	w := atomic.AddInt32(&wg.waiters, 1)
	// This code is racing with the unlocked path in Add above.
	// The code above modifies counter and then reads waiters.
	// We must modify waiters and then read counter (the opposite order)
	//
	// 此代码与上面 Add 中的解锁路径竞争。上面的代码修改 counter 然后读取 waiters。
	// 我们必须修改 waiters 然后读取 counter（按相反顺序）来避免失去一次 Add。
	if atomic.LoadInt32(&wg.counter) == 0 {
		atomic.AddInt32(&wg.waiters, -1)
		if raceenabled {
			raceEnable()
			raceAcquire(unsafe.Pointer(wg))
			raceDisable()
=======
	for {
		state := atomic.LoadUint64(statep)
		v := int32(state >> 32)
		w := uint32(state)
		if v == 0 {
			// Counter is 0, no need to wait.
			if raceenabled {
				raceEnable()
				raceAcquire(unsafe.Pointer(wg))
			}
			return
>>>>>>> 05a3b1fc
		}
		// Increment waiters count.
		if atomic.CompareAndSwapUint64(statep, state, state+1) {
			if raceenabled && w == 0 {
				// Wait must be synchronized with the first Add.
				// Need to model this is as a write to race with the read in Add.
				// As a consequence, can do the write only for the first waiter,
				// otherwise concurrent Waits will race with each other.
				raceWrite(unsafe.Pointer(&wg.sema))
			}
			runtime_Semacquire(&wg.sema)
			if *statep != 0 {
				panic("sync: WaitGroup is reused before previous Wait has returned")
			}
			if raceenabled {
				raceEnable()
				raceAcquire(unsafe.Pointer(wg))
			}
			return
		}
	}
}<|MERGE_RESOLUTION|>--- conflicted
+++ resolved
@@ -131,43 +131,21 @@
 		_ = *statep // trigger nil deref early
 		raceDisable()
 	}
-<<<<<<< HEAD
-	if atomic.LoadInt32(&wg.counter) == 0 {
-		if raceenabled {
-			raceEnable()
-			raceAcquire(unsafe.Pointer(wg))
-		}
-		return
-	}
-	wg.m.Lock()
-	w := atomic.AddInt32(&wg.waiters, 1)
-	// This code is racing with the unlocked path in Add above.
-	// The code above modifies counter and then reads waiters.
-	// We must modify waiters and then read counter (the opposite order)
-	//
-	// 此代码与上面 Add 中的解锁路径竞争。上面的代码修改 counter 然后读取 waiters。
-	// 我们必须修改 waiters 然后读取 counter（按相反顺序）来避免失去一次 Add。
-	if atomic.LoadInt32(&wg.counter) == 0 {
-		atomic.AddInt32(&wg.waiters, -1)
-		if raceenabled {
-			raceEnable()
-			raceAcquire(unsafe.Pointer(wg))
-			raceDisable()
-=======
 	for {
 		state := atomic.LoadUint64(statep)
 		v := int32(state >> 32)
 		w := uint32(state)
 		if v == 0 {
 			// Counter is 0, no need to wait.
+			// 计数器为 0，无需等待。
 			if raceenabled {
 				raceEnable()
 				raceAcquire(unsafe.Pointer(wg))
 			}
 			return
->>>>>>> 05a3b1fc
 		}
 		// Increment waiters count.
+		// 递增等待者计数。
 		if atomic.CompareAndSwapUint64(statep, state, state+1) {
 			if raceenabled && w == 0 {
 				// Wait must be synchronized with the first Add.
