--- conflicted
+++ resolved
@@ -15,15 +15,14 @@
 // goroutines to wait for. Then each of the goroutines
 // runs and calls Done when finished. At the same time,
 // Wait can be used to block until all goroutines have finished.
-<<<<<<< HEAD
+//
+// A WaitGroup must not be copied after first use.
 
 // WaitGroup 等待一组Go程的结束。
 // 主Go程调用 Add 来设置等待的Go程数。然后该组中的每个Go程都会运行，并在结束时调用
 // Done。同时，Wait 可被用于阻塞，直到所有Go程都结束。
-=======
 //
-// A WaitGroup must not be copied after first use.
->>>>>>> c83e6f50
+// WaitGroup 在第一次使用后必须不能被复制。
 type WaitGroup struct {
 	noCopy noCopy
 
@@ -151,24 +150,6 @@
 			}
 			return
 		}
-<<<<<<< HEAD
-		return
-	}
-	wg.m.Lock()
-	w := atomic.AddInt32(&wg.waiters, 1)
-	// This code is racing with the unlocked path in Add above.
-	// The code above modifies counter and then reads waiters.
-	// We must modify waiters and then read counter (the opposite order)
-	//
-	// 此代码与上面 Add 中的解锁路径竞争。上面的代码修改 counter 然后读取 waiters。
-	// 我们必须修改 waiters 然后读取 counter（按相反顺序）来避免失去一次 Add。
-	if atomic.LoadInt32(&wg.counter) == 0 {
-		atomic.AddInt32(&wg.waiters, -1)
-		if raceenabled {
-			raceEnable()
-			raceAcquire(unsafe.Pointer(wg))
-			raceDisable()
-=======
 		// Increment waiters count.
 		if atomic.CompareAndSwapUint64(statep, state, state+1) {
 			if race.Enabled && w == 0 {
@@ -187,7 +168,6 @@
 				race.Acquire(unsafe.Pointer(wg))
 			}
 			return
->>>>>>> c83e6f50
 		}
 	}
 }