--- conflicted
+++ resolved
@@ -105,12 +105,8 @@
 	if uint32(r) <= MaxLatin1 {
 		return properties[uint8(r)]&pC != 0
 	}
-<<<<<<< HEAD
-	// All control characters are < Latin1Max.
-	// 所有的控制字符都 < Latin1Max。
-=======
 	// All control characters are < MaxLatin1.
->>>>>>> b2843bec
+	// 所有的控制字符都 < MaxLatin1
 	return false
 }
 
