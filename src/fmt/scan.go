// Copyright 2010 The Go Authors. All rights reserved.
// Use of this source code is governed by a BSD-style
// license that can be found in the LICENSE file.

package fmt

import (
	"errors"
	"io"
	"math"
	"os"
	"reflect"
	"strconv"
	"sync"
	"unicode/utf8"
)

<<<<<<< HEAD
// runeUnreader is the interface to something that can unread runes.
// If the object provided to Scan does not satisfy this interface,
// a local buffer will be used to back up the input, but its contents
// will be lost when Scan returns.

// runeUnreader 接口可用于某些东西反读取符文。
// 若提供给 Scan 的对象不满足此接口，就会使用局部缓存来备份输入，但其内容会在
// Scan 返回时丢失。
type runeUnreader interface {
	UnreadRune() error
}

=======
>>>>>>> c83e6f50
// ScanState represents the scanner state passed to custom scanners.
// Scanners may do rune-at-a-time scanning or ask the ScanState
// to discover the next space-delimited token.

// ScanState 表示传递给定制扫描器的扫描状态。扫瞄器可一次扫描一个附文或请求
// ScanState 发现下一个以空格分隔的标记。
type ScanState interface {
	// ReadRune reads the next rune (Unicode code point) from the input.
	// If invoked during Scanln, Fscanln, or Sscanln, ReadRune() will
	// return EOF after returning the first '\n' or when reading beyond
	// the specified width.
	//
	// ReadRune 从输入中读取下一个符文（Unicode码点）。若它在 Scanln、Fscanln 或
	// Sscanln 中被调用，ReadRune() 就会在返回第一个“\n”或读取至指定宽度后返回 EOF。
	ReadRune() (r rune, size int, err error)
	// UnreadRune causes the next call to ReadRune to return the same rune.
	// UnreadRune 会使 ReadRune 的下一次调用返回相同的符文。
	UnreadRune() error
<<<<<<< HEAD
	// SkipSpace skips space in the input. Newlines are treated as space
	// unless the scan operation is Scanln, Fscanln or Sscanln, in which case
	// a newline is treated as EOF.
	//
	// SkipSpace 跳过输入中的空格。换行符会被视作空格，除非该扫描操作为 Scanln、
	// Fscanln 或 Sscanln，在这种情况下，换行符会被视作 EOF。
=======
	// SkipSpace skips space in the input. Newlines are treated appropriately
	// for the operation being performed; see the package documentation
	// for more information.
>>>>>>> c83e6f50
	SkipSpace()
	// Token skips space in the input if skipSpace is true, then returns the
	// run of Unicode code points c satisfying f(c).  If f is nil,
	// !unicode.IsSpace(c) is used; that is, the token will hold non-space
	// characters. Newlines are treated appropriately for the operation being
	// performed; see the package documentation for more information.
	// The returned slice points to shared data that may be overwritten
	// by the next call to Token, a call to a Scan function using the ScanState
	// as input, or when the calling Scan method returns.
	//
	// Token 会在 skipSpace 为 true 时从输入中跳过空格，然后返回一系列满足 f(c)
	// 的Unicode码点 c。若 f 为 nil，就会使用 !unicode.IsSpace(c)；
	// 即，该标记会保留非空格字符。换行符会被视作空格，除非该扫描操作为 Scanln、
	// Fscanln 或 Sscanln，否则在这种情况下，换行符会被视作 EOF。
	// 所返回的指向共享数据的切片可能会在下次调用 Token 时被覆盖，Scan 函数的调用
	// 会将 ScanState 用作输入，或当调用 Scan 方法返回时也会。
	Token(skipSpace bool, f func(rune) bool) (token []byte, err error)
	// Width returns the value of the width option and whether it has been set.
	// The unit is Unicode code points.
	// Width 返回宽度选项的值，并判断它是否被设置。其单元为Unicode码点。
	Width() (wid int, ok bool)
	// Because ReadRune is implemented by the interface, Read should never be
	// called by the scanning routines and a valid implementation of
	// ScanState may choose always to return an error from Read.
	//
	// 由于 ReadRune 被此接口实现，因此 Read 不应当被扫描功能调用，而 ScanState
	// 的有效实现可选择总是从 Read 中返回错误。
	Read(buf []byte) (n int, err error)
}

// Scanner is implemented by any value that has a Scan method, which scans
// the input for the representation of a value and stores the result in the
// receiver, which must be a pointer to be useful. The Scan method is called
// for any argument to Scan, Scanf, or Scanln that implements it.

// Scanner 由任何拥有 Scan 方法的值实现，它将输入扫描成值的表示，并将其结果存储到接收者中，
// 该接收者必须为可用的指针。Scan 方法会被 Scan、Scanf 或 Scanln 的任何实现了它的实参所调用。
type Scanner interface {
	Scan(state ScanState, verb rune) error
}

// Scan scans text read from standard input, storing successive
// space-separated values into successive arguments. Newlines count
// as space. It returns the number of items successfully scanned.
// If that is less than the number of arguments, err will report why.

// Scan 扫描从标准输入中读取的文本，并将连续由空格分隔的值存储为连续的实参。
// 换行符计为空格。它返回成功扫描的条目数。若它少于实参数，err 就会报告原因。
func Scan(a ...interface{}) (n int, err error) {
	return Fscan(os.Stdin, a...)
}

// Scanln is similar to Scan, but stops scanning at a newline and
// after the final item there must be a newline or EOF.

// Scanln 类似于 Scan，但它在换行符处停止扫描，且最后的条目之后必须为换行符或 EOF。
func Scanln(a ...interface{}) (n int, err error) {
	return Fscanln(os.Stdin, a...)
}

// Scanf scans text read from standard input, storing successive
// space-separated values into successive arguments as determined by
<<<<<<< HEAD
// the format.  It returns the number of items successfully scanned.

// Scanf 扫描从标准输入中读取的文本，并将连续由空格分隔的值存储为连续的实参，
// 其格式由 format 决定。它返回成功扫描的条目数。
=======
// the format. It returns the number of items successfully scanned.
// If that is less than the number of arguments, err will report why.
// Newlines in the input must match newlines in the format.
// The one exception: the verb %c always scans the next rune in the
// input, even if it is a space (or tab etc.) or newline.
>>>>>>> c83e6f50
func Scanf(format string, a ...interface{}) (n int, err error) {
	return Fscanf(os.Stdin, format, a...)
}

type stringReader string

func (r *stringReader) Read(b []byte) (n int, err error) {
	n = copy(b, *r)
	*r = (*r)[n:]
	if n == 0 {
		err = io.EOF
	}
	return
}

// Sscan scans the argument string, storing successive space-separated
// values into successive arguments. Newlines count as space. It
// returns the number of items successfully scanned. If that is less
// than the number of arguments, err will report why.

// Sscan 扫描实参 string，并将连续由空格分隔的值存储为连续的实参。
// 换行符计为空格。它返回成功扫描的条目数。若它少于实参数，err 就会报告原因。
func Sscan(str string, a ...interface{}) (n int, err error) {
	return Fscan((*stringReader)(&str), a...)
}

// Sscanln is similar to Sscan, but stops scanning at a newline and
// after the final item there must be a newline or EOF.

// Sscanln 类似于 Sscan，但它在换行符处停止扫描，且最后的条目之后必须为换行符或 EOF。
func Sscanln(str string, a ...interface{}) (n int, err error) {
	return Fscanln((*stringReader)(&str), a...)
}

// Sscanf scans the argument string, storing successive space-separated
// values into successive arguments as determined by the format. It
// returns the number of items successfully parsed.
<<<<<<< HEAD

// Scanf 扫描实参 string，并将连续由空格分隔的值存储为连续的实参，
// 其格式由 format 决定。它返回成功解析的条目数。
=======
// Newlines in the input must match newlines in the format.
>>>>>>> c83e6f50
func Sscanf(str string, format string, a ...interface{}) (n int, err error) {
	return Fscanf((*stringReader)(&str), format, a...)
}

// Fscan scans text read from r, storing successive space-separated
// values into successive arguments. Newlines count as space. It
// returns the number of items successfully scanned. If that is less
// than the number of arguments, err will report why.

// Fscan 扫描从 r 中读取的文本，并将连续由空格分隔的值存储为连续的实参。
// 换行符计为空格。它返回成功扫描的条目数。若它少于实参数，err 就会报告原因。
func Fscan(r io.Reader, a ...interface{}) (n int, err error) {
	s, old := newScanState(r, true, false)
	n, err = s.doScan(a)
	s.free(old)
	return
}

// Fscanln is similar to Fscan, but stops scanning at a newline and
// after the final item there must be a newline or EOF.

// Fscanln 类似于 Sscan，但它在换行符处停止扫描，且最后的条目之后必须为换行符或 EOF。
func Fscanln(r io.Reader, a ...interface{}) (n int, err error) {
	s, old := newScanState(r, false, true)
	n, err = s.doScan(a)
	s.free(old)
	return
}

// Fscanf scans text read from r, storing successive space-separated
// values into successive arguments as determined by the format. It
// returns the number of items successfully parsed.
<<<<<<< HEAD

// Fscanf 扫描从 r 中读取的文本，并将连续由空格分隔的值存储为连续的实参，
// 其格式由 format 决定。它返回成功解析的条目数。
=======
// Newlines in the input must match newlines in the format.
>>>>>>> c83e6f50
func Fscanf(r io.Reader, format string, a ...interface{}) (n int, err error) {
	s, old := newScanState(r, false, false)
	n, err = s.doScanf(format, a)
	s.free(old)
	return
}

// scanError represents an error generated by the scanning software.
// It's used as a unique signature to identify such errors when recovering.

// scanError 表示由扫描软件生成的错误。在恢复时，它用作唯一的签名来标识出这类错误。
type scanError struct {
	err error
}

const eof = -1

// ss is the internal implementation of ScanState.

// ss 为 ScanState 的内部实现。
type ss struct {
<<<<<<< HEAD
	rr       io.RuneReader // where to read input            // 读取输入的地方
	buf      buffer        // token accumulator              // 标记累计器
	peekRune rune          // one-rune lookahead             // 前一个符文
	prevRune rune          // last rune returned by ReadRune // ReadRune 上一个返回的符文
	count    int           // runes consumed so far.         // 已消耗的字符数
	atEOF    bool          // already read EOF               // 是否已读到 EOF
=======
	rs    io.RuneScanner // where to read input
	buf   buffer         // token accumulator
	count int            // runes consumed so far.
	atEOF bool           // already read EOF
>>>>>>> c83e6f50
	ssave
}

// ssave holds the parts of ss that need to be
// saved and restored on recursive scans.

// ssave 保存了 ss 中需要在递归扫描时保存并恢复的部分。
type ssave struct {
	validSave bool // is or was a part of an actual ss.     // 是或曾是原来 ss 的一部分。
	nlIsEnd   bool // whether newline terminates scan       // 终止扫描的地方是否为换行符
	nlIsSpace bool // whether newline counts as white space // 换行符是否计为空白符
	argLimit  int  // max value of ss.count for this arg; argLimit <= limit // 该字段为 ss.count 的最大值；argLimit <= limit
	limit     int  // max value of ss.count.                // ss.count 的最大值
	maxWid    int  // width of this field.                  // 该字段的宽度。
}

// The Read method is only in ScanState so that ScanState
// satisfies io.Reader. It will never be called when used as
// intended, so there is no need to make it actually work.

// Read 方法只在满足 io.Reader 的 ScanState 中。它故意被设计为永远不会被调用。
// 因此无需让它真正地工作。
func (s *ss) Read(buf []byte) (n int, err error) {
	return 0, errors.New("ScanState's Read should not be called. Use ReadRune")
}

func (s *ss) ReadRune() (r rune, size int, err error) {
	if s.atEOF || s.count >= s.argLimit {
		err = io.EOF
		return
	}

	r, size, err = s.rs.ReadRune()
	if err == nil {
		s.count++
		if s.nlIsEnd && r == '\n' {
			s.atEOF = true
		}
	} else if err == io.EOF {
		s.atEOF = true
	}
	return
}

func (s *ss) Width() (wid int, ok bool) {
	if s.maxWid == hugeWid {
		return 0, false
	}
	return s.maxWid, true
}

// The public method returns an error; this private one panics.
// If getRune reaches EOF, the return value is EOF (-1).

// 公共的方法返回一个错误；私有的则会panic。
// 若 getRune 读到了 EOF，其返回值就是 EOF (-1)。
func (s *ss) getRune() (r rune) {
	r, _, err := s.ReadRune()
	if err != nil {
		if err == io.EOF {
			return eof
		}
		s.error(err)
	}
	return
}

// mustReadRune turns io.EOF into a panic(io.ErrUnexpectedEOF).
// It is called in cases such as string scanning where an EOF is a
// syntax error.

// mustReadRune 将 io.EOF 转为 panic(io.ErrUnexpectedEOF)。
// 例如在字符串内扫描到 EOF 为语法错误时，它就会被调用。
func (s *ss) mustReadRune() (r rune) {
	r = s.getRune()
	if r == eof {
		s.error(io.ErrUnexpectedEOF)
	}
	return
}

func (s *ss) UnreadRune() error {
	s.rs.UnreadRune()
	s.atEOF = false
	s.count--
	return nil
}

func (s *ss) error(err error) {
	panic(scanError{err})
}

func (s *ss) errorString(err string) {
	panic(scanError{errors.New(err)})
}

func (s *ss) Token(skipSpace bool, f func(rune) bool) (tok []byte, err error) {
	defer func() {
		if e := recover(); e != nil {
			if se, ok := e.(scanError); ok {
				err = se.err
			} else {
				panic(e)
			}
		}
	}()
	if f == nil {
		f = notSpace
	}
	s.buf = s.buf[:0]
	tok = s.token(skipSpace, f)
	return
}

// space is a copy of the unicode.White_Space ranges,
// to avoid depending on package unicode.

// space 为 unicode.White_Space 区域的副本，以此避免对 unicode 包的依赖。
var space = [][2]uint16{
	{0x0009, 0x000d},
	{0x0020, 0x0020},
	{0x0085, 0x0085},
	{0x00a0, 0x00a0},
	{0x1680, 0x1680},
	{0x2000, 0x200a},
	{0x2028, 0x2029},
	{0x202f, 0x202f},
	{0x205f, 0x205f},
	{0x3000, 0x3000},
}

func isSpace(r rune) bool {
	if r >= 1<<16 {
		return false
	}
	rx := uint16(r)
	for _, rng := range space {
		if rx < rng[0] {
			return false
		}
		if rx <= rng[1] {
			return true
		}
	}
	return false
}

// notSpace is the default scanning function used in Token.

// notSpace 为用在 Token 中的默认扫描函数。
func notSpace(r rune) bool {
	return !isSpace(r)
}

// SkipSpace provides Scan methods the ability to skip space and newline
// characters in keeping with the current scanning mode set by format strings
// and Scan/Scanln.

// SkipSpace 让 Scan 方法可根据由当前格式字符串和 Scan/Scanln
// 设置的扫描模式跳过空格和换行符。
func (s *ss) SkipSpace() {
	s.skipSpace(false)
}

// readRune is a structure to enable reading UTF-8 encoded code points
<<<<<<< HEAD
// from an io.Reader.  It is used if the Reader given to the scanner does
// not already implement io.RuneReader.

// readRune 结构体开启从 io.Reader 中读取以UTF-8编码的码点。若给予扫描器的 Reader
// 并未实现 io.RuneReader，就会使用此结构体。
type readRune struct {
	reader  io.Reader
	buf     [utf8.UTFMax]byte // used only inside ReadRune // 只在 ReadRune 内使用。
	pending int               // number of bytes in pendBuf; only >0 for bad UTF-8 // pendBuf 中的字节数，对于错误的 UTF-8 只会 >0。
	pendBuf [utf8.UTFMax]byte // bytes left over           // 剩余的字节
=======
// from an io.Reader. It is used if the Reader given to the scanner does
// not already implement io.RuneScanner.
type readRune struct {
	reader   io.Reader
	buf      [utf8.UTFMax]byte // used only inside ReadRune
	pending  int               // number of bytes in pendBuf; only >0 for bad UTF-8
	pendBuf  [utf8.UTFMax]byte // bytes left over
	peekRune rune              // if >=0 next rune; when <0 is ^(previous Rune)
>>>>>>> c83e6f50
}

// readByte returns the next byte from the input, which may be
// left over from a previous read if the UTF-8 was ill-formed.

// readByte 从输入中返回下一个字节，若它不合UTF-8规范，就会从上一次读取中留下来。
func (r *readRune) readByte() (b byte, err error) {
	if r.pending > 0 {
		b = r.pendBuf[0]
		copy(r.pendBuf[0:], r.pendBuf[1:])
		r.pending--
		return
	}
	_, err = r.reader.Read(r.pendBuf[:1])
	if err != nil {
		return
	}
	return r.pendBuf[0], err
}

<<<<<<< HEAD
// unread saves the bytes for the next read.

// unread 为下一次读取保存字节。
func (r *readRune) unread(buf []byte) {
	copy(r.pendBuf[r.pending:], buf)
	r.pending += len(buf)
}

=======
>>>>>>> c83e6f50
// ReadRune returns the next UTF-8 encoded code point from the
// io.Reader inside r.

// ReadRune 从 r 的 io.Reader 中返回下一个UTF-8编码的码点。
func (r *readRune) ReadRune() (rr rune, size int, err error) {
	if r.peekRune >= 0 {
		rr = r.peekRune
		r.peekRune = ^r.peekRune
		size = utf8.RuneLen(rr)
		return
	}
	r.buf[0], err = r.readByte()
	if err != nil {
		return
	}
	if r.buf[0] < utf8.RuneSelf { // fast check for common ASCII case // 快速检测常见的ASCII情况
		rr = rune(r.buf[0])
		size = 1 // Known to be 1.
		// Flip the bits of the rune so it's available to UnreadRune.
		r.peekRune = ^rr
		return
	}
	var n int
	for n = 1; !utf8.FullRune(r.buf[:n]); n++ {
		r.buf[n], err = r.readByte()
		if err != nil {
			if err == io.EOF {
				err = nil
				break
			}
			return
		}
	}
<<<<<<< HEAD
	rr, size = utf8.DecodeRune(r.buf[0:n])
	if size < n { // an error // 一个错误
		r.unread(r.buf[size:n])
=======
	rr, size = utf8.DecodeRune(r.buf[:n])
	if size < n { // an error, save the bytes for the next read
		copy(r.pendBuf[r.pending:], r.buf[size:n])
		r.pending += n - size
>>>>>>> c83e6f50
	}
	// Flip the bits of the rune so it's available to UnreadRune.
	r.peekRune = ^rr
	return
}

func (r *readRune) UnreadRune() error {
	if r.peekRune >= 0 {
		return errors.New("fmt: scanning called UnreadRune with no rune available")
	}
	// Reverse bit flip of previously read rune to obtain valid >=0 state.
	r.peekRune = ^r.peekRune
	return nil
}

var ssFree = sync.Pool{
	New: func() interface{} { return new(ss) },
}

// newScanState allocates a new ss struct or grab a cached one.

// newScanState 分配一个新的 ss 结构体或抓取一个已缓存的。
func newScanState(r io.Reader, nlIsSpace, nlIsEnd bool) (s *ss, old ssave) {
<<<<<<< HEAD
	// If the reader is a *ss, then we've got a recursive
	// call to Scan, so re-use the scan state.
	// 若读取器是一个 *ss，那么我们就得到了一个递归调用的 Scan，这样会重新使用扫描状态。
	s, ok := r.(*ss)
	if ok {
		old = s.ssave
		s.limit = s.argLimit
		s.nlIsEnd = nlIsEnd || s.nlIsEnd
		s.nlIsSpace = nlIsSpace
		return
	}

=======
>>>>>>> c83e6f50
	s = ssFree.Get().(*ss)
	if rs, ok := r.(io.RuneScanner); ok {
		s.rs = rs
	} else {
		s.rs = &readRune{reader: r, peekRune: -1}
	}
	s.nlIsSpace = nlIsSpace
	s.nlIsEnd = nlIsEnd
	s.atEOF = false
	s.limit = hugeWid
	s.argLimit = hugeWid
	s.maxWid = hugeWid
	s.validSave = true
	s.count = 0
	return
}

// free saves used ss structs in ssFree; avoid an allocation per invocation.

// free 在 ssFree 中保存已使用的 ss 结构体；避免为每次请求都进行分配。
func (s *ss) free(old ssave) {
	// If it was used recursively, just restore the old state.
	// 如果要递归地使用，只需重新存储旧的状态即可。
	if old.validSave {
		s.ssave = old
		return
	}
	// Don't hold on to ss structs with large buffers.
	// 不让 ss 结构体保存大型缓存。
	if cap(s.buf) > 1024 {
		return
	}
	s.buf = s.buf[:0]
	s.rs = nil
	ssFree.Put(s)
}

// skipSpace skips spaces and maybe newlines.

// skipSpace 跳过空格，还可能跳过换行符。
func (s *ss) skipSpace(stopAtNewline bool) {
	for {
		r := s.getRune()
		if r == eof {
			return
		}
		if r == '\r' && s.peek("\n") {
			continue
		}
		if r == '\n' {
			if stopAtNewline {
				break
			}
			if s.nlIsSpace {
				continue
			}
			s.errorString("unexpected newline")
			return
		}
		if !isSpace(r) {
			s.UnreadRune()
			break
		}
	}
}

// token returns the next space-delimited string from the input. It
// skips white space. For Scanln, it stops at newlines. For Scan,
// newlines are treated as spaces.

// token 从输入中返回下一个以空格分隔的字符串。它会跳过空白符。
// 对于 Scanln，它会在换行符处停止。对于 Scan，换行符会被视作空格。
func (s *ss) token(skipSpace bool, f func(rune) bool) []byte {
	if skipSpace {
		s.skipSpace(false)
	}
	// read until white space or newline
	// 读取直到遇见空白符或回车符。
	for {
		r := s.getRune()
		if r == eof {
			break
		}
		if !f(r) {
			s.UnreadRune()
			break
		}
		s.buf.WriteRune(r)
	}
	return s.buf
}

var complexError = errors.New("syntax error scanning complex number")
var boolError = errors.New("syntax error scanning boolean")

func indexRune(s string, r rune) int {
	for i, c := range s {
		if c == r {
			return i
		}
	}
	return -1
}

// consume reads the next rune in the input and reports whether it is in the ok string.
// If accept is true, it puts the character into the input token.

// consume 从输入中读取下一个符文并报告它是否在 ok 字符串中。
func (s *ss) consume(ok string, accept bool) bool {
	r := s.getRune()
	if r == eof {
		return false
	}
	if indexRune(ok, r) >= 0 {
		if accept {
			s.buf.WriteRune(r)
		}
		return true
	}
	if r != eof && accept {
		s.UnreadRune()
	}
	return false
}

// peek reports whether the next character is in the ok string, without consuming it.

// peek 报告下一个字符是否在 ok 字符串中，而不销毁它。
func (s *ss) peek(ok string) bool {
	r := s.getRune()
	if r != eof {
		s.UnreadRune()
	}
	return indexRune(ok, r) >= 0
}

func (s *ss) notEOF() {
	// Guarantee there is data to be read.
	// 保证数据被读取。
	if r := s.getRune(); r == eof {
		panic(io.EOF)
	}
	s.UnreadRune()
}

// accept checks the next rune in the input. If it's a byte (sic) in the string, it puts it in the
// buffer and returns true. Otherwise it return false.

// accept 从输入中检查下一个符文。若它在此字符串中（的原文）是一个字节，
// 此方法就会将它放到缓存中并返回 true。否则它会返回 false。
func (s *ss) accept(ok string) bool {
	return s.consume(ok, true)
}

// okVerb verifies that the verb is present in the list, setting s.err appropriately if not.

// okVerb 验证占位符是否在列表中，若否，则设置适当的 s.err。
func (s *ss) okVerb(verb rune, okVerbs, typ string) bool {
	for _, v := range okVerbs {
		if v == verb {
			return true
		}
	}
	s.errorString("bad verb '%" + string(verb) + "' for " + typ)
	return false
}

// scanBool returns the value of the boolean represented by the next token.

// scanBool 返回下一个标记所表示的布尔值。
func (s *ss) scanBool(verb rune) bool {
	s.skipSpace(false)
	s.notEOF()
	if !s.okVerb(verb, "tv", "boolean") {
		return false
	}
<<<<<<< HEAD
	// Syntax-checking a boolean is annoying.  We're not fastidious about case.
	// 对布尔值进行语法检查是很讨厌的。我们并不苛求各种情况。
=======
	// Syntax-checking a boolean is annoying. We're not fastidious about case.
>>>>>>> c83e6f50
	switch s.getRune() {
	case '0':
		return false
	case '1':
		return true
	case 't', 'T':
		if s.accept("rR") && (!s.accept("uU") || !s.accept("eE")) {
			s.error(boolError)
		}
		return true
	case 'f', 'F':
		if s.accept("aA") && (!s.accept("lL") || !s.accept("sS") || !s.accept("eE")) {
			s.error(boolError)
		}
		return false
	}
	return false
}

// Numerical elements

// 数值元素。
const (
	binaryDigits      = "01"
	octalDigits       = "01234567"
	decimalDigits     = "0123456789"
	hexadecimalDigits = "0123456789aAbBcCdDeEfF"
	sign              = "+-"
	period            = "."
	exponent          = "eEp"
)

// getBase returns the numeric base represented by the verb and its digit string.

// getBase 返回由占位符及其数字串 digits 所表示的数值进制 base。
func (s *ss) getBase(verb rune) (base int, digits string) {
	s.okVerb(verb, "bdoUxXv", "integer") // sets s.err // 设置 s.err
	base = 10
	digits = decimalDigits
	switch verb {
	case 'b':
		base = 2
		digits = binaryDigits
	case 'o':
		base = 8
		digits = octalDigits
	case 'x', 'X', 'U':
		base = 16
		digits = hexadecimalDigits
	}
	return
}

// scanNumber returns the numerical string with specified digits starting here.

// scanNumber 返回数值字符串及从此处开始的指定的数字 digits。
func (s *ss) scanNumber(digits string, haveDigits bool) string {
	if !haveDigits {
		s.notEOF()
		if !s.accept(digits) {
			s.errorString("expected integer")
		}
	}
	for s.accept(digits) {
	}
	return string(s.buf)
}

// scanRune returns the next rune value in the input.

// scanRune 返回输入中的下一个符文值。
func (s *ss) scanRune(bitSize int) int64 {
	s.notEOF()
	r := int64(s.getRune())
	n := uint(bitSize)
	x := (r << (64 - n)) >> (64 - n)
	if x != r {
		s.errorString("overflow on character value " + string(r))
	}
	return r
}

// scanBasePrefix reports whether the integer begins with a 0 or 0x,
// and returns the base, digit string, and whether a zero was found.
// It is called only if the verb is %v.

// scanBasePrefix 报告该整数是否以 0 或 0x 开头，并返回其进制 base，数字串 digit
// 以及是否找到零 found。
func (s *ss) scanBasePrefix() (base int, digits string, found bool) {
	if !s.peek("0") {
		return 10, decimalDigits, false
	}
	s.accept("0")
	found = true // We've put a digit into the token buffer. // 我们将一个数字放到标记缓存里
	// Special cases for '0' && '0x'
	// “0”和“0x”的特殊情况
	base, digits = 8, octalDigits
	if s.peek("xX") {
		s.consume("xX", false)
		base, digits = 16, hexadecimalDigits
	}
	return
}

// scanInt returns the value of the integer represented by the next
<<<<<<< HEAD
// token, checking for overflow.  Any error is stored in s.err.

// scanInt 返回由下一个标记表示的整数值并检测溢出。任何错误都会存入 s.err。
=======
// token, checking for overflow. Any error is stored in s.err.
>>>>>>> c83e6f50
func (s *ss) scanInt(verb rune, bitSize int) int64 {
	if verb == 'c' {
		return s.scanRune(bitSize)
	}
	s.skipSpace(false)
	s.notEOF()
	base, digits := s.getBase(verb)
	haveDigits := false
	if verb == 'U' {
		if !s.consume("U", false) || !s.consume("+", false) {
			s.errorString("bad unicode format ")
		}
	} else {
		s.accept(sign) // If there's a sign, it will be left in the token buffer. // 如果有符号，它就会被留在标记缓存内。
		if verb == 'v' {
			base, digits, haveDigits = s.scanBasePrefix()
		}
	}
	tok := s.scanNumber(digits, haveDigits)
	i, err := strconv.ParseInt(tok, base, 64)
	if err != nil {
		s.error(err)
	}
	n := uint(bitSize)
	x := (i << (64 - n)) >> (64 - n)
	if x != i {
		s.errorString("integer overflow on token " + tok)
	}
	return i
}

// scanUint returns the value of the unsigned integer represented
<<<<<<< HEAD
// by the next token, checking for overflow.  Any error is stored in s.err.

// scanUint 返回由下一个标记表示的无符号整数值并检测溢出。任何错误都会存入 s.err。
=======
// by the next token, checking for overflow. Any error is stored in s.err.
>>>>>>> c83e6f50
func (s *ss) scanUint(verb rune, bitSize int) uint64 {
	if verb == 'c' {
		return uint64(s.scanRune(bitSize))
	}
	s.skipSpace(false)
	s.notEOF()
	base, digits := s.getBase(verb)
	haveDigits := false
	if verb == 'U' {
		if !s.consume("U", false) || !s.consume("+", false) {
			s.errorString("bad unicode format ")
		}
	} else if verb == 'v' {
		base, digits, haveDigits = s.scanBasePrefix()
	}
	tok := s.scanNumber(digits, haveDigits)
	i, err := strconv.ParseUint(tok, base, 64)
	if err != nil {
		s.error(err)
	}
	n := uint(bitSize)
	x := (i << (64 - n)) >> (64 - n)
	if x != i {
		s.errorString("unsigned integer overflow on token " + tok)
	}
	return i
}

// floatToken returns the floating-point number starting here, no longer than swid
// if the width is specified. It's not rigorous about syntax because it doesn't check that
// we have at least some digits, but Atof will do that.

// floatToken 返回从此处开始的浮点数，若宽度已指定，就不会比 s.wid 更长。
// 它对语法并不严格，因为它不会检查我们有没有数字，不过 convertFloat 会检查它的。
func (s *ss) floatToken() string {
	s.buf = s.buf[:0]
	// NaN?              // 非数值？
	if s.accept("nN") && s.accept("aA") && s.accept("nN") {
		return string(s.buf)
	}
	// leading sign?     // 前导正负号？
	s.accept(sign)
	// Inf?              // 无穷大？
	if s.accept("iI") && s.accept("nN") && s.accept("fF") {
		return string(s.buf)
	}
	// digits?           // 数字？
	for s.accept(decimalDigits) {
	}
	// decimal point?    // 小数点？
	if s.accept(period) {
		// fraction?     // 小数？
		for s.accept(decimalDigits) {
		}
	}
	// exponent?         // 指数？
	if s.accept(exponent) {
		// leading sign? // 前导正负号？
		s.accept(sign)
		// digits?       // 数字？
		for s.accept(decimalDigits) {
		}
	}
	return string(s.buf)
}

// complexTokens returns the real and imaginary parts of the complex number starting here.
// The number might be parenthesized and has the format (N+Ni) where N is a floating-point
// number and there are no spaces within.

// complexTokens 返回从此处开始的复数的实部和虚部。该数字可能被括号括住且格式为
// (N+Ni)，其中 N 是一个浮点数且其间没有空格。
func (s *ss) complexTokens() (real, imag string) {
	// TODO: accept N and Ni independently?
	// TODO: 分别接受 N 和 Ni？
	parens := s.accept("(")
	real = s.floatToken()
	s.buf = s.buf[:0]
	// Must now have a sign.
	// 现在必须有正负号。
	if !s.accept("+-") {
		s.error(complexError)
	}
	// Sign is now in buffer
	// 现在正负号在缓存中
	imagSign := string(s.buf)
	imag = s.floatToken()
	if !s.accept("i") {
		s.error(complexError)
	}
	if parens && !s.accept(")") {
		s.error(complexError)
	}
	return real, imagSign + imag
}

// convertFloat converts the string to a float64value.

// convertFloat 将字符串转换为 float64 值。
func (s *ss) convertFloat(str string, n int) float64 {
	if p := indexRune(str, 'p'); p >= 0 {
		// Atof doesn't handle power-of-2 exponents,
		// but they're easy to evaluate.
		// ParseFloat 不会处理2的幂的指数，但它们很容易求值。
		f, err := strconv.ParseFloat(str[:p], n)
		if err != nil {
			// Put full string into error.
			// 将整个字符串转为错误。
			if e, ok := err.(*strconv.NumError); ok {
				e.Num = str
			}
			s.error(err)
		}
		m, err := strconv.Atoi(str[p+1:])
		if err != nil {
			// Put full string into error.
			// 将整个字符串转为错误。
			if e, ok := err.(*strconv.NumError); ok {
				e.Num = str
			}
			s.error(err)
		}
		return math.Ldexp(f, m)
	}
	f, err := strconv.ParseFloat(str, n)
	if err != nil {
		s.error(err)
	}
	return f
}

// convertComplex converts the next token to a complex128 value.
// The atof argument is a type-specific reader for the underlying type.
// If we're reading complex64, atof will parse float32s and convert them
// to float64's to avoid reproducing this code for each complex type.

// convertComplex 将下一个标记转换为 complex128 值。
// 若我们读取到 complex64，convertFloat 会将它解析成 float32 并转换为 float64，
// 以此避免为每个复数类型重复此代码。
func (s *ss) scanComplex(verb rune, n int) complex128 {
	if !s.okVerb(verb, floatVerbs, "complex") {
		return 0
	}
	s.skipSpace(false)
	s.notEOF()
	sreal, simag := s.complexTokens()
	real := s.convertFloat(sreal, n/2)
	imag := s.convertFloat(simag, n/2)
	return complex(real, imag)
}

// convertString returns the string represented by the next input characters.
// The format of the input is determined by the verb.

// convertString 返回由下一次输入的字符表示的字符串。
// 输入的格式由占位符 verb 决定。
func (s *ss) convertString(verb rune) (str string) {
	if !s.okVerb(verb, "svqxX", "string") {
		return ""
	}
	s.skipSpace(false)
	s.notEOF()
	switch verb {
	case 'q':
		str = s.quotedString()
	case 'x', 'X':
		str = s.hexString()
	default:
		str = string(s.token(true, notSpace)) // %s and %v just return the next word // %s 和 %v 只返回下一个单词
	}
	return
}

// quotedString returns the double- or back-quoted string represented by the next input characters.

// quotedString 返回由下一次输入的字符表示的，以双引号或反引号围起的字符串。
func (s *ss) quotedString() string {
	s.notEOF()
	quote := s.getRune()
	switch quote {
	case '`':
		// Back-quoted: Anything goes until EOF or back quote.
		// 反引号围绕的：遇到任何东西都会继续直到 EOF 或反引号。
		for {
			r := s.mustReadRune()
			if r == quote {
				break
			}
			s.buf.WriteRune(r)
		}
		return string(s.buf)
	case '"':
		// Double-quoted: Include the quotes and let strconv.Unquote do the backslash escapes.
<<<<<<< HEAD
		// 双引号围绕的：包括该引号并让 strconv.Unquote 进行反斜杠转义。
		s.buf.WriteRune(quote)
=======
		s.buf.WriteByte('"')
>>>>>>> c83e6f50
		for {
			r := s.mustReadRune()
			s.buf.WriteRune(r)
			if r == '\\' {
				// In a legal backslash escape, no matter how long, only the character
				// immediately after the escape can itself be a backslash or quote.
				// Thus we only need to protect the first character after the backslash.
				//
				// 在一个合法的反斜杠转义中，无论多长，
				// 只有紧跟反斜杠之后的转义本身才可以是反斜杠或引号。
				// 因此我们之需要保证第一个字符在反斜杠之后即可。
				s.buf.WriteRune(s.mustReadRune())
			} else if r == '"' {
				break
			}
		}
		result, err := strconv.Unquote(string(s.buf))
		if err != nil {
			s.error(err)
		}
		return result
	default:
		s.errorString("expected quoted string")
	}
	return ""
}

// hexDigit returns the value of the hexadecimal digit.

// hexDigit 返回十六进制数字的值。
func hexDigit(d rune) (int, bool) {
	digit := int(d)
	switch digit {
	case '0', '1', '2', '3', '4', '5', '6', '7', '8', '9':
		return digit - '0', true
	case 'a', 'b', 'c', 'd', 'e', 'f':
		return 10 + digit - 'a', true
	case 'A', 'B', 'C', 'D', 'E', 'F':
		return 10 + digit - 'A', true
	}
	return -1, false
}

// hexByte returns the next hex-encoded (two-character) byte from the input.
// It returns ok==false if the next bytes in the input do not encode a hex byte.
// If the first byte is hex and the second is not, processing stops.

// hexByte 从输入中返回下一个以十六进制编码的（两个字符的）字节。
// 若输入中的下一组字节并未编码一个十六进制字节，则返回 ok==false。
// 若第一个字节为十六进制而第二个不是，则处理终止。
func (s *ss) hexByte() (b byte, ok bool) {
	rune1 := s.getRune()
	if rune1 == eof {
		return
	}
	value1, ok := hexDigit(rune1)
	if !ok {
		s.UnreadRune()
		return
	}
	value2, ok := hexDigit(s.mustReadRune())
	if !ok {
		s.errorString("illegal hex digit")
		return
	}
	return byte(value1<<4 | value2), true
}

// hexString returns the space-delimited hexpair-encoded string.

// hexString 返回以空格分隔的，十六进制对编码的字符串。
func (s *ss) hexString() string {
	s.notEOF()
	for {
		b, ok := s.hexByte()
		if !ok {
			break
		}
		s.buf.WriteByte(b)
	}
	if len(s.buf) == 0 {
		s.errorString("no hex data for %x string")
		return ""
	}
	return string(s.buf)
}

const (
	floatVerbs = "beEfFgGv"

	hugeWid = 1 << 30

	intBits     = 32 << (^uint(0) >> 63)
	uintptrBits = 32 << (^uintptr(0) >> 63)
)

// scanOne scans a single value, deriving the scanner from the type of the argument.

// scanOne 扫描单个值，从实参的类型导出扫描器。
func (s *ss) scanOne(verb rune, arg interface{}) {
	s.buf = s.buf[:0]
	var err error
	// If the parameter has its own Scan method, use that.
	// 若该形参有它自己的 Scan 方法，就用它。
	if v, ok := arg.(Scanner); ok {
		err = v.Scan(s, verb)
		if err != nil {
			if err == io.EOF {
				err = io.ErrUnexpectedEOF
			}
			s.error(err)
		}
		return
	}

	switch v := arg.(type) {
	case *bool:
		*v = s.scanBool(verb)
	case *complex64:
		*v = complex64(s.scanComplex(verb, 64))
	case *complex128:
		*v = s.scanComplex(verb, 128)
	case *int:
		*v = int(s.scanInt(verb, intBits))
	case *int8:
		*v = int8(s.scanInt(verb, 8))
	case *int16:
		*v = int16(s.scanInt(verb, 16))
	case *int32:
		*v = int32(s.scanInt(verb, 32))
	case *int64:
		*v = s.scanInt(verb, 64)
	case *uint:
		*v = uint(s.scanUint(verb, intBits))
	case *uint8:
		*v = uint8(s.scanUint(verb, 8))
	case *uint16:
		*v = uint16(s.scanUint(verb, 16))
	case *uint32:
		*v = uint32(s.scanUint(verb, 32))
	case *uint64:
		*v = s.scanUint(verb, 64)
	case *uintptr:
		*v = uintptr(s.scanUint(verb, uintptrBits))
	// Floats are tricky because you want to scan in the precision of the result, not
	// scan in high precision and convert, in order to preserve the correct error condition.
	// 浮点数很棘手，因为你为了保存恰当的错误条件，需要在结果的精度中扫描，而不是在高精度中扫描并转换。
	case *float32:
		if s.okVerb(verb, floatVerbs, "float32") {
			s.skipSpace(false)
			s.notEOF()
			*v = float32(s.convertFloat(s.floatToken(), 32))
		}
	case *float64:
		if s.okVerb(verb, floatVerbs, "float64") {
			s.skipSpace(false)
			s.notEOF()
			*v = s.convertFloat(s.floatToken(), 64)
		}
	case *string:
		*v = s.convertString(verb)
	case *[]byte:
		// We scan to string and convert so we get a copy of the data.
		// If we scanned to bytes, the slice would point at the buffer.
		// 我们将它扫描为字符串并转换，因此我们获取该数据的一份副本。
		// 若我们将它扫描为字节，该切片就会指向缓存。
		*v = []byte(s.convertString(verb))
	default:
		val := reflect.ValueOf(v)
		ptr := val
		if ptr.Kind() != reflect.Ptr {
			s.errorString("type not a pointer: " + val.Type().String())
			return
		}
		switch v := ptr.Elem(); v.Kind() {
		case reflect.Bool:
			v.SetBool(s.scanBool(verb))
		case reflect.Int, reflect.Int8, reflect.Int16, reflect.Int32, reflect.Int64:
			v.SetInt(s.scanInt(verb, v.Type().Bits()))
		case reflect.Uint, reflect.Uint8, reflect.Uint16, reflect.Uint32, reflect.Uint64, reflect.Uintptr:
			v.SetUint(s.scanUint(verb, v.Type().Bits()))
		case reflect.String:
			v.SetString(s.convertString(verb))
		case reflect.Slice:
			// For now, can only handle (renamed) []byte.
			// 现在，只能处理（重命名的）[]byte。
			typ := v.Type()
			if typ.Elem().Kind() != reflect.Uint8 {
				s.errorString("can't scan type: " + val.Type().String())
			}
			str := s.convertString(verb)
			v.Set(reflect.MakeSlice(typ, len(str), len(str)))
			for i := 0; i < len(str); i++ {
				v.Index(i).SetUint(uint64(str[i]))
			}
		case reflect.Float32, reflect.Float64:
			s.skipSpace(false)
			s.notEOF()
			v.SetFloat(s.convertFloat(s.floatToken(), v.Type().Bits()))
		case reflect.Complex64, reflect.Complex128:
			v.SetComplex(s.scanComplex(verb, v.Type().Bits()))
		default:
			s.errorString("can't scan type: " + val.Type().String())
		}
	}
}

// errorHandler turns local panics into error returns.

// errorHandler 将局部panic转为错误返回。
func errorHandler(errp *error) {
	if e := recover(); e != nil {
		if se, ok := e.(scanError); ok { // catch local error // 捕获本地错误
			*errp = se.err
		} else if eof, ok := e.(error); ok && eof == io.EOF { // out of input // 超出输入
			*errp = eof
		} else {
			panic(e)
		}
	}
}

// doScan does the real work for scanning without a format string.

// doScan 进行真正的扫描工作而无需格式字符串。
func (s *ss) doScan(a []interface{}) (numProcessed int, err error) {
	defer errorHandler(&err)
	for _, arg := range a {
		s.scanOne('v', arg)
		numProcessed++
	}
<<<<<<< HEAD
	// Check for newline if required.
	// 根据需要检查换行符。
	if !s.nlIsSpace {
=======
	// Check for newline (or EOF) if required (Scanln etc.).
	if s.nlIsEnd {
>>>>>>> c83e6f50
		for {
			r := s.getRune()
			if r == '\n' || r == eof {
				break
			}
			if !isSpace(r) {
				s.errorString("expected newline")
				break
			}
		}
	}
	return
}

// advance determines whether the next characters in the input match
<<<<<<< HEAD
// those of the format.  It returns the number of bytes (sic) consumed
// in the format. Newlines included, all runs of space characters in
// either input or format behave as a single space. This routine also
// handles the %% case.  If the return value is zero, either format
// starts with a % (with no following %) or the input is empty.
// If it is negative, the input did not match the string.

// advance 判断输入中的下一个字符是否匹配那些格式 format。
// 它返回该格式（原文）中消耗的字节数。包括换行符，在输入或格式中的连续空白字符
// 都视为单个空格。此程序也处理 %% 的情况。若返回值为零，那么不是格式起始于
// %（没有后跟 %）就是输入为空。若它是复数，则输入不匹配该字符串。
=======
// those of the format. It returns the number of bytes (sic) consumed
// in the format. All runs of space characters in either input or
// format behave as a single space. Newlines are special, though:
// newlines in the format must match those in the input and vice versa.
// This routine also handles the %% case. If the return value is zero,
// either format starts with a % (with no following %) or the input
// is empty. If it is negative, the input did not match the string.
>>>>>>> c83e6f50
func (s *ss) advance(format string) (i int) {
	for i < len(format) {
		fmtc, w := utf8.DecodeRuneInString(format[i:])
		if fmtc == '%' {
			// % at end of string is an error.
			if i+w == len(format) {
				s.errorString("missing verb: % at end of format string")
			}
			// %% acts like a real percent
			nextc, _ := utf8.DecodeRuneInString(format[i+w:]) // will not match % if string is empty // 若字符串为空则不会匹配 %
			if nextc != '%' {
				return
			}
			i += w // skip the first % // 跳过第一个 %
		}
		sawSpace := false
		wasNewline := false
		// Skip spaces in format but absorb at most one newline.
		for isSpace(fmtc) && i < len(format) {
			if fmtc == '\n' {
				if wasNewline { // Already saw one; stop here.
					break
				}
				wasNewline = true
			}
			sawSpace = true
			i += w
			fmtc, w = utf8.DecodeRuneInString(format[i:])
		}
		if sawSpace {
			// There was space in the format, so there should be space
			// in the input.
			// 格式中有空格，因此输入中也应该有空格（EOF）
			inputc := s.getRune()
<<<<<<< HEAD
			if inputc == eof || inputc == '\n' {
				// If we've reached a newline, stop now; don't read ahead.
				// 若我们遇到换行符，就立即停止，不继续读取。
				return
			}
			if !isSpace(inputc) {
				// Space in format but not in input: error
				// 格式中有空格但输入中没有：错误
=======
			if inputc == eof {
				return
			}
			if !isSpace(inputc) {
				// Space in format but not in input.
>>>>>>> c83e6f50
				s.errorString("expected space in input to match format")
			}
			// Skip spaces but stop at newline.
			for inputc != '\n' && isSpace(inputc) {
				inputc = s.getRune()
			}
			if inputc == '\n' {
				if !wasNewline {
					s.errorString("newline in input does not match format")
				}
				// We've reached a newline, stop now; don't read further.
				return
			}
			s.UnreadRune()
			if wasNewline {
				s.errorString("newline in format does not match input")
			}
			continue
		}
		inputc := s.mustReadRune()
		if fmtc != inputc {
			s.UnreadRune()
			return -1
		}
		i += w
	}
	return
}

// doScanf does the real work when scanning with a format string.
<<<<<<< HEAD
//  At the moment, it handles only pointers to basic types.

// doScanf 根据格式字符串进行真正的扫描工作。
// 目前，它只能处理指向基本类型的指针。
=======
// At the moment, it handles only pointers to basic types.
>>>>>>> c83e6f50
func (s *ss) doScanf(format string, a []interface{}) (numProcessed int, err error) {
	defer errorHandler(&err)
	end := len(format) - 1
	// We process one item per non-trivial format
	// 我们为每个非平凡的格式处理一个条目
	for i := 0; i <= end; {
		w := s.advance(format[i:])
		if w > 0 {
			i += w
			continue
		}
		// Either we failed to advance, we have a percent character, or we ran out of input.
		// 我们要么无法继续，要么有一个百分号，或用尽输入。
		if format[i] != '%' {
<<<<<<< HEAD
			// Can't advance format.  Why not?
			// 不能继续格式化。为啥？因为输入不匹配格式。
=======
			// Can't advance format. Why not?
>>>>>>> c83e6f50
			if w < 0 {
				s.errorString("input does not match format")
			}
			// Otherwise at EOF; "too many operands" error handled below
			// 否则就是遇到了 EOF；以下为“太多操作数”的错误处理
			break
		}
		i++ // % is one byte // % 是一个字节

		// do we have 20 (width)?
		// 我们有没有20个（宽度）？
		var widPresent bool
		s.maxWid, widPresent, i = parsenum(format, i, end)
		if !widPresent {
			s.maxWid = hugeWid
		}

		c, w := utf8.DecodeRuneInString(format[i:])
		i += w

		if c != 'c' {
			s.SkipSpace()
		}
		s.argLimit = s.limit
		if f := s.count + s.maxWid; f < s.argLimit {
			s.argLimit = f
		}

<<<<<<< HEAD
		c, w := utf8.DecodeRuneInString(format[i:])
		i += w

		if numProcessed >= len(a) { // out of operands // 超过操作数
			s.errorString("too few operands for format %" + format[i-w:])
=======
		if numProcessed >= len(a) { // out of operands
			s.errorString("too few operands for format '%" + format[i-w:] + "'")
>>>>>>> c83e6f50
			break
		}
		arg := a[numProcessed]

		s.scanOne(c, arg)
		numProcessed++
		s.argLimit = s.limit
	}
	if numProcessed < len(a) {
		s.errorString("too many operands")
	}
	return
}<|MERGE_RESOLUTION|>--- conflicted
+++ resolved
@@ -15,21 +15,6 @@
 	"unicode/utf8"
 )
 
-<<<<<<< HEAD
-// runeUnreader is the interface to something that can unread runes.
-// If the object provided to Scan does not satisfy this interface,
-// a local buffer will be used to back up the input, but its contents
-// will be lost when Scan returns.
-
-// runeUnreader 接口可用于某些东西反读取符文。
-// 若提供给 Scan 的对象不满足此接口，就会使用局部缓存来备份输入，但其内容会在
-// Scan 返回时丢失。
-type runeUnreader interface {
-	UnreadRune() error
-}
-
-=======
->>>>>>> c83e6f50
 // ScanState represents the scanner state passed to custom scanners.
 // Scanners may do rune-at-a-time scanning or ask the ScanState
 // to discover the next space-delimited token.
@@ -48,18 +33,9 @@
 	// UnreadRune causes the next call to ReadRune to return the same rune.
 	// UnreadRune 会使 ReadRune 的下一次调用返回相同的符文。
 	UnreadRune() error
-<<<<<<< HEAD
-	// SkipSpace skips space in the input. Newlines are treated as space
-	// unless the scan operation is Scanln, Fscanln or Sscanln, in which case
-	// a newline is treated as EOF.
-	//
-	// SkipSpace 跳过输入中的空格。换行符会被视作空格，除非该扫描操作为 Scanln、
-	// Fscanln 或 Sscanln，在这种情况下，换行符会被视作 EOF。
-=======
 	// SkipSpace skips space in the input. Newlines are treated appropriately
 	// for the operation being performed; see the package documentation
 	// for more information.
->>>>>>> c83e6f50
 	SkipSpace()
 	// Token skips space in the input if skipSpace is true, then returns the
 	// run of Unicode code points c satisfying f(c).  If f is nil,
@@ -122,18 +98,16 @@
 
 // Scanf scans text read from standard input, storing successive
 // space-separated values into successive arguments as determined by
-<<<<<<< HEAD
-// the format.  It returns the number of items successfully scanned.
-
-// Scanf 扫描从标准输入中读取的文本，并将连续由空格分隔的值存储为连续的实参，
-// 其格式由 format 决定。它返回成功扫描的条目数。
-=======
 // the format. It returns the number of items successfully scanned.
 // If that is less than the number of arguments, err will report why.
 // Newlines in the input must match newlines in the format.
 // The one exception: the verb %c always scans the next rune in the
 // input, even if it is a space (or tab etc.) or newline.
->>>>>>> c83e6f50
+
+// Scanf 扫描从标准输入中读取的文本，并将连续由空格分隔的值存储为连续的实参，
+// 其格式由 format 决定。它返回成功扫描的条目数。若它小于参数的个数，err
+// 会报告原因。输入中的换行符必须匹配 format 中的换行符。不过有一个例外：
+// 占位符 %c 总是扫描输入中的下一个符文，即便它是空格（或制表符等）或换行符。
 func Scanf(format string, a ...interface{}) (n int, err error) {
 	return Fscanf(os.Stdin, format, a...)
 }
@@ -171,13 +145,11 @@
 // Sscanf scans the argument string, storing successive space-separated
 // values into successive arguments as determined by the format. It
 // returns the number of items successfully parsed.
-<<<<<<< HEAD
+// Newlines in the input must match newlines in the format.
 
 // Scanf 扫描实参 string，并将连续由空格分隔的值存储为连续的实参，
-// 其格式由 format 决定。它返回成功解析的条目数。
-=======
-// Newlines in the input must match newlines in the format.
->>>>>>> c83e6f50
+// 其格式由 format 决定。它返回成功解析的条目数。输入中的换行符必须匹配
+// format 中的换行符。
 func Sscanf(str string, format string, a ...interface{}) (n int, err error) {
 	return Fscanf((*stringReader)(&str), format, a...)
 }
@@ -210,13 +182,11 @@
 // Fscanf scans text read from r, storing successive space-separated
 // values into successive arguments as determined by the format. It
 // returns the number of items successfully parsed.
-<<<<<<< HEAD
+// Newlines in the input must match newlines in the format.
 
 // Fscanf 扫描从 r 中读取的文本，并将连续由空格分隔的值存储为连续的实参，
-// 其格式由 format 决定。它返回成功解析的条目数。
-=======
-// Newlines in the input must match newlines in the format.
->>>>>>> c83e6f50
+// 其格式由 format 决定。它返回成功解析的条目数。输入中的换行符必须匹配
+// format 中的换行符。
 func Fscanf(r io.Reader, format string, a ...interface{}) (n int, err error) {
 	s, old := newScanState(r, false, false)
 	n, err = s.doScanf(format, a)
@@ -238,19 +208,10 @@
 
 // ss 为 ScanState 的内部实现。
 type ss struct {
-<<<<<<< HEAD
-	rr       io.RuneReader // where to read input            // 读取输入的地方
-	buf      buffer        // token accumulator              // 标记累计器
-	peekRune rune          // one-rune lookahead             // 前一个符文
-	prevRune rune          // last rune returned by ReadRune // ReadRune 上一个返回的符文
-	count    int           // runes consumed so far.         // 已消耗的字符数
-	atEOF    bool          // already read EOF               // 是否已读到 EOF
-=======
-	rs    io.RuneScanner // where to read input
-	buf   buffer         // token accumulator
-	count int            // runes consumed so far.
-	atEOF bool           // already read EOF
->>>>>>> c83e6f50
+	rs    io.RuneScanner // where to read input    // 读取输入的地方
+	buf   buffer         // token accumulator      // 标记累计器
+	count int            // runes consumed so far. // 已消耗的字符数
+	atEOF bool           // already read EOF       // 是否已读到 EOF
 	ssave
 }
 
@@ -416,27 +377,17 @@
 }
 
 // readRune is a structure to enable reading UTF-8 encoded code points
-<<<<<<< HEAD
-// from an io.Reader.  It is used if the Reader given to the scanner does
-// not already implement io.RuneReader.
+// from an io.Reader. It is used if the Reader given to the scanner does
+// not already implement io.RuneScanner.
 
 // readRune 结构体开启从 io.Reader 中读取以UTF-8编码的码点。若给予扫描器的 Reader
 // 并未实现 io.RuneReader，就会使用此结构体。
-type readRune struct {
-	reader  io.Reader
-	buf     [utf8.UTFMax]byte // used only inside ReadRune // 只在 ReadRune 内使用。
-	pending int               // number of bytes in pendBuf; only >0 for bad UTF-8 // pendBuf 中的字节数，对于错误的 UTF-8 只会 >0。
-	pendBuf [utf8.UTFMax]byte // bytes left over           // 剩余的字节
-=======
-// from an io.Reader. It is used if the Reader given to the scanner does
-// not already implement io.RuneScanner.
 type readRune struct {
 	reader   io.Reader
 	buf      [utf8.UTFMax]byte // used only inside ReadRune
 	pending  int               // number of bytes in pendBuf; only >0 for bad UTF-8
 	pendBuf  [utf8.UTFMax]byte // bytes left over
 	peekRune rune              // if >=0 next rune; when <0 is ^(previous Rune)
->>>>>>> c83e6f50
 }
 
 // readByte returns the next byte from the input, which may be
@@ -457,17 +408,6 @@
 	return r.pendBuf[0], err
 }
 
-<<<<<<< HEAD
-// unread saves the bytes for the next read.
-
-// unread 为下一次读取保存字节。
-func (r *readRune) unread(buf []byte) {
-	copy(r.pendBuf[r.pending:], buf)
-	r.pending += len(buf)
-}
-
-=======
->>>>>>> c83e6f50
 // ReadRune returns the next UTF-8 encoded code point from the
 // io.Reader inside r.
 
@@ -501,16 +441,10 @@
 			return
 		}
 	}
-<<<<<<< HEAD
-	rr, size = utf8.DecodeRune(r.buf[0:n])
-	if size < n { // an error // 一个错误
-		r.unread(r.buf[size:n])
-=======
 	rr, size = utf8.DecodeRune(r.buf[:n])
 	if size < n { // an error, save the bytes for the next read
 		copy(r.pendBuf[r.pending:], r.buf[size:n])
 		r.pending += n - size
->>>>>>> c83e6f50
 	}
 	// Flip the bits of the rune so it's available to UnreadRune.
 	r.peekRune = ^rr
@@ -534,21 +468,6 @@
 
 // newScanState 分配一个新的 ss 结构体或抓取一个已缓存的。
 func newScanState(r io.Reader, nlIsSpace, nlIsEnd bool) (s *ss, old ssave) {
-<<<<<<< HEAD
-	// If the reader is a *ss, then we've got a recursive
-	// call to Scan, so re-use the scan state.
-	// 若读取器是一个 *ss，那么我们就得到了一个递归调用的 Scan，这样会重新使用扫描状态。
-	s, ok := r.(*ss)
-	if ok {
-		old = s.ssave
-		s.limit = s.argLimit
-		s.nlIsEnd = nlIsEnd || s.nlIsEnd
-		s.nlIsSpace = nlIsSpace
-		return
-	}
-
-=======
->>>>>>> c83e6f50
 	s = ssFree.Get().(*ss)
 	if rs, ok := r.(io.RuneScanner); ok {
 		s.rs = rs
@@ -725,12 +644,8 @@
 	if !s.okVerb(verb, "tv", "boolean") {
 		return false
 	}
-<<<<<<< HEAD
-	// Syntax-checking a boolean is annoying.  We're not fastidious about case.
+	// Syntax-checking a boolean is annoying. We're not fastidious about case.
 	// 对布尔值进行语法检查是很讨厌的。我们并不苛求各种情况。
-=======
-	// Syntax-checking a boolean is annoying. We're not fastidious about case.
->>>>>>> c83e6f50
 	switch s.getRune() {
 	case '0':
 		return false
@@ -836,13 +751,9 @@
 }
 
 // scanInt returns the value of the integer represented by the next
-<<<<<<< HEAD
-// token, checking for overflow.  Any error is stored in s.err.
+// token, checking for overflow. Any error is stored in s.err.
 
 // scanInt 返回由下一个标记表示的整数值并检测溢出。任何错误都会存入 s.err。
-=======
-// token, checking for overflow. Any error is stored in s.err.
->>>>>>> c83e6f50
 func (s *ss) scanInt(verb rune, bitSize int) int64 {
 	if verb == 'c' {
 		return s.scanRune(bitSize)
@@ -875,13 +786,9 @@
 }
 
 // scanUint returns the value of the unsigned integer represented
-<<<<<<< HEAD
-// by the next token, checking for overflow.  Any error is stored in s.err.
+// by the next token, checking for overflow. Any error is stored in s.err.
 
 // scanUint 返回由下一个标记表示的无符号整数值并检测溢出。任何错误都会存入 s.err。
-=======
-// by the next token, checking for overflow. Any error is stored in s.err.
->>>>>>> c83e6f50
 func (s *ss) scanUint(verb rune, bitSize int) uint64 {
 	if verb == 'c' {
 		return uint64(s.scanRune(bitSize))
@@ -1075,12 +982,8 @@
 		return string(s.buf)
 	case '"':
 		// Double-quoted: Include the quotes and let strconv.Unquote do the backslash escapes.
-<<<<<<< HEAD
 		// 双引号围绕的：包括该引号并让 strconv.Unquote 进行反斜杠转义。
-		s.buf.WriteRune(quote)
-=======
 		s.buf.WriteByte('"')
->>>>>>> c83e6f50
 		for {
 			r := s.mustReadRune()
 			s.buf.WriteRune(r)
@@ -1312,14 +1215,8 @@
 		s.scanOne('v', arg)
 		numProcessed++
 	}
-<<<<<<< HEAD
-	// Check for newline if required.
-	// 根据需要检查换行符。
-	if !s.nlIsSpace {
-=======
 	// Check for newline (or EOF) if required (Scanln etc.).
 	if s.nlIsEnd {
->>>>>>> c83e6f50
 		for {
 			r := s.getRune()
 			if r == '\n' || r == eof {
@@ -1335,19 +1232,6 @@
 }
 
 // advance determines whether the next characters in the input match
-<<<<<<< HEAD
-// those of the format.  It returns the number of bytes (sic) consumed
-// in the format. Newlines included, all runs of space characters in
-// either input or format behave as a single space. This routine also
-// handles the %% case.  If the return value is zero, either format
-// starts with a % (with no following %) or the input is empty.
-// If it is negative, the input did not match the string.
-
-// advance 判断输入中的下一个字符是否匹配那些格式 format。
-// 它返回该格式（原文）中消耗的字节数。包括换行符，在输入或格式中的连续空白字符
-// 都视为单个空格。此程序也处理 %% 的情况。若返回值为零，那么不是格式起始于
-// %（没有后跟 %）就是输入为空。若它是复数，则输入不匹配该字符串。
-=======
 // those of the format. It returns the number of bytes (sic) consumed
 // in the format. All runs of space characters in either input or
 // format behave as a single space. Newlines are special, though:
@@ -1355,7 +1239,12 @@
 // This routine also handles the %% case. If the return value is zero,
 // either format starts with a % (with no following %) or the input
 // is empty. If it is negative, the input did not match the string.
->>>>>>> c83e6f50
+
+// advance 判断输入中的下一个字符是否匹配那些格式 format。
+// 它返回该格式（原文）中消耗的字节数。在输入或格式中的连续空白字符
+// 都视为单个空格。换行符比较特殊，因为：format 中的换行符必须与输入中的相匹配，
+// 反之亦然。此程序也处理 %% 的情况。若返回值为零，那么不是格式起始于
+// %（没有后跟 %）就是输入为空。若它是复数，则输入不匹配该字符串。
 func (s *ss) advance(format string) (i int) {
 	for i < len(format) {
 		fmtc, w := utf8.DecodeRuneInString(format[i:])
@@ -1390,22 +1279,11 @@
 			// in the input.
 			// 格式中有空格，因此输入中也应该有空格（EOF）
 			inputc := s.getRune()
-<<<<<<< HEAD
-			if inputc == eof || inputc == '\n' {
-				// If we've reached a newline, stop now; don't read ahead.
-				// 若我们遇到换行符，就立即停止，不继续读取。
-				return
-			}
-			if !isSpace(inputc) {
-				// Space in format but not in input: error
-				// 格式中有空格但输入中没有：错误
-=======
 			if inputc == eof {
 				return
 			}
 			if !isSpace(inputc) {
 				// Space in format but not in input.
->>>>>>> c83e6f50
 				s.errorString("expected space in input to match format")
 			}
 			// Skip spaces but stop at newline.
@@ -1436,14 +1314,10 @@
 }
 
 // doScanf does the real work when scanning with a format string.
-<<<<<<< HEAD
-//  At the moment, it handles only pointers to basic types.
+// At the moment, it handles only pointers to basic types.
 
 // doScanf 根据格式字符串进行真正的扫描工作。
 // 目前，它只能处理指向基本类型的指针。
-=======
-// At the moment, it handles only pointers to basic types.
->>>>>>> c83e6f50
 func (s *ss) doScanf(format string, a []interface{}) (numProcessed int, err error) {
 	defer errorHandler(&err)
 	end := len(format) - 1
@@ -1458,12 +1332,8 @@
 		// Either we failed to advance, we have a percent character, or we ran out of input.
 		// 我们要么无法继续，要么有一个百分号，或用尽输入。
 		if format[i] != '%' {
-<<<<<<< HEAD
-			// Can't advance format.  Why not?
+			// Can't advance format. Why not?
 			// 不能继续格式化。为啥？因为输入不匹配格式。
-=======
-			// Can't advance format. Why not?
->>>>>>> c83e6f50
 			if w < 0 {
 				s.errorString("input does not match format")
 			}
@@ -1492,16 +1362,8 @@
 			s.argLimit = f
 		}
 
-<<<<<<< HEAD
-		c, w := utf8.DecodeRuneInString(format[i:])
-		i += w
-
 		if numProcessed >= len(a) { // out of operands // 超过操作数
-			s.errorString("too few operands for format %" + format[i-w:])
-=======
-		if numProcessed >= len(a) { // out of operands
 			s.errorString("too few operands for format '%" + format[i-w:] + "'")
->>>>>>> c83e6f50
 			break
 		}
 		arg := a[numProcessed]
