--- conflicted
+++ resolved
@@ -779,46 +779,6 @@
 	errConnBusy   = errors.New("database/sql: internal sentinel error: conn is busy")
 )
 
-<<<<<<< HEAD
-// connIfFree returns (wanted, nil) if wanted is still a valid conn and
-// isn't in use.
-//
-// The error is errConnClosed if the connection if the requested connection
-// is invalid because it's been closed.
-//
-// The error is errConnBusy if the connection is in use.
-// TODO：待译
-func (db *DB) connIfFree(wanted *driverConn) (*driverConn, error) {
-	db.mu.Lock()
-	defer db.mu.Unlock()
-	if wanted.dbmuClosed {
-		return nil, errConnClosed
-	}
-	if wanted.inUse {
-		return nil, errConnBusy
-	}
-	idx := -1
-	for ii, v := range db.freeConn {
-		if v == wanted {
-			idx = ii
-			break
-		}
-	}
-	if idx >= 0 {
-		db.freeConn = append(db.freeConn[:idx], db.freeConn[idx+1:]...)
-		wanted.inUse = true
-		return wanted, nil
-	}
-	// TODO(bradfitz): shouldn't get here. After Go 1.1, change this to:
-	// panic("connIfFree call requested a non-closed, non-busy, non-free conn")
-	// Which passes all the tests, but I'm too paranoid to include this
-	// late in Go 1.1.
-	// Instead, treat it like a busy connection:
-	return nil, errConnBusy
-}
-
-=======
->>>>>>> 263405ea
 // putConnHook is a hook for testing.
 
 // putConnHook是一个测试使用的钩子。
