--- conflicted
+++ resolved
@@ -174,13 +174,8 @@
 	// normalize x
 	// 规范化 x
 	exp := int((ix >> shift) & mask)
-<<<<<<< HEAD
-	if exp == 0 { // 次规范化 x
-		for ix&1<<shift == 0 {
-=======
 	if exp == 0 { // subnormal x
 		for ix&(1<<shift) == 0 {
->>>>>>> c83e6f50
 			ix <<= 1
 			exp--
 		}
