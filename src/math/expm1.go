// Copyright 2010 The Go Authors. All rights reserved.
// Use of this source code is governed by a BSD-style
// license that can be found in the LICENSE file.

package math

// The original C code, the long comment, and the constants
// below are from FreeBSD's /usr/src/lib/msun/src/s_expm1.c
// and came with this notice. The go code is a simplified
// version of the original C.
//
// ====================================================
// Copyright (C) 1993 by Sun Microsystems, Inc. All rights reserved.
//
// Developed at SunPro, a Sun Microsystems, Inc. business.
// Permission to use, copy, modify, and distribute this
// software is freely granted, provided that this notice
// is preserved.
// ====================================================
//
// expm1(x)
// Returns exp(x)-1, the exponential of x minus 1.
//
// Method
//   1. Argument reduction:
//      Given x, find r and integer k such that
//
//               x = k*ln2 + r,  |r| <= 0.5*ln2 ~ 0.34658
//
//      Here a correction term c will be computed to compensate
//      the error in r when rounded to a floating-point number.
//
//   2. Approximating expm1(r) by a special rational function on
//      the interval [0,0.34658]:
//      Since
//          r*(exp(r)+1)/(exp(r)-1) = 2+ r**2/6 - r**4/360 + ...
//      we define R1(r*r) by
//          r*(exp(r)+1)/(exp(r)-1) = 2+ r**2/6 * R1(r*r)
//      That is,
//          R1(r**2) = 6/r *((exp(r)+1)/(exp(r)-1) - 2/r)
//                   = 6/r * ( 1 + 2.0*(1/(exp(r)-1) - 1/r))
//                   = 1 - r**2/60 + r**4/2520 - r**6/100800 + ...
//      We use a special Reme algorithm on [0,0.347] to generate
//      a polynomial of degree 5 in r*r to approximate R1. The
//      maximum error of this polynomial approximation is bounded
//      by 2**-61. In other words,
//          R1(z) ~ 1.0 + Q1*z + Q2*z**2 + Q3*z**3 + Q4*z**4 + Q5*z**5
//      where   Q1  =  -1.6666666666666567384E-2,
//              Q2  =   3.9682539681370365873E-4,
//              Q3  =  -9.9206344733435987357E-6,
//              Q4  =   2.5051361420808517002E-7,
//              Q5  =  -6.2843505682382617102E-9;
//      (where z=r*r, and the values of Q1 to Q5 are listed below)
//      with error bounded by
//          |                  5           |     -61
//          | 1.0+Q1*z+...+Q5*z   -  R1(z) | <= 2
//          |                              |
//
//      expm1(r) = exp(r)-1 is then computed by the following
//      specific way which minimize the accumulation rounding error:
//                             2     3
//                            r     r    [ 3 - (R1 + R1*r/2)  ]
//            expm1(r) = r + --- + --- * [--------------------]
//                            2     2    [ 6 - r*(3 - R1*r/2) ]
//
//      To compensate the error in the argument reduction, we use
//              expm1(r+c) = expm1(r) + c + expm1(r)*c
//                         ~ expm1(r) + c + r*c
//      Thus c+r*c will be added in as the correction terms for
//      expm1(r+c). Now rearrange the term to avoid optimization
//      screw up:
//                      (      2                                    2 )
//                      ({  ( r    [ R1 -  (3 - R1*r/2) ]  )  }    r  )
//       expm1(r+c)~r - ({r*(--- * [--------------------]-c)-c} - --- )
//                      ({  ( 2    [ 6 - r*(3 - R1*r/2) ]  )  }    2  )
//                      (                                             )
//
//                 = r - E
//   3. Scale back to obtain expm1(x):
//      From step 1, we have
//         expm1(x) = either 2**k*[expm1(r)+1] - 1
//                  = or     2**k*[expm1(r) + (1-2**-k)]
//   4. Implementation notes:
//      (A). To save one multiplication, we scale the coefficient Qi
//           to Qi*2**i, and replace z by (x**2)/2.
//      (B). To achieve maximum accuracy, we compute expm1(x) by
//        (i)   if x < -56*ln2, return -1.0, (raise inexact if x!=inf)
//        (ii)  if k=0, return r-E
//        (iii) if k=-1, return 0.5*(r-E)-0.5
//        (iv)  if k=1 if r < -0.25, return 2*((r+0.5)- E)
//                     else          return  1.0+2.0*(r-E);
//        (v)   if (k<-2||k>56) return 2**k(1-(E-r)) - 1 (or exp(x)-1)
//        (vi)  if k <= 20, return 2**k((1-2**-k)-(E-r)), else
//        (vii) return 2**k(1-((E+2**-k)-r))
//
// Special cases:
//      expm1(INF) is INF, expm1(NaN) is NaN;
//      expm1(-INF) is -1, and
//      for finite argument, only expm1(0)=0 is exact.
//
// Accuracy:
//      according to an error analysis, the error is always less than
//      1 ulp (unit in the last place).
//
// Misc. info.
//      For IEEE double
//          if x >  7.09782712893383973096e+02 then expm1(x) overflow
//
// Constants:
// The hexadecimal values are the intended ones for the following
// constants. The decimal values may be used, provided that the
// compiler will convert from decimal to binary accurately enough
// to produce the hexadecimal values shown.
//

// 原始C代码、详细注释、下面的常量以及此通知来自
// FreeBSD 的 /usr/src/lib/msun/src/s_expm1.c 文件。
// 此Go代码为原始C代码的简化版本。
//
//（版权声明见上。）
//
// expm1(x)
// 返回 exp(x)-1，即 x 的指数减 1。
//
// 方法：
//   1. 实参转换：
//      给定 x，寻找 r 以及整数 k 使得
//
//               x = k*ln2 + r,  |r| <= 0.5*ln2 ~ 0.34658
//
//      当将其舍入为浮点数时，此处会计算修正项 c 来补偿 r 中的误差。
//
//   2. 在区间 [0,0.34658] 上通过特殊的函数逼近 expm1(r)：
//      由于
//          r*(exp(r)+1)/(exp(r)-1) = 2+ r**2/6 - r**4/360 + ...
//      我们通过
//          r*(exp(r)+1)/(exp(r)-1) = 2+ r**2/6 * R1(r*r)
//      来定义 R1(r*r)，即
//          R1(r**2) = 6/r *((exp(r)+1)/(exp(r)-1) - 2/r)
//                   = 6/r * ( 1 + 2.0*(1/(exp(r)-1) - 1/r))
//                   = 1 - r**2/60 + r**4/2520 - r**6/100800 + ...
//      我们在 [0,0.347] 上使用特殊的雷默算法，为 r*r 生成一个5阶多项式，
//      以此来逼近 R1。此多项逼近式的最大误差以 2**-61 为界。换言之，
//           R1(z) ~ 1.0 + Q1*z + Q2*z**2 + Q3*z**3 + Q4*z**4 + Q5*z**5
//      其中 Q1 = -1.6666666666666567384E-2，
//           Q2 =  3.9682539681370365873E-4，
//           Q3 = -9.9206344733435987357E-6，
//           Q4 =  2.5051361420808517002E-7，
//           Q5 = -6.2843505682382617102E-9；
//      （这里的 z=r*r，Q1 至 Q5 的值已在上方列出。）
//      误差限定于
//          |                  5           |     -61
//          | 1.0+Q1*z+...+Q5*z   -  R1(z) | <= 2
//          |                              |
//
//      expm1(r) = exp(r)-1 通过以下特殊方式计算，该式可最小化舍入误差积累：
//                             2     3
//                            r     r    [ 3 - (R1 + R1*r/2)  ]
//            expm1(r) = r + --- + --- * [--------------------]
//                            2     2    [ 6 - r*(3 - R1*r/2) ]
//
//      为补偿实参转换中的误差，我们使用
//              expm1(r+c) = expm1(r) + c + expm1(r)*c
//                         ~ expm1(r) + c + r*c
//      因此 c+r*c 将作为修正项加上 expm1(r+c)。现在重新调整此项来避免优化过度：
//                      (      2                                    2 )
//                      ({  ( r    [ R1 -  (3 - R1*r/2) ]  )  }    r  )
//       expm1(r+c)~r - ({r*(--- * [--------------------]-c)-c} - --- )
//                      ({  ( 2    [ 6 - r*(3 - R1*r/2) ]  )  }    2  )
//                      (                                             )
//
//                 = r - E
//   3. 按比例缩减以获得 expm1(x)：
//      根据第一步，我们有
//         expm1(x) = 2**k*[expm1(r)+1] - 1
//               或 = 2**k*[expm1(r) + (1-2**-k)]
//   4. 实现注记：
//      (A). 为避免一次乘法，我们将系数 Qi 扩大至 Qi*2**i，并将 z 替换为 (x**2)/2。
//      (B). 为达到最大精度，我们通过以下方法来计算 expm1(x)：
//        (1). 若 x < -56*ln2， 返回 -1.0（若 x!=inf 就降低精确度）
//        (2). 若 k=0，         返回 r-E
//        (3). 若 k=-1，        返回 0.5*(r-E)-0.5
//        (4). 若 k=1：
//                若 r < -0.25，返回 2*((r+0.5)- E)
//                否则，        返回 1.0+2.0*(r-E);
//        (5). 若 (k<-2||k>56)，返回 2**k(1-(E-r)) - 1 (or exp(x)-1)
//        (6). 若 k <= 20，     返回 2**k((1-2**-k)-(E-r))，否则
//        (7).                  返回 2**k(1-((E+2**-k)-r))
//
// 特殊情况：
//      expm1(INF)  为 INF，expm1(NaN) 为 NaN；
//      expm1(-INF) 为 -1，且对于有限的实参，只有 expm1(0)=0 精确。
//
// 精度：
//      取决于误差分析，其误差总是小于1 ulp（末位单元）。
//
// Misc. info.
//      For IEEE double
//          if x >  7.09782712893383973096e+02 then expm1(x) overflow
//
//（后文信息只与C源码相关，故不作翻译。）

// Expm1 returns e**x - 1, the base-e exponential of x minus 1.
// It is more accurate than Exp(x) - 1 when x is near zero.
//
// Special cases are:
//	Expm1(+Inf) = +Inf
//	Expm1(-Inf) = -1
//	Expm1(NaN) = NaN
// Very large values overflow to -1 or +Inf.

// Expm1 返回 e**x - 1，即以 e 为底的 x 次幂减一。
// 当 x 接近 0 时，该函数比 Exp(x) - 1 更精确。
//
// 特殊情况为：
//	Expm1(+Inf) = +Inf
//	Expm1(-Inf) = -1
//	Expm1(NaN)  = NaN
// 非常大的值会溢出为 -1 或 +Inf。
func Expm1(x float64) float64

func expm1(x float64) float64 {
	const (
		Othreshold = 7.09782712893383973096e+02 // 0x40862E42FEFA39EF
		Ln2X56     = 3.88162421113569373274e+01 // 0x4043687a9f1af2b1
		Ln2HalfX3  = 1.03972077083991796413e+00 // 0x3ff0a2b23f3bab73
		Ln2Half    = 3.46573590279972654709e-01 // 0x3fd62e42fefa39ef
		Ln2Hi      = 6.93147180369123816490e-01 // 0x3fe62e42fee00000
		Ln2Lo      = 1.90821492927058770002e-10 // 0x3dea39ef35793c76
		InvLn2     = 1.44269504088896338700e+00 // 0x3ff71547652b82fe
		Tiny       = 1.0 / (1 << 54)            // 2**-54 = 0x3c90000000000000
		// scaled coefficients related to expm1
		// 扩大与 expm1 相关的系数
		Q1 = -3.33333333333331316428e-02 // 0xBFA11111111110F4
		Q2 = 1.58730158725481460165e-03  // 0x3F5A01A019FE5585
		Q3 = -7.93650757867487942473e-05 // 0xBF14CE199EAADBB7
		Q4 = 4.00821782732936239552e-06  // 0x3ED0CFCA86E65239
		Q5 = -2.01099218183624371326e-07 // 0xBE8AFDB76E09C32D
	)

	// special cases
	// 特殊情况
	switch {
	case IsInf(x, 1) || IsNaN(x):
		return x
	case IsInf(x, -1):
		return -1
	}

	absx := x
	sign := false
	if x < 0 {
		absx = -absx
		sign = true
	}

	// filter out huge argument
	// 过滤出大的实参
	if absx >= Ln2X56 { // if |x| >= 56 * ln2
<<<<<<< HEAD
		if absx >= Othreshold { // if |x| >= 709.78...
			// 溢出
			return Inf(1) // overflow
		}
		if sign {
			// x < -56*ln2，返回 -1.0
			return -1 // x < -56*ln2, return -1.0
=======
		if sign {
			return -1 // x < -56*ln2, return -1
		}
		if absx >= Othreshold { // if |x| >= 709.78...
			return Inf(1)
>>>>>>> c83e6f50
		}
	}

	// argument reduction
	// 实参转换
	var c float64
	var k int
	// 若 |x| > 0.5 * ln2
	if absx > Ln2Half { // if  |x| > 0.5 * ln2
		var hi, lo float64
		// 且 |x| < 1.5 * ln2
		if absx < Ln2HalfX3 { // and |x| < 1.5 * ln2
			if !sign {
				hi = x - Ln2Hi
				lo = Ln2Lo
				k = 1
			} else {
				hi = x + Ln2Hi
				lo = -Ln2Lo
				k = -1
			}
		} else {
			if !sign {
				k = int(InvLn2*x + 0.5)
			} else {
				k = int(InvLn2*x - 0.5)
			}
			t := float64(k)
			// t * Ln2Hi 在此处是精确的
			hi = x - t*Ln2Hi // t * Ln2Hi is exact here
			lo = t * Ln2Lo
		}
		x = hi - lo
		c = (hi - x) - lo
		// 当 |x| < 2**-54 时，返回 x
	} else if absx < Tiny { // when |x| < 2**-54, return x
		return x
	} else {
		k = 0
	}

	// x is now in primary range
	// x 现在主范围内
	hfx := 0.5 * x
	hxs := x * hfx
	r1 := 1 + hxs*(Q1+hxs*(Q2+hxs*(Q3+hxs*(Q4+hxs*Q5))))
	t := 3 - r1*hfx
	e := hxs * ((r1 - t) / (6.0 - x*t))
	if k != 0 {
		e = (x*(e-c) - c)
		e -= hxs
		switch {
		case k == -1:
			return 0.5*(x-e) - 0.5
		case k == 1:
			if x < -0.25 {
				return -2 * (e - (x + 0.5))
			}
			return 1 + 2*(x-e)
			// 满足以返回 exp(x)-1
		case k <= -2 || k > 56: // suffice to return exp(x)-1
			y := 1 - (e - x)
			// 为 y 的指数加 k
			y = Float64frombits(Float64bits(y) + uint64(k)<<52) // add k to y's exponent
			return y - 1
		}
		if k < 20 {
			t := Float64frombits(0x3ff0000000000000 - (0x20000000000000 >> uint(k))) // t=1-2**-k
			y := t - (e - x)
			// 为 y 的指数加 k
			y = Float64frombits(Float64bits(y) + uint64(k)<<52) // add k to y's exponent
			return y
		}
		t := Float64frombits(uint64(0x3ff-k) << 52) // 2**-k
		y := x - (e + t)
		y += 1
		// 为 y 的指数加 k
		y = Float64frombits(Float64bits(y) + uint64(k)<<52) // add k to y's exponent
		return y
	}
	// c 为 0
	return x - (x*e - hxs) // c is 0
}<|MERGE_RESOLUTION|>--- conflicted
+++ resolved
@@ -257,21 +257,11 @@
 	// filter out huge argument
 	// 过滤出大的实参
 	if absx >= Ln2X56 { // if |x| >= 56 * ln2
-<<<<<<< HEAD
-		if absx >= Othreshold { // if |x| >= 709.78...
-			// 溢出
-			return Inf(1) // overflow
-		}
-		if sign {
-			// x < -56*ln2，返回 -1.0
-			return -1 // x < -56*ln2, return -1.0
-=======
 		if sign {
 			return -1 // x < -56*ln2, return -1
 		}
 		if absx >= Othreshold { // if |x| >= 709.78...
 			return Inf(1)
->>>>>>> c83e6f50
 		}
 	}
 
