--- conflicted
+++ resolved
@@ -129,15 +129,10 @@
 	return bitLen(x) - 1
 }
 
-<<<<<<< HEAD
-// Number of leading zeros in x.
-
-// x 的前导零数。
-func leadingZeros(x Word) uint {
-=======
 // nlz returns the number of leading zeros in x.
+
+// nlz 返回 x 中前导零的个数。
 func nlz(x Word) uint {
->>>>>>> 05a3b1fc
 	return uint(_W - bitLen(x))
 }
 
