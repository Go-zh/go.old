--- conflicted
+++ resolved
@@ -687,20 +687,17 @@
 }
 
 // ProbablyPrime performs n Miller-Rabin tests to check whether x is prime.
-<<<<<<< HEAD
-// If it returns true, x is prime with probability 1 - 1/4^n.
-// If it returns false, x is not prime. n must be > 0.
-
-// ProbablyPrime 通过执行 n 次 Miller-Rabin 测试来检查 x 是否为质数。
-// 若它返回 true，x 有 1 - 1/4^n 的可能性为质数。
-// 若它返回 false，则 x 不是质数。n 必须 > 0。
-=======
 // If x is prime, it returns true.
 // If x is not prime, it returns false with probability at least 1 - ¼ⁿ.
 //
 // It is not suitable for judging primes that an adversary may have crafted
 // to fool this test.
->>>>>>> e5956bca
+
+// ProbablyPrime 通过执行 n 次 Miller-Rabin 测试来检查 x 是否为质数。
+// 若 x 为质数，它返回 true。
+// 若 x 非质数，则它有至少 1 - ¼ⁿ 的概率返回 false。
+//
+// 它不适合用于判定质数，因为对手可通过精心设计来骗过此测试。
 func (x *Int) ProbablyPrime(n int) bool {
 	if n <= 0 {
 		panic("non-positive n for ProbablyPrime")
@@ -1116,79 +1113,4 @@
 	// 若 x 为正数，则 z 不能为零
 	z.neg = true // z cannot be zero if x is positive
 	return z
-<<<<<<< HEAD
-}
-
-// Gob codec version. Permits backward-compatible changes to the encoding.
-
-// Gob 编解码器版本。允许对编码进行向前兼容的更改。
-const intGobVersion byte = 1
-
-// GobEncode implements the gob.GobEncoder interface.
-
-// GobEncode 实现了 gob.GobEncoder 接口。
-func (x *Int) GobEncode() ([]byte, error) {
-	if x == nil {
-		return nil, nil
-	}
-	buf := make([]byte, 1+len(x.abs)*_S) // extra byte for version and sign bit // 版本和符号位的扩展字节
-	i := x.abs.bytes(buf) - 1            // i >= 0
-	b := intGobVersion << 1              // make space for sign bit // 为符号位留下空间
-	if x.neg {
-		b |= 1
-	}
-	buf[i] = b
-	return buf[i:], nil
-}
-
-// GobDecode implements the gob.GobDecoder interface.
-
-// GobDecode 实现了 gob.GobDecoder 接口。
-func (z *Int) GobDecode(buf []byte) error {
-	if len(buf) == 0 {
-		// Other side sent a nil or default value.
-		*z = Int{}
-		return nil
-	}
-	b := buf[0]
-	if b>>1 != intGobVersion {
-		return fmt.Errorf("Int.GobDecode: encoding version %d not supported", b>>1)
-	}
-	z.neg = b&1 != 0
-	z.abs = z.abs.setBytes(buf[1:])
-	return nil
-}
-
-// MarshalJSON implements the json.Marshaler interface.
-
-// MarshalJSON 实现了 json.Marshaler 接口。
-func (z *Int) MarshalJSON() ([]byte, error) {
-	// TODO(gri): get rid of the []byte/string conversions
-	return []byte(z.String()), nil
-}
-
-// UnmarshalJSON implements the json.Unmarshaler interface.
-
-// UnmarshalJSON 实现了 json.Unmarshaler 接口。
-func (z *Int) UnmarshalJSON(text []byte) error {
-	// TODO(gri): get rid of the []byte/string conversions
-	if _, ok := z.SetString(string(text), 0); !ok {
-		return fmt.Errorf("math/big: cannot unmarshal %q into a *big.Int", text)
-	}
-	return nil
-}
-
-// MarshalText implements the encoding.TextMarshaler interface.
-func (z *Int) MarshalText() (text []byte, err error) {
-	return []byte(z.String()), nil
-}
-
-// UnmarshalText implements the encoding.TextUnmarshaler interface.
-func (z *Int) UnmarshalText(text []byte) error {
-	if _, ok := z.SetString(string(text), 0); !ok {
-		return fmt.Errorf("math/big: cannot unmarshal %q into a *big.Int", text)
-	}
-	return nil
-=======
->>>>>>> e5956bca
 }