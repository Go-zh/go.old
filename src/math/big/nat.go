--- conflicted
+++ resolved
@@ -2,47 +2,14 @@
 // Use of this source code is governed by a BSD-style
 // license that can be found in the LICENSE file.
 
-<<<<<<< HEAD
-// Package big implements multi-precision arithmetic (big numbers).
-// The following numeric types are supported:
-//
-//	- Int	signed integers
-//	- Rat	rational numbers
-//
-// Methods are typically of the form:
-//
-//	func (z *Int) Op(x, y *Int) *Int	(similar for *Rat)
-//
-// and implement operations z = x Op y with the result as receiver; if it
-// is one of the operands it may be overwritten (and its memory reused).
-// To enable chaining of operations, the result is also returned. Methods
-// returning a result other than *Int or *Rat take one of the operands as
-// the receiver.
-//
-
-// big 包实现了（大数的）高精度运算.
-// 它支持以下数值类型：
-//
-//	- Int	带符号整数
-//	- Rat	有理数
-//
-// 典型的方法形式如下：
-//
-//	func (z *Int) Op(x, y *Int) *Int	（*Rat 同理）
-//
-// 它实现了像 z = x Op y 这样的操作，并将其结果作为接收者；若接收者为操作数之一，
-// 其值可能会被覆盖（而内存则会被重用）。为保留操作，其结果也会被返回。若该方法返回除
-// *Int 或 *Rat 之外的结果，其中一个操作数将被作为接收者。
-package big
-=======
 // This file implements unsigned multi-precision integers (natural
 // numbers). They are the building blocks for the implementation
 // of signed integers, rationals, and floating-point numbers.
->>>>>>> c83e6f50
+
+// 此文件实现了无符号高精度整数（自然数）。
+// 它们是带符号整数、有理数和浮点数的实现的基础构建。
 
 package big
-
-// 此文件包含了对无符号高精度整数的操作。以下为用于带符号整数和有理数操作的基础构建。
 
 import (
 	"math/rand"
@@ -96,12 +63,7 @@
 
 func (z nat) make(n int) nat {
 	if n <= cap(z) {
-<<<<<<< HEAD
-		// 重用 z
-		return z[0:n] // reuse z
-=======
 		return z[:n] // reuse z
->>>>>>> c83e6f50
 	}
 	// Choosing a good value for e has significant performance impact
 	// because it increases the chance that a value can be reused.
@@ -159,12 +121,8 @@
 		return z.add(y, x)
 	case m == 0:
 		// n == 0 because m >= n; result is 0
-<<<<<<< HEAD
 		// 因为 m >= n，所以 n == 0；结果为 0
-		return z.make(0)
-=======
 		return z[:0]
->>>>>>> c83e6f50
 	case n == 0:
 		// result is x
 		// 结果为 x
@@ -191,12 +149,8 @@
 		panic("underflow")
 	case m == 0:
 		// n == 0 because m >= n; result is 0
-<<<<<<< HEAD
 		// 因为 m >= n，所以 n == 0；结果为 0
-		return z.make(0)
-=======
 		return z[:0]
->>>>>>> c83e6f50
 	case n == 0:
 		// result is x
 		// 结果为 x
