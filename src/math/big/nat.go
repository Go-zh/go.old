--- conflicted
+++ resolved
@@ -2,51 +2,14 @@
 // Use of this source code is governed by a BSD-style
 // license that can be found in the LICENSE file.
 
-<<<<<<< HEAD
-// Package big implements multi-precision arithmetic (big numbers).
-// The following numeric types are supported:
-//
-//   Int    signed integers
-//   Rat    rational numbers
-//   Float  floating-point numbers
-//
-// Methods are typically of the form:
-//
-//   func (z *T) Unary(x *T) *T        // z = op x
-//   func (z *T) Binary(x, y *T) *T    // z = x op y
-//   func (x *T) M() T1                // v = x.M()
-//
-// with T one of Int, Rat, or Float. For unary and binary operations, the
-// result is the receiver (usually named z in that case); if it is one of
-// the operands x or y it may be overwritten (and its memory reused).
-// To enable chaining of operations, the result is also returned. Methods
-// returning a result other than *Int, *Rat, or *Float take an operand as
-// the receiver (usually named x in that case).
-//
-
-// big 包实现了（大数的）高精度运算.
-// 它支持以下数值类型：
-//
-//	- Int	带符号整数
-//	- Rat	有理数
-//
-// 典型的方法形式如下：
-//
-//	func (z *Int) Op(x, y *Int) *Int	（*Rat 同理）
-//
-// 它实现了像 z = x Op y 这样的操作，并将其结果作为接收者；若接收者为操作数之一，
-// 其值可能会被覆盖（而内存则会被重用）。为保留操作，其结果也会被返回。若该方法返回除
-// *Int 或 *Rat 之外的结果，其中一个操作数将被作为接收者。
-package big
-=======
 // This file implements unsigned multi-precision integers (natural
 // numbers). They are the building blocks for the implementation
 // of signed integers, rationals, and floating-point numbers.
->>>>>>> e5956bca
+
+// 此文件实现了无符号高精度整数（自然数）的操作。它们是用于实现带符号整数、
+// 有理数和浮点数的基础构件。
 
 package big
-
-// 此文件包含了对无符号高精度整数的操作。以下为用于带符号整数和有理数操作的基础构建。
 
 import "math/rand"
 
