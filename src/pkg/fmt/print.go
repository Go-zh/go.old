// Copyright 2009 The Go Authors. All rights reserved.
// Use of this source code is governed by a BSD-style
// license that can be found in the LICENSE file.

package fmt

import (
	"errors"
	"io"
	"os"
	"reflect"
	"sync"
	"unicode/utf8"
)

// Some constants in the form of bytes, to avoid string overhead.
// Needlessly fastidious, I suppose.

// 将一些内容以字节的形式存储，以此避免字符串开销。我觉得无可挑剔了。
var (
	commaSpaceBytes  = []byte(", ")
	nilAngleBytes    = []byte("<nil>")
	nilParenBytes    = []byte("(nil)")
	nilBytes         = []byte("nil")
	mapBytes         = []byte("map[")
	percentBangBytes = []byte("%!")
	missingBytes     = []byte("(MISSING)")
	badIndexBytes    = []byte("(BADINDEX)")
	panicBytes       = []byte("(PANIC=")
	extraBytes       = []byte("%!(EXTRA ")
	irparenBytes     = []byte("i)")
	bytesBytes       = []byte("[]byte{")
	badWidthBytes    = []byte("%!(BADWIDTH)")
	badPrecBytes     = []byte("%!(BADPREC)")
	noVerbBytes      = []byte("%!(NOVERB)")
)

// State represents the printer state passed to custom formatters.
// It provides access to the io.Writer interface plus information about
// the flags and options for the operand's format specifier.

// State 表示传递给格式化器的打印器的状态。
// 它提供了访问 io.Writer 接口及关于标记的信息，以及操作数的格式说明符选项。
type State interface {
	// Write is the function to call to emit formatted output to be printed.

	// Write 函数用于打印出已格式化的输出。
	Write(b []byte) (ret int, err error)
	// Width returns the value of the width option and whether it has been set.

	// Width 返回宽度选项的值以及它是否已被设置。
	Width() (wid int, ok bool)
	// Precision returns the value of the precision option and whether it has been set.

	// Precision 返回精度选项的值以及它是否已被设置。
	Precision() (prec int, ok bool)

	// Flag reports whether the flag c, a character, has been set.

	// Flag 返回标记 c（一个字符）是否已被设置。
	Flag(c int) bool
}

// Formatter is the interface implemented by values with a custom formatter.
// The implementation of Format may call Sprint(f) or Fprint(f) etc.
// to generate its output.

// Formatter 接口由带有定制的格式化器的值所实现。
// Format 的实现可调用 Sprintf 或 Fprintf(f) 等函数来生成其输出。
type Formatter interface {
	Format(f State, c rune)
}

// Stringer is implemented by any value that has a String method,
// which defines the ``native'' format for that value.
// The String method is used to print values passed as an operand
// to any format that accepts a string or to an unformatted printer
// such as Print.

// Stringer 接口由任何拥有 String 方法的值所实现，该方法定义了该值的“原生”格式。
// String 方法用于打印值，该值可作为操作数传至任何接受字符串的格式，或像
// Print 这样的未格式化打印器。
type Stringer interface {
	String() string
}

// GoStringer is implemented by any value that has a GoString method,
// which defines the Go syntax for that value.
// The GoString method is used to print values passed as an operand
// to a %#v format.

// GoStringer 接口由任何拥有 GoString 方法的值所实现，该方法定义了该值的Go语法格式。
// GoString 方法用于打印作为操作数传至 %#v 进行格式化的值。
type GoStringer interface {
	GoString() string
}

// Use simple []byte instead of bytes.Buffer to avoid large dependency.

// 使用 []byte 而非 bytes.Buffer 以避免大量的依赖。
type buffer []byte

func (b *buffer) Write(p []byte) (n int, err error) {
	*b = append(*b, p...)
	return len(p), nil
}

func (b *buffer) WriteString(s string) (n int, err error) {
	*b = append(*b, s...)
	return len(s), nil
}

func (b *buffer) WriteByte(c byte) error {
	*b = append(*b, c)
	return nil
}

func (bp *buffer) WriteRune(r rune) error {
	if r < utf8.RuneSelf {
		*bp = append(*bp, byte(r))
		return nil
	}

	b := *bp
	n := len(b)
	for n+utf8.UTFMax > cap(b) {
		b = append(b, 0)
	}
	w := utf8.EncodeRune(b[n:n+utf8.UTFMax], r)
	*bp = b[:n+w]
	return nil
}

type pp struct {
	n         int
	panicking bool
	erroring  bool // printing an error condition // 打印错误条件
	buf       buffer
	// arg holds the current item, as an interface{}.
	// arg 将当前条目作为 interface{} 类型的值保存。
	arg interface{}
	// value holds the current item, as a reflect.Value, and will be
	// the zero Value if the item has not been reflected.
	// value 将当前条目作为 reflect.Value 类型的值保存；若该条目未被反射，则为
	// Value 类型的零值。
	value reflect.Value
	// reordered records whether the format string used argument reordering.
	// reordered 记录该格式字符串是否用实参来重新排序。
	reordered bool
	// goodArgNum records whether the most recent reordering directive was valid.
	// goodArgNum 记录最近重新排序的指令是否有效。
	goodArgNum bool
	runeBuf    [utf8.UTFMax]byte
	fmt        fmt
}

<<<<<<< HEAD
// A cache holds a set of reusable objects.
// The slice is a stack (LIFO).
// If more are needed, the cache creates them by calling new.

// cache 保存了可重用对象的集合。
// 其切片是一个栈结构（LIFO 后进先出）。
// 如需保存更多对象，cache 会调用 new 创建它们。
type cache struct {
	mu    sync.Mutex
	saved []interface{}
	new   func() interface{}
=======
var ppFree = sync.Pool{
	New: func() interface{} { return new(pp) },
>>>>>>> eb7ed0d6
}

// newPrinter allocates a new pp struct or grab a cached one.

// newPrinter 分配一个新的，或抓取一个已缓存的 pp 结构体。
func newPrinter() *pp {
	p := ppFree.Get().(*pp)
	p.panicking = false
	p.erroring = false
	p.fmt.init(&p.buf)
	return p
}

// free saves used pp structs in ppFree; avoids an allocation per invocation.

// free 将已使用的 pp 结构体保存到 ppFree 中，以此避免为每个请求都分配。
func (p *pp) free() {
	// Don't hold on to pp structs with large buffers.
	// 不保存拥有大缓存的 pp 结构体。
	if cap(p.buf) > 1024 {
		return
	}
	p.buf = p.buf[:0]
	p.arg = nil
	p.value = reflect.Value{}
	ppFree.Put(p)
}

func (p *pp) Width() (wid int, ok bool) { return p.fmt.wid, p.fmt.widPresent }

func (p *pp) Precision() (prec int, ok bool) { return p.fmt.prec, p.fmt.precPresent }

func (p *pp) Flag(b int) bool {
	switch b {
	case '-':
		return p.fmt.minus
	case '+':
		return p.fmt.plus
	case '#':
		return p.fmt.sharp
	case ' ':
		return p.fmt.space
	case '0':
		return p.fmt.zero
	}
	return false
}

func (p *pp) add(c rune) {
	p.buf.WriteRune(c)
}

// Implement Write so we can call Fprintf on a pp (through State), for
// recursive use in custom verbs.

// Write 实现后，我们就可以在 pp 上（通过 State）调用 Fprintf，递归地使用定制的占位符了。
func (p *pp) Write(b []byte) (ret int, err error) {
	return p.buf.Write(b)
}

// These routines end in 'f' and take a format string.
// 这些以“f”结尾的程序接受格式字符串。

// Fprintf formats according to a format specifier and writes to w.
// It returns the number of bytes written and any write error encountered.

// Fprintf 根据于格式说明符进行格式化并写入到 w。
// 它返回写入的字节数以及任何遇到的写入错误。
func Fprintf(w io.Writer, format string, a ...interface{}) (n int, err error) {
	p := newPrinter()
	p.doPrintf(format, a)
	n, err = w.Write(p.buf)
	p.free()
	return
}

// Printf formats according to a format specifier and writes to standard output.
// It returns the number of bytes written and any write error encountered.

// Printf 根据于格式说明符进行格式化并写入到标准输出。
// 它返回写入的字节数以及任何遇到的写入错误。
func Printf(format string, a ...interface{}) (n int, err error) {
	return Fprintf(os.Stdout, format, a...)
}

// Sprintf formats according to a format specifier and returns the resulting string.

// Fprintf 根据于格式说明符进行格式化并返回其结果字符串。
func Sprintf(format string, a ...interface{}) string {
	p := newPrinter()
	p.doPrintf(format, a)
	s := string(p.buf)
	p.free()
	return s
}

// Errorf formats according to a format specifier and returns the string
// as a value that satisfies error.

// Errorf 根据于格式说明符进行格式化并将字符串作为满足 error 的值返回。
func Errorf(format string, a ...interface{}) error {
	return errors.New(Sprintf(format, a...))
}

// These routines do not take a format string
// 这些程序不接受格式字符串

// Fprint formats using the default formats for its operands and writes to w.
// Spaces are added between operands when neither is a string.
// It returns the number of bytes written and any write error encountered.

// Fprint 使用其操作数的默认格式进行格式化并写入到 w。
// 当两个连续的操作数均不为字符串时，它们之间就会添加空格。
// 它返回写入的字节数以及任何遇到的错误。
func Fprint(w io.Writer, a ...interface{}) (n int, err error) {
	p := newPrinter()
	p.doPrint(a, false, false)
	n, err = w.Write(p.buf)
	p.free()
	return
}

// Print formats using the default formats for its operands and writes to standard output.
// Spaces are added between operands when neither is a string.
// It returns the number of bytes written and any write error encountered.

// Print 使用其操作数的默认格式进行格式化并写入到标准输出。
// 当两个连续的操作数均不为字符串时，它们之间就会添加空格。
// 它返回写入的字节数以及任何遇到的错误。
func Print(a ...interface{}) (n int, err error) {
	return Fprint(os.Stdout, a...)
}

// Sprint formats using the default formats for its operands and returns the resulting string.
// Spaces are added between operands when neither is a string.

// Sprint 使用其操作数的默认格式进行格式化并返回其结果字符串。
// 当两个连续的操作数均不为字符串时，它们之间就会添加空格。
func Sprint(a ...interface{}) string {
	p := newPrinter()
	p.doPrint(a, false, false)
	s := string(p.buf)
	p.free()
	return s
}

// These routines end in 'ln', do not take a format string,
// always add spaces between operands, and add a newline
// after the last operand.
// 这些程序以“ln”结尾，它们不接受格式字符串，总是在操作数之间添加空格，
// 且总在最后一个操作数之后添加一个换行符。

// Fprintln formats using the default formats for its operands and writes to w.
// Spaces are always added between operands and a newline is appended.
// It returns the number of bytes written and any write error encountered.

// Fprintln 使用其操作数的默认格式进行格式化并写入到 w。
// 其操作数之间总是添加空格，且总在最后追加一个换行符。
// 它返回写入的字节数以及任何遇到的错误。
func Fprintln(w io.Writer, a ...interface{}) (n int, err error) {
	p := newPrinter()
	p.doPrint(a, true, true)
	n, err = w.Write(p.buf)
	p.free()
	return
}

// Println formats using the default formats for its operands and writes to standard output.
// Spaces are always added between operands and a newline is appended.
// It returns the number of bytes written and any write error encountered.

// Fprintln 使用其操作数的默认格式进行格式化并写入到标准输出。
// 其操作数之间总是添加空格，且总在最后追加一个换行符。
// 它返回写入的字节数以及任何遇到的错误。
func Println(a ...interface{}) (n int, err error) {
	return Fprintln(os.Stdout, a...)
}

// Sprintln formats using the default formats for its operands and returns the resulting string.
// Spaces are always added between operands and a newline is appended.

// Fprintln 使用其操作数的默认格式进行格式化并写返回其结果字符串。
// 其操作数之间总是添加空格，且总在最后追加一个换行符。
func Sprintln(a ...interface{}) string {
	p := newPrinter()
	p.doPrint(a, true, true)
	s := string(p.buf)
	p.free()
	return s
}

// getField gets the i'th field of the struct value.
// If the field is itself is an interface, return a value for
// the thing inside the interface, not the interface itself.

// 获取结构值的第 i 个实参。
// 若实参本身为接口，则返回该接口中的值，而非该接口本身。
func getField(v reflect.Value, i int) reflect.Value {
	val := v.Field(i)
	if val.Kind() == reflect.Interface && !val.IsNil() {
		val = val.Elem()
	}
	return val
}

// parsenum converts ASCII to integer.  num is 0 (and isnum is false) if no number present.

// parsenum 将 ASCII 转换为整数。若不存在数字，则 num 为 0（且isnum 为false）。
func parsenum(s string, start, end int) (num int, isnum bool, newi int) {
	if start >= end {
		return 0, false, end
	}
	for newi = start; newi < end && '0' <= s[newi] && s[newi] <= '9'; newi++ {
		num = num*10 + int(s[newi]-'0')
		isnum = true
	}
	return
}

func (p *pp) unknownType(v interface{}) {
	if v == nil {
		p.buf.Write(nilAngleBytes)
		return
	}
	p.buf.WriteByte('?')
	p.buf.WriteString(reflect.TypeOf(v).String())
	p.buf.WriteByte('?')
}

func (p *pp) badVerb(verb rune) {
	p.erroring = true
	p.add('%')
	p.add('!')
	p.add(verb)
	p.add('(')
	switch {
	case p.arg != nil:
		p.buf.WriteString(reflect.TypeOf(p.arg).String())
		p.add('=')
		p.printArg(p.arg, 'v', false, false, 0)
	case p.value.IsValid():
		p.buf.WriteString(p.value.Type().String())
		p.add('=')
		p.printValue(p.value, 'v', false, false, 0)
	default:
		p.buf.Write(nilAngleBytes)
	}
	p.add(')')
	p.erroring = false
}

func (p *pp) fmtBool(v bool, verb rune) {
	switch verb {
	case 't', 'v':
		p.fmt.fmt_boolean(v)
	default:
		p.badVerb(verb)
	}
}

// fmtC formats a rune for the 'c' format.

// fmtC 将 c 格式化为“c”格式的符文。
func (p *pp) fmtC(c int64) {
	r := rune(c) // Check for overflow. // 溢出检查。
	if int64(r) != c {
		r = utf8.RuneError
	}
	w := utf8.EncodeRune(p.runeBuf[0:utf8.UTFMax], r)
	p.fmt.pad(p.runeBuf[0:w])
}

func (p *pp) fmtInt64(v int64, verb rune) {
	switch verb {
	case 'b':
		p.fmt.integer(v, 2, signed, ldigits)
	case 'c':
		p.fmtC(v)
	case 'd', 'v':
		p.fmt.integer(v, 10, signed, ldigits)
	case 'o':
		p.fmt.integer(v, 8, signed, ldigits)
	case 'q':
		if 0 <= v && v <= utf8.MaxRune {
			p.fmt.fmt_qc(v)
		} else {
			p.badVerb(verb)
		}
	case 'x':
		p.fmt.integer(v, 16, signed, ldigits)
	case 'U':
		p.fmtUnicode(v)
	case 'X':
		p.fmt.integer(v, 16, signed, udigits)
	default:
		p.badVerb(verb)
	}
}

// fmt0x64 formats a uint64 in hexadecimal and prefixes it with 0x or
// not, as requested, by temporarily setting the sharp flag.

// fmt0x64 将一个 uint64 值格式化为带 0x 前缀的十六进制数或不进行格式化，
// 它会根据需要临时设置 # 号标记。
func (p *pp) fmt0x64(v uint64, leading0x bool) {
	sharp := p.fmt.sharp
	p.fmt.sharp = leading0x
	p.fmt.integer(int64(v), 16, unsigned, ldigits)
	p.fmt.sharp = sharp
}

// fmtUnicode formats a uint64 in U+1234 form by
// temporarily turning on the unicode flag and tweaking the precision.

// fmtUnicode 通过临时开启Unicode标记并调整精度来将一个
// uint64 值格式化为 U+1234 这样的形式。
func (p *pp) fmtUnicode(v int64) {
	precPresent := p.fmt.precPresent
	sharp := p.fmt.sharp
	p.fmt.sharp = false
	prec := p.fmt.prec
	if !precPresent {
		// If prec is already set, leave it alone; otherwise 4 is minimum.
		// 若 prec 已经设置，就保留它，否则就将 4 作为最小值精度。
		p.fmt.prec = 4
		p.fmt.precPresent = true
	}
	p.fmt.unicode = true // turn on U+ // 开启 U+ 标记
	p.fmt.uniQuote = sharp
	p.fmt.integer(int64(v), 16, unsigned, udigits)
	p.fmt.unicode = false
	p.fmt.uniQuote = false
	p.fmt.prec = prec
	p.fmt.precPresent = precPresent
	p.fmt.sharp = sharp
}

func (p *pp) fmtUint64(v uint64, verb rune, goSyntax bool) {
	switch verb {
	case 'b':
		p.fmt.integer(int64(v), 2, unsigned, ldigits)
	case 'c':
		p.fmtC(int64(v))
	case 'd':
		p.fmt.integer(int64(v), 10, unsigned, ldigits)
	case 'v':
		if goSyntax {
			p.fmt0x64(v, true)
		} else {
			p.fmt.integer(int64(v), 10, unsigned, ldigits)
		}
	case 'o':
		p.fmt.integer(int64(v), 8, unsigned, ldigits)
	case 'q':
		if 0 <= v && v <= utf8.MaxRune {
			p.fmt.fmt_qc(int64(v))
		} else {
			p.badVerb(verb)
		}
	case 'x':
		p.fmt.integer(int64(v), 16, unsigned, ldigits)
	case 'X':
		p.fmt.integer(int64(v), 16, unsigned, udigits)
	case 'U':
		p.fmtUnicode(int64(v))
	default:
		p.badVerb(verb)
	}
}

func (p *pp) fmtFloat32(v float32, verb rune) {
	switch verb {
	case 'b':
		p.fmt.fmt_fb32(v)
	case 'e':
		p.fmt.fmt_e32(v)
	case 'E':
		p.fmt.fmt_E32(v)
	case 'f':
		p.fmt.fmt_f32(v)
	case 'g', 'v':
		p.fmt.fmt_g32(v)
	case 'G':
		p.fmt.fmt_G32(v)
	default:
		p.badVerb(verb)
	}
}

func (p *pp) fmtFloat64(v float64, verb rune) {
	switch verb {
	case 'b':
		p.fmt.fmt_fb64(v)
	case 'e':
		p.fmt.fmt_e64(v)
	case 'E':
		p.fmt.fmt_E64(v)
	case 'f':
		p.fmt.fmt_f64(v)
	case 'g', 'v':
		p.fmt.fmt_g64(v)
	case 'G':
		p.fmt.fmt_G64(v)
	default:
		p.badVerb(verb)
	}
}

func (p *pp) fmtComplex64(v complex64, verb rune) {
	switch verb {
	case 'b', 'e', 'E', 'f', 'F', 'g', 'G':
		p.fmt.fmt_c64(v, verb)
	case 'v':
		p.fmt.fmt_c64(v, 'g')
	default:
		p.badVerb(verb)
	}
}

func (p *pp) fmtComplex128(v complex128, verb rune) {
	switch verb {
	case 'b', 'e', 'E', 'f', 'F', 'g', 'G':
		p.fmt.fmt_c128(v, verb)
	case 'v':
		p.fmt.fmt_c128(v, 'g')
	default:
		p.badVerb(verb)
	}
}

func (p *pp) fmtString(v string, verb rune, goSyntax bool) {
	switch verb {
	case 'v':
		if goSyntax {
			p.fmt.fmt_q(v)
		} else {
			p.fmt.fmt_s(v)
		}
	case 's':
		p.fmt.fmt_s(v)
	case 'x':
		p.fmt.fmt_sx(v, ldigits)
	case 'X':
		p.fmt.fmt_sx(v, udigits)
	case 'q':
		p.fmt.fmt_q(v)
	default:
		p.badVerb(verb)
	}
}

func (p *pp) fmtBytes(v []byte, verb rune, goSyntax bool, typ reflect.Type, depth int) {
	if verb == 'v' || verb == 'd' {
		if goSyntax {
			if typ == nil {
				p.buf.Write(bytesBytes)
			} else {
				p.buf.WriteString(typ.String())
				p.buf.WriteByte('{')
			}
		} else {
			p.buf.WriteByte('[')
		}
		for i, c := range v {
			if i > 0 {
				if goSyntax {
					p.buf.Write(commaSpaceBytes)
				} else {
					p.buf.WriteByte(' ')
				}
			}
			p.printArg(c, 'v', p.fmt.plus, goSyntax, depth+1)
		}
		if goSyntax {
			p.buf.WriteByte('}')
		} else {
			p.buf.WriteByte(']')
		}
		return
	}
	switch verb {
	case 's':
		p.fmt.fmt_s(string(v))
	case 'x':
		p.fmt.fmt_bx(v, ldigits)
	case 'X':
		p.fmt.fmt_bx(v, udigits)
	case 'q':
		p.fmt.fmt_q(string(v))
	default:
		p.badVerb(verb)
	}
}

func (p *pp) fmtPointer(value reflect.Value, verb rune, goSyntax bool) {
	use0x64 := true
	switch verb {
	case 'p', 'v':
		// ok
	case 'b', 'd', 'o', 'x', 'X':
		use0x64 = false
		// ok
	default:
		p.badVerb(verb)
		return
	}

	var u uintptr
	switch value.Kind() {
	case reflect.Chan, reflect.Func, reflect.Map, reflect.Ptr, reflect.Slice, reflect.UnsafePointer:
		u = value.Pointer()
	default:
		p.badVerb(verb)
		return
	}

	if goSyntax {
		p.add('(')
		p.buf.WriteString(value.Type().String())
		p.add(')')
		p.add('(')
		if u == 0 {
			p.buf.Write(nilBytes)
		} else {
			p.fmt0x64(uint64(u), true)
		}
		p.add(')')
	} else if verb == 'v' && u == 0 {
		p.buf.Write(nilAngleBytes)
	} else {
		if use0x64 {
			p.fmt0x64(uint64(u), !p.fmt.sharp)
		} else {
			p.fmtUint64(uint64(u), verb, false)
		}
	}
}

var (
	intBits     = reflect.TypeOf(0).Bits()
	uintptrBits = reflect.TypeOf(uintptr(0)).Bits()
)

func (p *pp) catchPanic(arg interface{}, verb rune) {
	if err := recover(); err != nil {
		// If it's a nil pointer, just say "<nil>". The likeliest causes are a
		// Stringer that fails to guard against nil or a nil pointer for a
		// value receiver, and in either case, "<nil>" is a nice result.
		//
		// 若它是一个 nil 指针，只需显示“<nil>”即可。最可能的原因就是一个 Stringer
		// 未能防止 nil 或值接收器的 nil 指针，这两种情况下，“<nil>”是个不错的结果。
		if v := reflect.ValueOf(arg); v.Kind() == reflect.Ptr && v.IsNil() {
			p.buf.Write(nilAngleBytes)
			return
		}
		// Otherwise print a concise panic message. Most of the time the panic
		// value will print itself nicely.
		// 否则打印一个简明的panic消息。多数情况下panic值自己会打印得很好。
		if p.panicking {
			// Nested panics; the recursion in printArg cannot succeed.
			// 嵌套 printArg 中的递归无法成功。
			panic(err)
		}
		p.buf.Write(percentBangBytes)
		p.add(verb)
		p.buf.Write(panicBytes)
		p.panicking = true
		p.printArg(err, 'v', false, false, 0)
		p.panicking = false
		p.buf.WriteByte(')')
	}
}

func (p *pp) handleMethods(verb rune, plus, goSyntax bool, depth int) (wasString, handled bool) {
	if p.erroring {
		return
	}
	// Is it a Formatter?
	// 判断是否为 Formatter。
	if formatter, ok := p.arg.(Formatter); ok {
		handled = true
		wasString = false
		defer p.catchPanic(p.arg, verb)
		formatter.Format(p, verb)
		return
	}
	// Must not touch flags before Formatter looks at them.
	// 决不能在 Formatter 处理标记之前触及它们。
	if plus {
		p.fmt.plus = false
	}
	// If we're doing Go syntax and the argument knows how to supply it, take care of it now.
	// 如果我们正在处理Go语法而实参知道如何提供它，那就现在弄好它。
	if goSyntax {
		p.fmt.sharp = false
		if stringer, ok := p.arg.(GoStringer); ok {
			wasString = false
			handled = true
			defer p.catchPanic(p.arg, verb)
			// Print the result of GoString unadorned.
			// 纯粹地打印 GoString 的值。
			p.fmtString(stringer.GoString(), 's', false)
			return
		}
	} else {
		// If a string is acceptable according to the format, see if
		// the value satisfies one of the string-valued interfaces.
		// Println etc. set verb to %v, which is "stringable".
		//
		// 若一个字符串是否可以接受取决于其格式，就看它的值是否满足其中一种字符串值的接口。
		// Println 等函数会将占位符设置为 %v，它是“可字符串化”的。
		switch verb {
		case 'v', 's', 'x', 'X', 'q':
			// Is it an error or Stringer?
			// The duplication in the bodies is necessary:
			// setting wasString and handled, and deferring catchPanic,
			// must happen before calling the method.
			//
			// 它是 error 还是 Stringer？一下主体中的重复是必须的：
			// 设置 wasString 和 handled 并推迟 catchPanic 必须发生在调用此方法之前。
			switch v := p.arg.(type) {
			case error:
				wasString = false
				handled = true
				defer p.catchPanic(p.arg, verb)
				p.printArg(v.Error(), verb, plus, false, depth)
				return

			case Stringer:
				wasString = false
				handled = true
				defer p.catchPanic(p.arg, verb)
				p.printArg(v.String(), verb, plus, false, depth)
				return
			}
		}
	}
	handled = false
	return
}

func (p *pp) printArg(arg interface{}, verb rune, plus, goSyntax bool, depth int) (wasString bool) {
	p.arg = arg
	p.value = reflect.Value{}

	if arg == nil {
		if verb == 'T' || verb == 'v' {
			p.fmt.pad(nilAngleBytes)
		} else {
			p.badVerb(verb)
		}
		return false
	}

	// Special processing considerations.
	// %T (the value's type) and %p (its address) are special; we always do them first.
	// 对特殊处理的考虑。
	// %T（值的类型）与 %p（其地址）是特殊的；我们总是首先处理它。
	switch verb {
	case 'T':
		p.printArg(reflect.TypeOf(arg).String(), 's', false, false, 0)
		return false
	case 'p':
		p.fmtPointer(reflect.ValueOf(arg), verb, goSyntax)
		return false
	}

	// Clear flags for base formatters.
	// handleMethods needs them, so we must restore them later.
	// We could call handleMethods here and avoid this work, but
	// handleMethods is expensive enough to be worth delaying.
	//
	// 为基础的格式化器清理标记。
	// handleMethods 需要它们，因此我们必须稍后重新存储它们。我们可以在此处调用
	// handleMethods 并避免它工作，但对于是否值得来说 handleMethods 的代价够高了。
	oldPlus := p.fmt.plus
	oldSharp := p.fmt.sharp
	if plus {
		p.fmt.plus = false
	}
	if goSyntax {
		p.fmt.sharp = false
	}

	// Some types can be done without reflection.
	// 有些类型可以不用反射就能完成。
	switch f := arg.(type) {
	case bool:
		p.fmtBool(f, verb)
	case float32:
		p.fmtFloat32(f, verb)
	case float64:
		p.fmtFloat64(f, verb)
	case complex64:
		p.fmtComplex64(f, verb)
	case complex128:
		p.fmtComplex128(f, verb)
	case int:
		p.fmtInt64(int64(f), verb)
	case int8:
		p.fmtInt64(int64(f), verb)
	case int16:
		p.fmtInt64(int64(f), verb)
	case int32:
		p.fmtInt64(int64(f), verb)
	case int64:
		p.fmtInt64(f, verb)
	case uint:
		p.fmtUint64(uint64(f), verb, goSyntax)
	case uint8:
		p.fmtUint64(uint64(f), verb, goSyntax)
	case uint16:
		p.fmtUint64(uint64(f), verb, goSyntax)
	case uint32:
		p.fmtUint64(uint64(f), verb, goSyntax)
	case uint64:
		p.fmtUint64(f, verb, goSyntax)
	case uintptr:
		p.fmtUint64(uint64(f), verb, goSyntax)
	case string:
		p.fmtString(f, verb, goSyntax)
		wasString = verb == 's' || verb == 'v'
	case []byte:
		p.fmtBytes(f, verb, goSyntax, nil, depth)
		wasString = verb == 's'
	default:
		// Restore flags in case handleMethods finds a Formatter.
		// 在 handleMethods 找到 Formatter 的情况下重新存储标记。
		p.fmt.plus = oldPlus
		p.fmt.sharp = oldSharp
		// If the type is not simple, it might have methods.
		// 若该类型不简单，它可能拥有方法。
		if isString, handled := p.handleMethods(verb, plus, goSyntax, depth); handled {
			return isString
		}
		// Need to use reflection
		// 需要使用反射。
		return p.printReflectValue(reflect.ValueOf(arg), verb, plus, goSyntax, depth)
	}
	p.arg = nil
	return
}

// printValue is like printArg but starts with a reflect value, not an interface{} value.

// printValue 类似于 printArg，但它以一个反射值开始，而非 interface{} 值。
func (p *pp) printValue(value reflect.Value, verb rune, plus, goSyntax bool, depth int) (wasString bool) {
	if !value.IsValid() {
		if verb == 'T' || verb == 'v' {
			p.buf.Write(nilAngleBytes)
		} else {
			p.badVerb(verb)
		}
		return false
	}

	// Special processing considerations.
	// %T (the value's type) and %p (its address) are special; we always do them first.
	// 对特殊处理的考虑。
	// %T（值的类型）与 %p（其地址）是特殊的；我们总是首先处理它。
	switch verb {
	case 'T':
		p.printArg(value.Type().String(), 's', false, false, 0)
		return false
	case 'p':
		p.fmtPointer(value, verb, goSyntax)
		return false
	}

	// Handle values with special methods.
	// Call always, even when arg == nil, because handleMethods clears p.fmt.plus for us.
	// 用特殊的方法处理值。
	// 即使 arg == nil 时也总是调用，因为 handleMethods 为我们清理了 p.fmt.plus。
	p.arg = nil // Make sure it's cleared, for safety. // 为安全起见，确认它是否已被清理。
	if value.CanInterface() {
		p.arg = value.Interface()
	}
	if isString, handled := p.handleMethods(verb, plus, goSyntax, depth); handled {
		return isString
	}

	return p.printReflectValue(value, verb, plus, goSyntax, depth)
}

// printReflectValue is the fallback for both printArg and printValue.
// It uses reflect to print the value.

// printReflectValue 是 printField 和 printValue 二者的备用方案。
// 它使用反射来打印值。
func (p *pp) printReflectValue(value reflect.Value, verb rune, plus, goSyntax bool, depth int) (wasString bool) {
	oldValue := p.value
	p.value = value
BigSwitch:
	switch f := value; f.Kind() {
	case reflect.Bool:
		p.fmtBool(f.Bool(), verb)
	case reflect.Int, reflect.Int8, reflect.Int16, reflect.Int32, reflect.Int64:
		p.fmtInt64(f.Int(), verb)
	case reflect.Uint, reflect.Uint8, reflect.Uint16, reflect.Uint32, reflect.Uint64, reflect.Uintptr:
		p.fmtUint64(f.Uint(), verb, goSyntax)
	case reflect.Float32, reflect.Float64:
		if f.Type().Size() == 4 {
			p.fmtFloat32(float32(f.Float()), verb)
		} else {
			p.fmtFloat64(f.Float(), verb)
		}
	case reflect.Complex64, reflect.Complex128:
		if f.Type().Size() == 8 {
			p.fmtComplex64(complex64(f.Complex()), verb)
		} else {
			p.fmtComplex128(f.Complex(), verb)
		}
	case reflect.String:
		p.fmtString(f.String(), verb, goSyntax)
	case reflect.Map:
		if goSyntax {
			p.buf.WriteString(f.Type().String())
			if f.IsNil() {
				p.buf.WriteString("(nil)")
				break
			}
			p.buf.WriteByte('{')
		} else {
			p.buf.Write(mapBytes)
		}
		keys := f.MapKeys()
		for i, key := range keys {
			if i > 0 {
				if goSyntax {
					p.buf.Write(commaSpaceBytes)
				} else {
					p.buf.WriteByte(' ')
				}
			}
			p.printValue(key, verb, plus, goSyntax, depth+1)
			p.buf.WriteByte(':')
			p.printValue(f.MapIndex(key), verb, plus, goSyntax, depth+1)
		}
		if goSyntax {
			p.buf.WriteByte('}')
		} else {
			p.buf.WriteByte(']')
		}
	case reflect.Struct:
		if goSyntax {
			p.buf.WriteString(value.Type().String())
		}
		p.add('{')
		v := f
		t := v.Type()
		for i := 0; i < v.NumField(); i++ {
			if i > 0 {
				if goSyntax {
					p.buf.Write(commaSpaceBytes)
				} else {
					p.buf.WriteByte(' ')
				}
			}
			if plus || goSyntax {
				if f := t.Field(i); f.Name != "" {
					p.buf.WriteString(f.Name)
					p.buf.WriteByte(':')
				}
			}
			p.printValue(getField(v, i), verb, plus, goSyntax, depth+1)
		}
		p.buf.WriteByte('}')
	case reflect.Interface:
		value := f.Elem()
		if !value.IsValid() {
			if goSyntax {
				p.buf.WriteString(f.Type().String())
				p.buf.Write(nilParenBytes)
			} else {
				p.buf.Write(nilAngleBytes)
			}
		} else {
			wasString = p.printValue(value, verb, plus, goSyntax, depth+1)
		}
	case reflect.Array, reflect.Slice:
		// Byte slices are special.
		// 字节切片比较特殊。
		if typ := f.Type(); typ.Elem().Kind() == reflect.Uint8 {
			var bytes []byte
			if f.Kind() == reflect.Slice {
				bytes = f.Bytes()
			} else if f.CanAddr() {
				bytes = f.Slice(0, f.Len()).Bytes()
			} else {
				// We have an array, but we cannot Slice() a non-addressable array,
				// so we build a slice by hand. This is a rare case but it would be nice
				// if reflection could help a little more.
				//
				// 我们有一个数组，但我们不能让不可寻址的数组调用 Slice()，
				// 因此我们手动构建了一个切片。这是一种非常罕见的情况，
				// 但如果反射能再多点帮助，那就再好不过了。
				bytes = make([]byte, f.Len())
				for i := range bytes {
					bytes[i] = byte(f.Index(i).Uint())
				}
			}
			p.fmtBytes(bytes, verb, goSyntax, typ, depth)
			wasString = verb == 's'
			break
		}
		if goSyntax {
			p.buf.WriteString(value.Type().String())
			if f.Kind() == reflect.Slice && f.IsNil() {
				p.buf.WriteString("(nil)")
				break
			}
			p.buf.WriteByte('{')
		} else {
			p.buf.WriteByte('[')
		}
		for i := 0; i < f.Len(); i++ {
			if i > 0 {
				if goSyntax {
					p.buf.Write(commaSpaceBytes)
				} else {
					p.buf.WriteByte(' ')
				}
			}
			p.printValue(f.Index(i), verb, plus, goSyntax, depth+1)
		}
		if goSyntax {
			p.buf.WriteByte('}')
		} else {
			p.buf.WriteByte(']')
		}
	case reflect.Ptr:
		v := f.Pointer()
		// pointer to array or slice or struct?  ok at top level
		// but not embedded (avoid loops)
		// 指向数组还是切片还是结构体？在顶层它没啥问题，但嵌入后（避免循环）就不行了。
		if v != 0 && depth == 0 {
			switch a := f.Elem(); a.Kind() {
			case reflect.Array, reflect.Slice:
				p.buf.WriteByte('&')
				p.printValue(a, verb, plus, goSyntax, depth+1)
				break BigSwitch
			case reflect.Struct:
				p.buf.WriteByte('&')
				p.printValue(a, verb, plus, goSyntax, depth+1)
				break BigSwitch
			}
		}
		fallthrough
	case reflect.Chan, reflect.Func, reflect.UnsafePointer:
		p.fmtPointer(value, verb, goSyntax)
	default:
		p.unknownType(f)
	}
	p.value = oldValue
	return wasString
}

// intFromArg gets the argNumth element of a. On return, isInt reports whether the argument has type int.

// intFromArg 获取 a 中的 argNumth 元素，isInt 报告了该实参是否拥有 int 类型。
func intFromArg(a []interface{}, argNum int) (num int, isInt bool, newArgNum int) {
	newArgNum = argNum
	if argNum < len(a) {
		num, isInt = a[argNum].(int)
		newArgNum = argNum + 1
	}
	return
}

// parseArgNumber returns the value of the bracketed number, minus 1
// (explicit argument numbers are one-indexed but we want zero-indexed).
// The opening bracket is known to be present at format[0].
// The returned values are the index, the number of bytes to consume
// up to the closing paren, if present, and whether the number parsed
// ok. The bytes to consume will be 1 if no closing paren is present.
func parseArgNumber(format string) (index int, wid int, ok bool) {
	// Find closing bracket.
	for i := 1; i < len(format); i++ {
		if format[i] == ']' {
			width, ok, newi := parsenum(format, 1, i)
			if !ok || newi != i {
				return 0, i + 1, false
			}
			return width - 1, i + 1, true // arg numbers are one-indexed and skip paren.
		}
	}
	return 0, 1, false
}

// argNumber returns the next argument to evaluate, which is either the value of the passed-in
// argNum or the value of the bracketed integer that begins format[i:]. It also returns
// the new value of i, that is, the index of the next byte of the format to process.
func (p *pp) argNumber(argNum int, format string, i int, numArgs int) (newArgNum, newi int, found bool) {
	if len(format) <= i || format[i] != '[' {
		return argNum, i, false
	}
	p.reordered = true
	index, wid, ok := parseArgNumber(format[i:])
	if ok && 0 <= index && index < numArgs {
		return index, i + wid, true
	}
	p.goodArgNum = false
	return argNum, i + wid, true
}

func (p *pp) doPrintf(format string, a []interface{}) {
	end := len(format)
	argNum := 0         // we process one argument per non-trivial format // 我们为每个非平凡格式都处理一个实参。
	afterIndex := false // previous item in format was an index like [3]. // 格式中的前一项是否为类似于 [3] 的下标。
	p.reordered = false
	for i := 0; i < end; {
		p.goodArgNum = true
		lasti := i
		for i < end && format[i] != '%' {
			i++
		}
		if i > lasti {
			p.buf.WriteString(format[lasti:i])
		}
		if i >= end {
			// done processing format string // 处理格式字符串完成
			break
		}

		// Process one verb // 处理个占位符
		i++
		// Do we have flags? // 是否有标记？
		p.fmt.clearflags()
	F:
		for ; i < end; i++ {
			switch format[i] {
			case '#':
				p.fmt.sharp = true
			case '0':
				p.fmt.zero = true
			case '+':
				p.fmt.plus = true
			case '-':
				p.fmt.minus = true
			case ' ':
				p.fmt.space = true
			default:
				break F
			}
		}

		// Do we have an explicit argument index?
		// 有显式的实参下标么？
		argNum, i, afterIndex = p.argNumber(argNum, format, i, len(a))

		// Do we have width?
		// 有宽度不？
		if i < end && format[i] == '*' {
			i++
			p.fmt.wid, p.fmt.widPresent, argNum = intFromArg(a, argNum)
			if !p.fmt.widPresent {
				p.buf.Write(badWidthBytes)
			}
			afterIndex = false
		} else {
			p.fmt.wid, p.fmt.widPresent, i = parsenum(format, i, end)
			if afterIndex && p.fmt.widPresent { // "%[3]2d"
				p.goodArgNum = false
			}
		}
		// Do we have precision?
		// 有精度不？
		if i+1 < end && format[i] == '.' {
			i++
			if afterIndex { // "%[3].2d"
				p.goodArgNum = false
			}
			argNum, i, afterIndex = p.argNumber(argNum, format, i, len(a))
			if format[i] == '*' {
				i++
				p.fmt.prec, p.fmt.precPresent, argNum = intFromArg(a, argNum)
				if !p.fmt.precPresent {
					p.buf.Write(badPrecBytes)
				}
				afterIndex = false
			} else {
				p.fmt.prec, p.fmt.precPresent, i = parsenum(format, i, end)
				if !p.fmt.precPresent {
					p.fmt.prec = 0
					p.fmt.precPresent = true
				}
			}
		}

		if !afterIndex {
			argNum, i, afterIndex = p.argNumber(argNum, format, i, len(a))
		}

		if i >= end {
			p.buf.Write(noVerbBytes)
			continue
		}
		c, w := utf8.DecodeRuneInString(format[i:])
		i += w
		// percent is special - absorbs no operand
		// 百分号是特殊的 —— 它不接受操作数
		if c == '%' {
			p.buf.WriteByte('%') // We ignore width and prec. // 我们忽略宽度和精度。
			continue
		}
		if !p.goodArgNum {
			p.buf.Write(percentBangBytes)
			p.add(c)
			p.buf.Write(badIndexBytes)
			continue
		} else if argNum >= len(a) { // out of operands // 超过操作数
			p.buf.Write(percentBangBytes)
			p.add(c)
			p.buf.Write(missingBytes)
			continue
		}
		arg := a[argNum]
		argNum++

		goSyntax := c == 'v' && p.fmt.sharp
		plus := c == 'v' && p.fmt.plus
		p.printArg(arg, c, plus, goSyntax, 0)
	}

	// Check for extra arguments unless the call accessed the arguments
	// out of order, in which case it's too expensive to detect if they've all
	// been used and arguably OK if they're not.
	if !p.reordered && argNum < len(a) {
		p.buf.Write(extraBytes)
		for ; argNum < len(a); argNum++ {
			arg := a[argNum]
			if arg != nil {
				p.buf.WriteString(reflect.TypeOf(arg).String())
				p.buf.WriteByte('=')
			}
			p.printArg(arg, 'v', false, false, 0)
			if argNum+1 < len(a) {
				p.buf.Write(commaSpaceBytes)
			}
		}
		p.buf.WriteByte(')')
	}
}

func (p *pp) doPrint(a []interface{}, addspace, addnewline bool) {
	prevString := false
	for argNum := 0; argNum < len(a); argNum++ {
		p.fmt.clearflags()
		// always add spaces if we're doing Println
		// 若我们执行 Println 就总是添加空格
		arg := a[argNum]
		if argNum > 0 {
			isString := arg != nil && reflect.TypeOf(arg).Kind() == reflect.String
			if addspace || !isString && !prevString {
				p.buf.WriteByte(' ')
			}
		}
		prevString = p.printArg(arg, 'v', false, false, 0)
	}
	if addnewline {
		p.buf.WriteByte('\n')
	}
}<|MERGE_RESOLUTION|>--- conflicted
+++ resolved
@@ -154,22 +154,8 @@
 	fmt        fmt
 }
 
-<<<<<<< HEAD
-// A cache holds a set of reusable objects.
-// The slice is a stack (LIFO).
-// If more are needed, the cache creates them by calling new.
-
-// cache 保存了可重用对象的集合。
-// 其切片是一个栈结构（LIFO 后进先出）。
-// 如需保存更多对象，cache 会调用 new 创建它们。
-type cache struct {
-	mu    sync.Mutex
-	saved []interface{}
-	new   func() interface{}
-=======
-var ppFree = sync.Pool{
+var ppFree = sync.Pool {
 	New: func() interface{} { return new(pp) },
->>>>>>> eb7ed0d6
 }
 
 // newPrinter allocates a new pp struct or grab a cached one.
