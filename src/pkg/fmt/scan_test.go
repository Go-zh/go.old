// Copyright 2009 The Go Authors. All rights reserved.
// Use of this source code is governed by a BSD-style
// license that can be found in the LICENSE file.

package fmt_test

import (
	"bufio"
	"bytes"
	"errors"
	. "fmt"
	"io"
	"math"
	"reflect"
	"regexp"
	"strings"
	"testing"
	"unicode/utf8"
)

type ScanTest struct {
	text string
	in   interface{}
	out  interface{}
}

type ScanfTest struct {
	format string
	text   string
	in     interface{}
	out    interface{}
}

type ScanfMultiTest struct {
	format string
	text   string
	in     []interface{}
	out    []interface{}
	err    string
}

var (
	boolVal              bool
	intVal               int
	int8Val              int8
	int16Val             int16
	int32Val             int32
	int64Val             int64
	uintVal              uint
	uint8Val             uint8
	uint16Val            uint16
	uint32Val            uint32
	uint64Val            uint64
	float32Val           float32
	float64Val           float64
	stringVal            string
	stringVal1           string
	bytesVal             []byte
	runeVal              rune
	complex64Val         complex64
	complex128Val        complex128
	renamedBoolVal       renamedBool
	renamedIntVal        renamedInt
	renamedInt8Val       renamedInt8
	renamedInt16Val      renamedInt16
	renamedInt32Val      renamedInt32
	renamedInt64Val      renamedInt64
	renamedUintVal       renamedUint
	renamedUint8Val      renamedUint8
	renamedUint16Val     renamedUint16
	renamedUint32Val     renamedUint32
	renamedUint64Val     renamedUint64
	renamedUintptrVal    renamedUintptr
	renamedStringVal     renamedString
	renamedBytesVal      renamedBytes
	renamedFloat32Val    renamedFloat32
	renamedFloat64Val    renamedFloat64
	renamedComplex64Val  renamedComplex64
	renamedComplex128Val renamedComplex128
)

type FloatTest struct {
	text string
	in   float64
	out  float64
}

// Xs accepts any non-empty run of the verb character

// Xs 接受任何非空的一系列占位符
type Xs string

func (x *Xs) Scan(state ScanState, verb rune) error {
	tok, err := state.Token(true, func(r rune) bool { return r == verb })
	if err != nil {
		return err
	}
	s := string(tok)
	if !regexp.MustCompile("^" + string(verb) + "+$").MatchString(s) {
		return errors.New("syntax error for xs")
	}
	*x = Xs(s)
	return nil
}

var xVal Xs

// IntString accepts an integer followed immediately by a string.
// It tests the embedding of a scan within a scan.

// IntSting 接受一个整数紧跟一个字符串。它用于在一次扫描中测试扫描的插入。
type IntString struct {
	i int
	s string
}

func (s *IntString) Scan(state ScanState, verb rune) error {
	if _, err := Fscan(state, &s.i); err != nil {
		return err
	}

	tok, err := state.Token(true, nil)
	if err != nil {
		return err
	}
	s.s = string(tok)
	return nil
}

var intStringVal IntString

// myStringReader implements Read but not ReadRune, allowing us to test our readRune wrapper
// type that creates something that can read runes given only Read().

// myStringReader 实现了 Read 而未实现 ReadRune，以此允许我们测试 readRune
// 封装类型，该类型会创建一些只能被 Read() 读取的符文。
type myStringReader struct {
	r *strings.Reader
}

func (s *myStringReader) Read(p []byte) (n int, err error) {
	return s.r.Read(p)
}

func newReader(s string) *myStringReader {
	return &myStringReader{strings.NewReader(s)}
}

var scanTests = []ScanTest{
	// Basic types // 基本类型
	{"T\n", &boolVal, true},  // boolean test vals toggle to be sure they are written // 布尔测试值以确认它们被写入
	{"F\n", &boolVal, false}, // restored to zero value // 恢复为零值
	{"21\n", &intVal, 21},
	{"0\n", &intVal, 0},
	{"000\n", &intVal, 0},
	{"0x10\n", &intVal, 0x10},
	{"-0x10\n", &intVal, -0x10},
	{"0377\n", &intVal, 0377},
	{"-0377\n", &intVal, -0377},
	{"0\n", &uintVal, uint(0)},
	{"000\n", &uintVal, uint(0)},
	{"0x10\n", &uintVal, uint(0x10)},
	{"0377\n", &uintVal, uint(0377)},
	{"22\n", &int8Val, int8(22)},
	{"23\n", &int16Val, int16(23)},
	{"24\n", &int32Val, int32(24)},
	{"25\n", &int64Val, int64(25)},
	{"127\n", &int8Val, int8(127)},
	{"-21\n", &intVal, -21},
	{"-22\n", &int8Val, int8(-22)},
	{"-23\n", &int16Val, int16(-23)},
	{"-24\n", &int32Val, int32(-24)},
	{"-25\n", &int64Val, int64(-25)},
	{"-128\n", &int8Val, int8(-128)},
	{"+21\n", &intVal, +21},
	{"+22\n", &int8Val, int8(+22)},
	{"+23\n", &int16Val, int16(+23)},
	{"+24\n", &int32Val, int32(+24)},
	{"+25\n", &int64Val, int64(+25)},
	{"+127\n", &int8Val, int8(+127)},
	{"26\n", &uintVal, uint(26)},
	{"27\n", &uint8Val, uint8(27)},
	{"28\n", &uint16Val, uint16(28)},
	{"29\n", &uint32Val, uint32(29)},
	{"30\n", &uint64Val, uint64(30)},
	{"255\n", &uint8Val, uint8(255)},
	{"32767\n", &int16Val, int16(32767)},
	{"2.3\n", &float64Val, 2.3},
	{"2.3e1\n", &float32Val, float32(2.3e1)},
	{"2.3e2\n", &float64Val, 2.3e2},
	{"2.3p2\n", &float64Val, 2.3 * 4},
	{"2.3p+2\n", &float64Val, 2.3 * 4},
	{"2.3p+66\n", &float64Val, 2.3 * (1 << 32) * (1 << 32) * 4},
	{"2.3p-66\n", &float64Val, 2.3 / ((1 << 32) * (1 << 32) * 4)},
	{"2.35\n", &stringVal, "2.35"},
	{"2345678\n", &bytesVal, []byte("2345678")},
	{"(3.4e1-2i)\n", &complex128Val, 3.4e1 - 2i},
	{"-3.45e1-3i\n", &complex64Val, complex64(-3.45e1 - 3i)},
	{"-.45e1-1e2i\n", &complex128Val, complex128(-.45e1 - 100i)},
	{"hello\n", &stringVal, "hello"},

	// Renamed types
	// 重命名类型
	{"true\n", &renamedBoolVal, renamedBool(true)},
	{"F\n", &renamedBoolVal, renamedBool(false)},
	{"101\n", &renamedIntVal, renamedInt(101)},
	{"102\n", &renamedIntVal, renamedInt(102)},
	{"103\n", &renamedUintVal, renamedUint(103)},
	{"104\n", &renamedUintVal, renamedUint(104)},
	{"105\n", &renamedInt8Val, renamedInt8(105)},
	{"106\n", &renamedInt16Val, renamedInt16(106)},
	{"107\n", &renamedInt32Val, renamedInt32(107)},
	{"108\n", &renamedInt64Val, renamedInt64(108)},
	{"109\n", &renamedUint8Val, renamedUint8(109)},
	{"110\n", &renamedUint16Val, renamedUint16(110)},
	{"111\n", &renamedUint32Val, renamedUint32(111)},
	{"112\n", &renamedUint64Val, renamedUint64(112)},
	{"113\n", &renamedUintptrVal, renamedUintptr(113)},
	{"114\n", &renamedStringVal, renamedString("114")},
	{"115\n", &renamedBytesVal, renamedBytes([]byte("115"))},

	// Custom scanners.
	// 定制的扫描器。
	{"  vvv ", &xVal, Xs("vvv")},
	{" 1234hello", &intStringVal, IntString{1234, "hello"}},

	// Fixed bugs
	// 修复缺陷。
	{"2147483648\n", &int64Val, int64(2147483648)}, // was: integer overflow // 曾经会整数溢出
}

var scanfTests = []ScanfTest{
	{"%v", "TRUE\n", &boolVal, true},
	{"%t", "false\n", &boolVal, false},
	{"%v", "-71\n", &intVal, -71},
	{"%v", "0377\n", &intVal, 0377},
	{"%v", "0x44\n", &intVal, 0x44},
	{"%d", "72\n", &intVal, 72},
	{"%c", "a\n", &runeVal, 'a'},
	{"%c", "\u5072\n", &runeVal, '\u5072'},
	{"%c", "\u1234\n", &runeVal, '\u1234'},
	{"%d", "73\n", &int8Val, int8(73)},
	{"%d", "+74\n", &int16Val, int16(74)},
	{"%d", "75\n", &int32Val, int32(75)},
	{"%d", "76\n", &int64Val, int64(76)},
	{"%b", "1001001\n", &intVal, 73},
	{"%o", "075\n", &intVal, 075},
	{"%x", "a75\n", &intVal, 0xa75},
	{"%v", "71\n", &uintVal, uint(71)},
	{"%d", "72\n", &uintVal, uint(72)},
	{"%d", "73\n", &uint8Val, uint8(73)},
	{"%d", "74\n", &uint16Val, uint16(74)},
	{"%d", "75\n", &uint32Val, uint32(75)},
	{"%d", "76\n", &uint64Val, uint64(76)},
	{"%b", "1001001\n", &uintVal, uint(73)},
	{"%o", "075\n", &uintVal, uint(075)},
	{"%x", "a75\n", &uintVal, uint(0xa75)},
	{"%x", "A75\n", &uintVal, uint(0xa75)},
	{"%U", "U+1234\n", &intVal, int(0x1234)},
	{"%U", "U+4567\n", &uintVal, uint(0x4567)},

	// Strings
	// 字符串
	{"%s", "using-%s\n", &stringVal, "using-%s"},
	{"%x", "7573696e672d2578\n", &stringVal, "using-%x"},
	{"%q", `"quoted\twith\\do\u0075bl\x65s"` + "\n", &stringVal, "quoted\twith\\doubles"},
	{"%q", "`quoted with backs`\n", &stringVal, "quoted with backs"},

	// Byte slices
	// 字节切片
	{"%s", "bytes-%s\n", &bytesVal, []byte("bytes-%s")},
	{"%x", "62797465732d2578\n", &bytesVal, []byte("bytes-%x")},
	{"%q", `"bytes\rwith\vdo\u0075bl\x65s"` + "\n", &bytesVal, []byte("bytes\rwith\vdoubles")},
	{"%q", "`bytes with backs`\n", &bytesVal, []byte("bytes with backs")},

	// Renamed types
	// 重命名类型
	{"%v\n", "true\n", &renamedBoolVal, renamedBool(true)},
	{"%t\n", "F\n", &renamedBoolVal, renamedBool(false)},
	{"%v", "101\n", &renamedIntVal, renamedInt(101)},
	{"%c", "\u0101\n", &renamedIntVal, renamedInt('\u0101')},
	{"%o", "0146\n", &renamedIntVal, renamedInt(102)},
	{"%v", "103\n", &renamedUintVal, renamedUint(103)},
	{"%d", "104\n", &renamedUintVal, renamedUint(104)},
	{"%d", "105\n", &renamedInt8Val, renamedInt8(105)},
	{"%d", "106\n", &renamedInt16Val, renamedInt16(106)},
	{"%d", "107\n", &renamedInt32Val, renamedInt32(107)},
	{"%d", "108\n", &renamedInt64Val, renamedInt64(108)},
	{"%x", "6D\n", &renamedUint8Val, renamedUint8(109)},
	{"%o", "0156\n", &renamedUint16Val, renamedUint16(110)},
	{"%d", "111\n", &renamedUint32Val, renamedUint32(111)},
	{"%d", "112\n", &renamedUint64Val, renamedUint64(112)},
	{"%d", "113\n", &renamedUintptrVal, renamedUintptr(113)},
	{"%s", "114\n", &renamedStringVal, renamedString("114")},
	{"%q", "\"1155\"\n", &renamedBytesVal, renamedBytes([]byte("1155"))},
	{"%g", "116e1\n", &renamedFloat32Val, renamedFloat32(116e1)},
	{"%g", "-11.7e+1", &renamedFloat64Val, renamedFloat64(-11.7e+1)},
	{"%g", "11+6e1i\n", &renamedComplex64Val, renamedComplex64(11 + 6e1i)},
	{"%g", "-11.+7e+1i", &renamedComplex128Val, renamedComplex128(-11. + 7e+1i)},

	// Interesting formats
	// 有趣的格式
	{"here is\tthe value:%d", "here is   the\tvalue:118\n", &intVal, 118},
	{"%% %%:%d", "% %:119\n", &intVal, 119},

	// Corner cases
	// 极端情况
	{"%x", "FFFFFFFF\n", &uint32Val, uint32(0xFFFFFFFF)},

	// Custom scanner.
	// 定制扫描器。
	{"%s", "  sss ", &xVal, Xs("sss")},
	{"%2s", "sssss", &xVal, Xs("ss")},

	// Fixed bugs
	// 修复缺陷
	{"%d\n", "27\n", &intVal, 27},  // ok // 原来就正确，作对比
	{"%d\n", "28 \n", &intVal, 28}, // was: "unexpected newline" // 曾经会出现“unexpected newline”
	// 曾经会出现“EOF”；0 曾被作为进制前缀且不会被计入
	{"%v", "0", &intVal, 0},        // was: "EOF"; 0 was taken as base prefix and not counted.
	{"%v", "0", &uintVal, uint(0)}, // was: "EOF"; 0 was taken as base prefix and not counted.
}

var overflowTests = []ScanTest{
	{"128", &int8Val, 0},
	{"32768", &int16Val, 0},
	{"-129", &int8Val, 0},
	{"-32769", &int16Val, 0},
	{"256", &uint8Val, 0},
	{"65536", &uint16Val, 0},
	{"1e100", &float32Val, 0},
	{"1e500", &float64Val, 0},
	{"(1e100+0i)", &complex64Val, 0},
	{"(1+1e100i)", &complex64Val, 0},
	{"(1-1e500i)", &complex128Val, 0},
}

var truth bool
var i, j, k int
var f float64
var s, t string
var c complex128
var x, y Xs
var z IntString
var r1, r2, r3 rune

var multiTests = []ScanfMultiTest{
	{"", "", []interface{}{}, []interface{}{}, ""},
	{"%d", "23", args(&i), args(23), ""},
	{"%2s%3s", "22333", args(&s, &t), args("22", "333"), ""},
	{"%2d%3d", "44555", args(&i, &j), args(44, 555), ""},
	{"%2d.%3d", "66.777", args(&i, &j), args(66, 777), ""},
	{"%d, %d", "23, 18", args(&i, &j), args(23, 18), ""},
	{"%3d22%3d", "33322333", args(&i, &j), args(333, 333), ""},
	{"%6vX=%3fY", "3+2iX=2.5Y", args(&c, &f), args((3 + 2i), 2.5), ""},
	{"%d%s", "123abc", args(&i, &s), args(123, "abc"), ""},
	{"%c%c%c", "2\u50c2X", args(&r1, &r2, &r3), args('2', '\u50c2', 'X'), ""},

	// Custom scanners.
	// 定制扫描器。
	{"%e%f", "eefffff", args(&x, &y), args(Xs("ee"), Xs("fffff")), ""},
	{"%4v%s", "12abcd", args(&z, &s), args(IntString{12, "ab"}, "cd"), ""},

	// Errors
	// 错误测试
	{"%t", "23 18", args(&i), nil, "bad verb"},
	{"%d %d %d", "23 18", args(&i, &j), args(23, 18), "too few operands"},
	{"%d %d", "23 18 27", args(&i, &j, &k), args(23, 18), "too many operands"},
	{"%c", "\u0100", args(&int8Val), nil, "overflow"},
	{"X%d", "10X", args(&intVal), nil, "input does not match format"},

	// Bad UTF-8: should see every byte.
	// 错误的UTF-8：应检查所有的字节。
	{"%c%c%c", "\xc2X\xc2", args(&r1, &r2, &r3), args(utf8.RuneError, 'X', utf8.RuneError), ""},

	// Fixed bugs
	// 修复缺陷
	{"%v%v", "FALSE23", args(&truth, &i), args(false, 23), ""},
}

func testScan(name string, t *testing.T, scan func(r io.Reader, a ...interface{}) (int, error)) {
	for _, test := range scanTests {
		var r io.Reader
		if name == "StringReader" {
			r = strings.NewReader(test.text)
		} else {
			r = newReader(test.text)
		}
		n, err := scan(r, test.in)
		if err != nil {
			m := ""
			if n > 0 {
				m = Sprintf(" (%d fields ok)", n)
			}
			t.Errorf("%s got error scanning %q: %s%s", name, test.text, err, m)
			continue
		}
		if n != 1 {
			t.Errorf("%s count error on entry %q: got %d", name, test.text, n)
			continue
		}
		// The incoming value may be a pointer
		// 引入的值可能为指针
		v := reflect.ValueOf(test.in)
		if p := v; p.Kind() == reflect.Ptr {
			v = p.Elem()
		}
		val := v.Interface()
		if !reflect.DeepEqual(val, test.out) {
			t.Errorf("%s scanning %q: expected %#v got %#v, type %T", name, test.text, test.out, val, val)
		}
	}
}

func TestScan(t *testing.T) {
	testScan("StringReader", t, Fscan)
}

func TestMyReaderScan(t *testing.T) {
	testScan("myStringReader", t, Fscan)
}

func TestScanln(t *testing.T) {
	testScan("StringReader", t, Fscanln)
}

func TestMyReaderScanln(t *testing.T) {
	testScan("myStringReader", t, Fscanln)
}

func TestScanf(t *testing.T) {
	for _, test := range scanfTests {
		n, err := Sscanf(test.text, test.format, test.in)
		if err != nil {
			t.Errorf("got error scanning (%q, %q): %s", test.format, test.text, err)
			continue
		}
		if n != 1 {
			t.Errorf("count error on entry (%q, %q): got %d", test.format, test.text, n)
			continue
		}
		// The incoming value may be a pointer
		// 引入的值可能为指针
		v := reflect.ValueOf(test.in)
		if p := v; p.Kind() == reflect.Ptr {
			v = p.Elem()
		}
		val := v.Interface()
		if !reflect.DeepEqual(val, test.out) {
			t.Errorf("scanning (%q, %q): expected %#v got %#v, type %T", test.format, test.text, test.out, val, val)
		}
	}
}

func TestScanOverflow(t *testing.T) {
	// different machines and different types report errors with different strings.
	// 不同的机器与不同的类型会以不同的字符串报告错误。
	re := regexp.MustCompile("overflow|too large|out of range|not representable")
	for _, test := range overflowTests {
		_, err := Sscan(test.text, test.in)
		if err == nil {
			t.Errorf("expected overflow scanning %q", test.text)
			continue
		}
		if !re.MatchString(err.Error()) {
			t.Errorf("expected overflow error scanning %q: %s", test.text, err)
		}
	}
}

func verifyNaN(str string, t *testing.T) {
	var f float64
	var f32 float32
	var f64 float64
	text := str + " " + str + " " + str
	n, err := Fscan(strings.NewReader(text), &f, &f32, &f64)
	if err != nil {
		t.Errorf("got error scanning %q: %s", text, err)
	}
	if n != 3 {
		t.Errorf("count error scanning %q: got %d", text, n)
	}
	if !math.IsNaN(float64(f)) || !math.IsNaN(float64(f32)) || !math.IsNaN(f64) {
		t.Errorf("didn't get NaNs scanning %q: got %g %g %g", text, f, f32, f64)
	}
}

func TestNaN(t *testing.T) {
	for _, s := range []string{"nan", "NAN", "NaN"} {
		verifyNaN(s, t)
	}
}

func verifyInf(str string, t *testing.T) {
	var f float64
	var f32 float32
	var f64 float64
	text := str + " " + str + " " + str
	n, err := Fscan(strings.NewReader(text), &f, &f32, &f64)
	if err != nil {
		t.Errorf("got error scanning %q: %s", text, err)
	}
	if n != 3 {
		t.Errorf("count error scanning %q: got %d", text, n)
	}
	sign := 1
	if str[0] == '-' {
		sign = -1
	}
	if !math.IsInf(float64(f), sign) || !math.IsInf(float64(f32), sign) || !math.IsInf(f64, sign) {
		t.Errorf("didn't get right Infs scanning %q: got %g %g %g", text, f, f32, f64)
	}
}

func TestInf(t *testing.T) {
	for _, s := range []string{"inf", "+inf", "-inf", "INF", "-INF", "+INF", "Inf", "-Inf", "+Inf"} {
		verifyInf(s, t)
	}
}

func testScanfMulti(name string, t *testing.T) {
	sliceType := reflect.TypeOf(make([]interface{}, 1))
	for _, test := range multiTests {
		var r io.Reader
		if name == "StringReader" {
			r = strings.NewReader(test.text)
		} else {
			r = newReader(test.text)
		}
		n, err := Fscanf(r, test.format, test.in...)
		if err != nil {
			if test.err == "" {
				t.Errorf("got error scanning (%q, %q): %q", test.format, test.text, err)
			} else if strings.Index(err.Error(), test.err) < 0 {
				t.Errorf("got wrong error scanning (%q, %q): %q; expected %q", test.format, test.text, err, test.err)
			}
			continue
		}
		if test.err != "" {
			t.Errorf("expected error %q error scanning (%q, %q)", test.err, test.format, test.text)
		}
		if n != len(test.out) {
			t.Errorf("count error on entry (%q, %q): expected %d got %d", test.format, test.text, len(test.out), n)
			continue
		}
		// Convert the slice of pointers into a slice of values
		// 将指针切片转换为值切片
		resultVal := reflect.MakeSlice(sliceType, n, n)
		for i := 0; i < n; i++ {
			v := reflect.ValueOf(test.in[i]).Elem()
			resultVal.Index(i).Set(v)
		}
		result := resultVal.Interface()
		if !reflect.DeepEqual(result, test.out) {
			t.Errorf("scanning (%q, %q): expected %#v got %#v", test.format, test.text, test.out, result)
		}
	}
}

func TestScanfMulti(t *testing.T) {
	testScanfMulti("StringReader", t)
}

func TestMyReaderScanfMulti(t *testing.T) {
	testScanfMulti("myStringReader", t)
}

func TestScanMultiple(t *testing.T) {
	var a int
	var s string
	n, err := Sscan("123abc", &a, &s)
	if n != 2 {
		t.Errorf("Sscan count error: expected 2: got %d", n)
	}
	if err != nil {
		t.Errorf("Sscan expected no error; got %s", err)
	}
	if a != 123 || s != "abc" {
		t.Errorf("Sscan wrong values: got (%d %q) expected (123 \"abc\")", a, s)
	}
	n, err = Sscan("asdf", &s, &a)
	if n != 1 {
		t.Errorf("Sscan count error: expected 1: got %d", n)
	}
	if err == nil {
		t.Errorf("Sscan expected error; got none: %s", err)
	}
	if s != "asdf" {
		t.Errorf("Sscan wrong values: got %q expected \"asdf\"", s)
	}
}

// Empty strings are not valid input when scanning a string.

// 当扫描字符串时，空字符串为无效输入。
func TestScanEmpty(t *testing.T) {
	var s1, s2 string
	n, err := Sscan("abc", &s1, &s2)
	if n != 1 {
		t.Errorf("Sscan count error: expected 1: got %d", n)
	}
	if err == nil {
		t.Error("Sscan <one item> expected error; got none")
	}
	if s1 != "abc" {
		t.Errorf("Sscan wrong values: got %q expected \"abc\"", s1)
	}
	n, err = Sscan("", &s1, &s2)
	if n != 0 {
		t.Errorf("Sscan count error: expected 0: got %d", n)
	}
	if err == nil {
		t.Error("Sscan <empty> expected error; got none")
	}
	// Quoted empty string is OK.
	// 但被引号围绕的空字符串可以。
	n, err = Sscanf(`""`, "%q", &s1)
	if n != 1 {
		t.Errorf("Sscanf count error: expected 1: got %d", n)
	}
	if err != nil {
		t.Errorf("Sscanf <empty> expected no error with quoted string; got %s", err)
	}
}

func TestScanNotPointer(t *testing.T) {
	r := strings.NewReader("1")
	var a int
	_, err := Fscan(r, a)
	if err == nil {
		t.Error("expected error scanning non-pointer")
	} else if strings.Index(err.Error(), "pointer") < 0 {
		t.Errorf("expected pointer error scanning non-pointer, got: %s", err)
	}
}

func TestScanlnNoNewline(t *testing.T) {
	var a int
	_, err := Sscanln("1 x\n", &a)
	if err == nil {
		t.Error("expected error scanning string missing newline")
	} else if strings.Index(err.Error(), "newline") < 0 {
		t.Errorf("expected newline error scanning string missing newline, got: %s", err)
	}
}

func TestScanlnWithMiddleNewline(t *testing.T) {
	r := strings.NewReader("123\n456\n")
	var a, b int
	_, err := Fscanln(r, &a, &b)
	if err == nil {
		t.Error("expected error scanning string with extra newline")
	} else if strings.Index(err.Error(), "newline") < 0 {
		t.Errorf("expected newline error scanning string with extra newline, got: %s", err)
	}
}

<<<<<<< HEAD
// Special Reader that counts reads at end of file.

// 在读到文件末时对读取进行计数的特殊 Reader。
=======
// eofCounter is a special Reader that counts reads at end of file.
>>>>>>> 379f5fc7
type eofCounter struct {
	reader   *strings.Reader
	eofCount int
}

func (ec *eofCounter) Read(b []byte) (n int, err error) {
	n, err = ec.reader.Read(b)
	if n == 0 {
		ec.eofCount++
	}
	return
}

<<<<<<< HEAD
// Verify that when we scan, we see at most EOF once per call to a Scan function,
// and then only when it's really an EOF

// 验证当我们在扫描时，每一个 Scan 函数的调用最多只会遇到一个 EOF，且它是真正的 EOF。
=======
// TestEOF verifies that when we scan, we see at most EOF once per call to a
// Scan function, and then only when it's really an EOF.
>>>>>>> 379f5fc7
func TestEOF(t *testing.T) {
	ec := &eofCounter{strings.NewReader("123\n"), 0}
	var a int
	n, err := Fscanln(ec, &a)
	if err != nil {
		t.Error("unexpected error", err)
	}
	if n != 1 {
		t.Error("expected to scan one item, got", n)
	}
	if ec.eofCount != 0 {
		t.Error("expected zero EOFs", ec.eofCount)
		ec.eofCount = 0 // reset for next test // 为下一次测试进行重置
	}
	n, err = Fscanln(ec, &a)
	if err == nil {
		t.Error("expected error scanning empty string")
	}
	if n != 0 {
		t.Error("expected to scan zero items, got", n)
	}
	if ec.eofCount != 1 {
		t.Error("expected one EOF, got", ec.eofCount)
	}
}

// TestEOFAtEndOfInput verifies that we see an EOF error if we run out of input.
// This was a buglet: we used to get "expected integer".

// 验证若我们用完输入后，会遇到一个 EOF 错误。
// 这原来是个小缺陷：我们曾遇到过“expected integer”的问题。
func TestEOFAtEndOfInput(t *testing.T) {
	var i, j int
	n, err := Sscanf("23", "%d %d", &i, &j)
	if n != 1 || i != 23 {
		t.Errorf("Sscanf expected one value of 23; got %d %d", n, i)
	}
	if err != io.EOF {
		t.Errorf("Sscanf expected EOF; got %q", err)
	}
	n, err = Sscan("234", &i, &j)
	if n != 1 || i != 234 {
		t.Errorf("Sscan expected one value of 234; got %d %d", n, i)
	}
	if err != io.EOF {
		t.Errorf("Sscan expected EOF; got %q", err)
	}
	// Trailing space is tougher.
	n, err = Sscan("234 ", &i, &j)
	if n != 1 || i != 234 {
		t.Errorf("Sscan expected one value of 234; got %d %d", n, i)
	}
	if err != io.EOF {
		t.Errorf("Sscan expected EOF; got %q", err)
	}
}

var eofTests = []struct {
	format string
	v      interface{}
}{
	{"%s", &stringVal},
	{"%q", &stringVal},
	{"%x", &stringVal},
	{"%v", &stringVal},
	{"%v", &bytesVal},
	{"%v", &intVal},
	{"%v", &uintVal},
	{"%v", &boolVal},
	{"%v", &float32Val},
	{"%v", &complex64Val},
	{"%v", &renamedStringVal},
	{"%v", &renamedBytesVal},
	{"%v", &renamedIntVal},
	{"%v", &renamedUintVal},
	{"%v", &renamedBoolVal},
	{"%v", &renamedFloat32Val},
	{"%v", &renamedComplex64Val},
}

func TestEOFAllTypes(t *testing.T) {
	for i, test := range eofTests {
		if _, err := Sscanf("", test.format, test.v); err != io.EOF {
			t.Errorf("#%d: %s %T not eof on empty string: %s", i, test.format, test.v, err)
		}
		if _, err := Sscanf("   ", test.format, test.v); err != io.EOF {
			t.Errorf("#%d: %s %T not eof on trailing blanks: %s", i, test.format, test.v, err)
		}
	}
}

<<<<<<< HEAD
// Verify that, at least when using bufio, successive calls to Fscan do not lose runes.

// 验证至少在使用 bufio 时，连续的 Fscan 调用不会丢失符文。
=======
// TestUnreadRuneWithBufio verifies that, at least when using bufio, successive
// calls to Fscan do not lose runes.
>>>>>>> 379f5fc7
func TestUnreadRuneWithBufio(t *testing.T) {
	r := bufio.NewReader(strings.NewReader("123αb"))
	var i int
	var a string
	n, err := Fscanf(r, "%d", &i)
	if n != 1 || err != nil {
		t.Errorf("reading int expected one item, no errors; got %d %q", n, err)
	}
	if i != 123 {
		t.Errorf("expected 123; got %d", i)
	}
	n, err = Fscanf(r, "%s", &a)
	if n != 1 || err != nil {
		t.Errorf("reading string expected one item, no errors; got %d %q", n, err)
	}
	if a != "αb" {
		t.Errorf("expected αb; got %q", a)
	}
}

type TwoLines string

// Scan attempts to read two lines into the object.  Scanln should prevent this
// because it stops at newline; Scan and Scanf should be fine.

// 尝试将两行读取到对象中。Scanln 应当会阻止它，因为她会在换行符处停止；
// 而 Scan 和 Scanf 应该可以。
func (t *TwoLines) Scan(state ScanState, verb rune) error {
	chars := make([]rune, 0, 100)
	for nlCount := 0; nlCount < 2; {
		c, _, err := state.ReadRune()
		if err != nil {
			return err
		}
		chars = append(chars, c)
		if c == '\n' {
			nlCount++
		}
	}
	*t = TwoLines(string(chars))
	return nil
}

func TestMultiLine(t *testing.T) {
	input := "abc\ndef\n"
	// Sscan should work
	// Sscan 应当工作
	var tscan TwoLines
	n, err := Sscan(input, &tscan)
	if n != 1 {
		t.Errorf("Sscan: expected 1 item; got %d", n)
	}
	if err != nil {
		t.Errorf("Sscan: expected no error; got %s", err)
	}
	if string(tscan) != input {
		t.Errorf("Sscan: expected %q; got %q", input, tscan)
	}
	// Sscanf should work
	// Sscanf 应当工作
	var tscanf TwoLines
	n, err = Sscanf(input, "%s", &tscanf)
	if n != 1 {
		t.Errorf("Sscanf: expected 1 item; got %d", n)
	}
	if err != nil {
		t.Errorf("Sscanf: expected no error; got %s", err)
	}
	if string(tscanf) != input {
		t.Errorf("Sscanf: expected %q; got %q", input, tscanf)
	}
	// Sscanln should not work
	// Sscanln 不应工作
	var tscanln TwoLines
	n, err = Sscanln(input, &tscanln)
	if n != 0 {
		t.Errorf("Sscanln: expected 0 items; got %d: %q", n, tscanln)
	}
	if err == nil {
		t.Error("Sscanln: expected error; got none")
	} else if err != io.ErrUnexpectedEOF {
		t.Errorf("Sscanln: expected io.ErrUnexpectedEOF (ha!); got %s", err)
	}
}

// simpleReader is a strings.Reader that implements only Read, not ReadRune.
// Good for testing readahead.

// simpleReader 是个只实现了 Read 而未实现 ReadRune 的 strings.Reader。
// 用于预读测试。
type simpleReader struct {
	sr *strings.Reader
}

func (s *simpleReader) Read(b []byte) (n int, err error) {
	return s.sr.Read(b)
}

<<<<<<< HEAD
// Test that Fscanf does not read past newline. Issue 3481.

// 测试 Fscanf 是否会跳过换行符读取。问题 3481。
=======
// TestLineByLineFscanf tests that Fscanf does not read past newline. Issue
// 3481.
>>>>>>> 379f5fc7
func TestLineByLineFscanf(t *testing.T) {
	r := &simpleReader{strings.NewReader("1\n2\n")}
	var i, j int
	n, err := Fscanf(r, "%v\n", &i)
	if n != 1 || err != nil {
		t.Fatalf("first read: %d %q", n, err)
	}
	n, err = Fscanf(r, "%v\n", &j)
	if n != 1 || err != nil {
		t.Fatalf("second read: %d %q", n, err)
	}
	if i != 1 || j != 2 {
		t.Errorf("wrong values; wanted 1 2 got %d %d", i, j)
	}
}

// RecursiveInt accepts a string matching %d.%d.%d....
// and parses it into a linked list.
// It allows us to benchmark recursive descent style scanners.

// RecursiveInt 接受一个匹配 %d.%d.%d... 的字符串并将它解析为一串列表。
// 它允许我们对下行风格的扫描器进行基准测试。
type RecursiveInt struct {
	i    int
	next *RecursiveInt
}

func (r *RecursiveInt) Scan(state ScanState, verb rune) (err error) {
	_, err = Fscan(state, &r.i)
	if err != nil {
		return
	}
	next := new(RecursiveInt)
	_, err = Fscanf(state, ".%v", next)
	if err != nil {
		if err == io.ErrUnexpectedEOF {
			err = nil
		}
		return
	}
	r.next = next
	return
}

// scanInts performs the same scanning task as RecursiveInt.Scan
// but without recurring through scanner, so we can compare
// performance more directly.

// 与 RecursiveInt.Scan 执行相同的扫描任务，但不会循环通过扫描器，因此我们更直接地比较性能。
func scanInts(r *RecursiveInt, b *bytes.Buffer) (err error) {
	r.next = nil
	_, err = Fscan(b, &r.i)
	if err != nil {
		return
	}
	c, _, err := b.ReadRune()
	if err != nil {
		if err == io.EOF {
			err = nil
		}
		return
	}
	if c != '.' {
		return
	}
	next := new(RecursiveInt)
	err = scanInts(next, b)
	if err == nil {
		r.next = next
	}
	return
}

func makeInts(n int) []byte {
	var buf bytes.Buffer
	Fprintf(&buf, "1")
	for i := 1; i < n; i++ {
		Fprintf(&buf, ".%d", i+1)
	}
	return buf.Bytes()
}

func TestScanInts(t *testing.T) {
	testScanInts(t, scanInts)
	testScanInts(t, func(r *RecursiveInt, b *bytes.Buffer) (err error) {
		_, err = Fscan(b, r)
		return
	})
}

// 800 is small enough to not overflow the stack when using gccgo on a
// platform that does not support split stack.

// 在不支持分离栈的平台上使用gccgo时，800 足够小，不会造成栈的溢出。
const intCount = 800

func testScanInts(t *testing.T, scan func(*RecursiveInt, *bytes.Buffer) error) {
	r := new(RecursiveInt)
	ints := makeInts(intCount)
	buf := bytes.NewBuffer(ints)
	err := scan(r, buf)
	if err != nil {
		t.Error("unexpected error", err)
	}
	i := 1
	for ; r != nil; r = r.next {
		if r.i != i {
			t.Fatalf("bad scan: expected %d got %d", i, r.i)
		}
		i++
	}
	if i-1 != intCount {
		t.Fatalf("bad scan count: expected %d got %d", intCount, i-1)
	}
}

func BenchmarkScanInts(b *testing.B) {
	b.ResetTimer()
	ints := makeInts(intCount)
	var r RecursiveInt
	for i := b.N - 1; i >= 0; i-- {
		buf := bytes.NewBuffer(ints)
		b.StartTimer()
		scanInts(&r, buf)
		b.StopTimer()
	}
}

func BenchmarkScanRecursiveInt(b *testing.B) {
	b.ResetTimer()
	ints := makeInts(intCount)
	var r RecursiveInt
	for i := b.N - 1; i >= 0; i-- {
		buf := bytes.NewBuffer(ints)
		b.StartTimer()
		Fscan(buf, &r)
		b.StopTimer()
	}
}<|MERGE_RESOLUTION|>--- conflicted
+++ resolved
@@ -655,13 +655,9 @@
 	}
 }
 
-<<<<<<< HEAD
-// Special Reader that counts reads at end of file.
-
-// 在读到文件末时对读取进行计数的特殊 Reader。
-=======
 // eofCounter is a special Reader that counts reads at end of file.
->>>>>>> 379f5fc7
+
+// eofCounter 在读到文件末时对读取进行计数的特殊 Reader。
 type eofCounter struct {
 	reader   *strings.Reader
 	eofCount int
@@ -675,15 +671,10 @@
 	return
 }
 
-<<<<<<< HEAD
-// Verify that when we scan, we see at most EOF once per call to a Scan function,
-// and then only when it's really an EOF
-
-// 验证当我们在扫描时，每一个 Scan 函数的调用最多只会遇到一个 EOF，且它是真正的 EOF。
-=======
 // TestEOF verifies that when we scan, we see at most EOF once per call to a
 // Scan function, and then only when it's really an EOF.
->>>>>>> 379f5fc7
+
+// TestEOF 验证当我们在扫描时，每一个 Scan 函数的调用最多只会遇到一个 EOF，且它是真正的 EOF。
 func TestEOF(t *testing.T) {
 	ec := &eofCounter{strings.NewReader("123\n"), 0}
 	var a int
@@ -775,14 +766,10 @@
 	}
 }
 
-<<<<<<< HEAD
-// Verify that, at least when using bufio, successive calls to Fscan do not lose runes.
-
-// 验证至少在使用 bufio 时，连续的 Fscan 调用不会丢失符文。
-=======
 // TestUnreadRuneWithBufio verifies that, at least when using bufio, successive
 // calls to Fscan do not lose runes.
->>>>>>> 379f5fc7
+
+// TestUnreadRuneWithBufio 验证至少在使用 bufio 时，连续的 Fscan 调用不会丢失符文。
 func TestUnreadRuneWithBufio(t *testing.T) {
 	r := bufio.NewReader(strings.NewReader("123αb"))
 	var i int
@@ -881,14 +868,10 @@
 	return s.sr.Read(b)
 }
 
-<<<<<<< HEAD
-// Test that Fscanf does not read past newline. Issue 3481.
-
-// 测试 Fscanf 是否会跳过换行符读取。问题 3481。
-=======
 // TestLineByLineFscanf tests that Fscanf does not read past newline. Issue
 // 3481.
->>>>>>> 379f5fc7
+
+// TestLineByLineFscanf 测试 Fscanf 是否会跳过换行符读取。问题 3481。
 func TestLineByLineFscanf(t *testing.T) {
 	r := &simpleReader{strings.NewReader("1\n2\n")}
 	var i, j int
