// Copyright 2009 The Go Authors. All rights reserved.
// Use of this source code is governed by a BSD-style
// license that can be found in the LICENSE file.

// Package bufio implements buffered I/O.  It wraps an io.Reader or io.Writer
// object, creating another object (Reader or Writer) that also implements
// the interface but provides buffering and some help for textual I/O.

// bufio 包实现了带缓存的I/O操作. 它封装了一个io.Reader或者io.Writer对象，另外创建了一个对象
//（Reader或者Writer），这个对象也实现了一个接口，并提供缓冲和文档读写的帮助。
package bufio

import (
	"bytes"
	"errors"
	"io"
	"unicode/utf8"
)

const (
	defaultBufSize = 4096
)

var (
	ErrInvalidUnreadByte = errors.New("bufio: invalid use of UnreadByte")
	ErrInvalidUnreadRune = errors.New("bufio: invalid use of UnreadRune")
	ErrBufferFull        = errors.New("bufio: buffer full")
	ErrNegativeCount     = errors.New("bufio: negative count")
)

// Buffered input.

// 缓冲输入。

// Reader implements buffering for an io.Reader object.

// Reader实现了对一个io.Reader对象的缓冲读。
type Reader struct {
	buf          []byte
	rd           io.Reader
	r, w         int
	err          error
	lastByte     int
	lastRuneSize int
}

const minReadBufferSize = 16

// NewReaderSize returns a new Reader whose buffer has at least the specified
// size. If the argument io.Reader is already a Reader with large enough
// size, it returns the underlying Reader.

// NewReaderSize返回了一个新的读取器，这个读取器的缓存大小至少大于制定的大小。
// 如果io.Reader参数已经是一个有足够大缓存的读取器，它就会返回这个Reader了。
func NewReaderSize(rd io.Reader, size int) *Reader {
	// Is it already a Reader?
	b, ok := rd.(*Reader)
	if ok && len(b.buf) >= size {
		return b
	}
	if size < minReadBufferSize {
		size = minReadBufferSize
	}
	r := new(Reader)
	r.reset(make([]byte, size), rd)
	return r
}

// NewReader returns a new Reader whose buffer has the default size.

// NewReader返回一个新的Reader，这个Reader的大小是默认的大小。
func NewReader(rd io.Reader) *Reader {
	return NewReaderSize(rd, defaultBufSize)
}

// Reset discards any buffered data, resets all state, and switches
// the buffered reader to read from r.
func (b *Reader) Reset(r io.Reader) {
	b.reset(b.buf, r)
}

func (b *Reader) reset(buf []byte, r io.Reader) {
	*b = Reader{
		buf:          buf,
		rd:           r,
		lastByte:     -1,
		lastRuneSize: -1,
	}
}

var errNegativeRead = errors.New("bufio: reader returned negative count from Read")

// fill reads a new chunk into the buffer.

// fill读取一个新的块到缓存中。
func (b *Reader) fill() {
	// Slide existing data to beginning.
	if b.r > 0 {
		copy(b.buf, b.buf[b.r:b.w])
		b.w -= b.r
		b.r = 0
	}

	// Read new data.
	n, err := b.rd.Read(b.buf[b.w:])
	if n < 0 {
		panic(errNegativeRead)
	}
	b.w += n
	if err != nil {
		b.err = err
	}
}

func (b *Reader) readErr() error {
	err := b.err
	b.err = nil
	return err
}

// Peek returns the next n bytes without advancing the reader. The bytes stop
// being valid at the next read call. If Peek returns fewer than n bytes, it
// also returns an error explaining why the read is short. The error is
// ErrBufferFull if n is larger than b's buffer size.

// Peek返回没有读取的下n个字节。在下个读取的调用前，字节是不可见的。如果Peek返回的字节数少于n，
// 它一定会解释为什么读取的字节数段了。如果n比b的缓冲大小更大，返回的错误是ErrBufferFull。
func (b *Reader) Peek(n int) ([]byte, error) {
	if n < 0 {
		return nil, ErrNegativeCount
	}
	if n > len(b.buf) {
		return nil, ErrBufferFull
	}
	for b.w-b.r < n && b.err == nil {
		b.fill()
	}
	m := b.w - b.r
	if m > n {
		m = n
	}
	var err error
	if m < n {
		err = b.readErr()
		if err == nil {
			err = ErrBufferFull
		}
	}
	return b.buf[b.r : b.r+m], err
}

// Read reads data into p.
// It returns the number of bytes read into p.
// It calls Read at most once on the underlying Reader,
// hence n may be less than len(p).
// At EOF, the count will be zero and err will be io.EOF.

// Read读取数据到p。
// 返回读取到p的字节数。
// 底层读取最多只会调用一次Read，因此n会小于len(p)。
// 在EOF之后，调用这个函数返回的会是0和io.Eof。
func (b *Reader) Read(p []byte) (n int, err error) {
	n = len(p)
	if n == 0 {
		return 0, b.readErr()
	}
	if b.w == b.r {
		if b.err != nil {
			return 0, b.readErr()
		}
		if len(p) >= len(b.buf) {
			// Large read, empty buffer.
			// Read directly into p to avoid copy.
			n, b.err = b.rd.Read(p)
			if n > 0 {
				b.lastByte = int(p[n-1])
				b.lastRuneSize = -1
			}
			return n, b.readErr()
		}
		b.fill()
		if b.w == b.r {
			return 0, b.readErr()
		}
	}

	if n > b.w-b.r {
		n = b.w - b.r
	}
	copy(p[0:n], b.buf[b.r:])
	b.r += n
	b.lastByte = int(b.buf[b.r-1])
	b.lastRuneSize = -1
	return n, nil
}

// ReadByte reads and returns a single byte.
// If no byte is available, returns an error.

// ReadByte读取和回复一个单字节。
// 如果没有字节可以读取，返回一个error。
func (b *Reader) ReadByte() (c byte, err error) {
	b.lastRuneSize = -1
	for b.w == b.r {
		if b.err != nil {
			return 0, b.readErr()
		}
		b.fill()
	}
	c = b.buf[b.r]
	b.r++
	b.lastByte = int(c)
	return c, nil
}

// UnreadByte unreads the last byte.  Only the most recently read byte can be unread.

// UnreadByte将最后的字节标志为未读。只有最后的字节才可以被标志为未读。
func (b *Reader) UnreadByte() error {
	b.lastRuneSize = -1
	if b.r == b.w && b.lastByte >= 0 {
		b.w = 1
		b.r = 0
		b.buf[0] = byte(b.lastByte)
		b.lastByte = -1
		return nil
	}
	if b.r <= 0 {
		return ErrInvalidUnreadByte
	}
	b.r--
	b.lastByte = -1
	return nil
}

// ReadRune reads a single UTF-8 encoded Unicode character and returns the
// rune and its size in bytes. If the encoded rune is invalid, it consumes one byte
// and returns unicode.ReplacementChar (U+FFFD) with a size of 1.

// ReadRune读取单个的UTF-8编码的Unicode字节，并且返回rune和它的字节大小。
// 如果编码的rune是可见的，它消耗一个字节并且返回1字节的unicode.ReplacementChar (U+FFFD)。
func (b *Reader) ReadRune() (r rune, size int, err error) {
	for b.r+utf8.UTFMax > b.w && !utf8.FullRune(b.buf[b.r:b.w]) && b.err == nil {
		b.fill()
	}
	b.lastRuneSize = -1
	if b.r == b.w {
		return 0, 0, b.readErr()
	}
	r, size = rune(b.buf[b.r]), 1
	if r >= 0x80 {
		r, size = utf8.DecodeRune(b.buf[b.r:b.w])
	}
	b.r += size
	b.lastByte = int(b.buf[b.r-1])
	b.lastRuneSize = size
	return r, size, nil
}

// UnreadRune unreads the last rune.  If the most recent read operation on
// the buffer was not a ReadRune, UnreadRune returns an error.  (In this
// regard it is stricter than UnreadByte, which will unread the last byte
// from any read operation.)

// UnreadRune将最后一个rune设置为未读。如果最新的在buffer上的操作不是ReadRune，则UnreadRune
// 就返回一个error。（在这个角度上看，这个函数比UnreadByte更严格，UnreadByte会将最后一个读取
// 的byte设置为未读。）
func (b *Reader) UnreadRune() error {
	if b.lastRuneSize < 0 || b.r == 0 {
		return ErrInvalidUnreadRune
	}
	b.r -= b.lastRuneSize
	b.lastByte = -1
	b.lastRuneSize = -1
	return nil
}

// Buffered returns the number of bytes that can be read from the current buffer.

// Buffered返回当前缓存的可读字节数。
func (b *Reader) Buffered() int { return b.w - b.r }

// ReadSlice reads until the first occurrence of delim in the input,
// returning a slice pointing at the bytes in the buffer.
// The bytes stop being valid at the next read.
// If ReadSlice encounters an error before finding a delimiter,
// it returns all the data in the buffer and the error itself (often io.EOF).
// ReadSlice fails with error ErrBufferFull if the buffer fills without a delim.
// Because the data returned from ReadSlice will be overwritten
// by the next I/O operation, most clients should use
// ReadBytes or ReadString instead.
// ReadSlice returns err != nil if and only if line does not end in delim.

// ReadSlice从输入中读取，直到遇到第一个终止符为止，返回一个指向缓存中字节的slice。
// 在下次调用的时候这些字节就是已经被读取了。如果ReadSlice在找到终止符之前遇到了error，
// 它就会返回缓存中所有的数据和错误本身（经常是 io.EOF）。
// 如果在终止符之前缓存已经被充满了，ReadSlice会返回ErrBufferFull错误。
// 由于ReadSlice返回的数据会被下次的I/O操作重写，因此许多的客户端会选择使用ReadBytes或者ReadString代替。
// 当且仅当数据没有以终止符结束的时候，ReadSlice返回err != nil
func (b *Reader) ReadSlice(delim byte) (line []byte, err error) {
	// Look in buffer.
	if i := bytes.IndexByte(b.buf[b.r:b.w], delim); i >= 0 {
		line1 := b.buf[b.r : b.r+i+1]
		b.r += i + 1
		return line1, nil
	}

	// Read more into buffer, until buffer fills or we find delim.
	for {
		if b.err != nil {
			line := b.buf[b.r:b.w]
			b.r = b.w
			return line, b.readErr()
		}

		n := b.Buffered()
		b.fill()

		// Search new part of buffer
		if i := bytes.IndexByte(b.buf[n:b.w], delim); i >= 0 {
			line := b.buf[0 : n+i+1]
			b.r = n + i + 1
			return line, nil
		}

		// Buffer is full?
		if b.Buffered() >= len(b.buf) {
			b.r = b.w
			return b.buf, ErrBufferFull
		}
	}
}

// ReadLine is a low-level line-reading primitive. Most callers should use
// ReadBytes('\n') or ReadString('\n') instead or use a Scanner.
//
// ReadLine tries to return a single line, not including the end-of-line bytes.
// If the line was too long for the buffer then isPrefix is set and the
// beginning of the line is returned. The rest of the line will be returned
// from future calls. isPrefix will be false when returning the last fragment
// of the line. The returned buffer is only valid until the next call to
// ReadLine. ReadLine either returns a non-nil line or it returns an error,
// never both.
//
// The text returned from ReadLine does not include the line end ("\r\n" or "\n").
// No indication or error is given if the input ends without a final line end.

// ReadLine是一个底层的原始读取命令。许多调用者或许会使用ReadBytes('\n')或者ReadString('\n')来代替这个方法。
//
// ReadLine尝试返回单个行，不包括行尾的最后一个分隔符。如果一个行大于缓存，调用的时候返回了ifPrefix，
// 就会返回行的头部。行剩余的部分就会在下次调用的时候返回。当调用行的剩余的部分的时候，isPrefix将会设为false，
// 返回的缓存只能在下次调用ReadLine的时候看到。ReadLine会返回了一个非空行，或者返回一个error，
// 但是不会两者都返回。
//
// ReadLine返回的文本不会包含行结尾（"\r\n"或者"\n"）。如果输入没有最终的行结尾的时候，不会返回
// 任何迹象或者错误。
func (b *Reader) ReadLine() (line []byte, isPrefix bool, err error) {
	line, err = b.ReadSlice('\n')
	if err == ErrBufferFull {
		// Handle the case where "\r\n" straddles the buffer.
		if len(line) > 0 && line[len(line)-1] == '\r' {
			// Put the '\r' back on buf and drop it from line.
			// Let the next call to ReadLine check for "\r\n".
			if b.r == 0 {
				// should be unreachable
				panic("bufio: tried to rewind past start of buffer")
			}
			b.r--
			line = line[:len(line)-1]
		}
		return line, true, nil
	}

	if len(line) == 0 {
		if err != nil {
			line = nil
		}
		return
	}
	err = nil

	if line[len(line)-1] == '\n' {
		drop := 1
		if len(line) > 1 && line[len(line)-2] == '\r' {
			drop = 2
		}
		line = line[:len(line)-drop]
	}
	return
}

// ReadBytes reads until the first occurrence of delim in the input,
// returning a slice containing the data up to and including the delimiter.
// If ReadBytes encounters an error before finding a delimiter,
// it returns the data read before the error and the error itself (often io.EOF).
// ReadBytes returns err != nil if and only if the returned data does not end in
// delim.
// For simple uses, a Scanner may be more convenient.

// ReadBytes读取输入到第一次终止符发生的时候，返回的slice包含从当前到终止符的内容（包括终止符）。
// 如果ReadBytes在遇到终止符之前就捕获到一个错误，它就会返回遇到错误之前已经读取的数据，和这个捕获
// 到的错误（经常是 io.EOF）。当返回的数据没有以终止符结束的时候，ReadBytes返回err != nil。
// 对于简单的使用，或许 Scanner 更方便。
func (b *Reader) ReadBytes(delim byte) (line []byte, err error) {
	// Use ReadSlice to look for array,
	// accumulating full buffers.
	var frag []byte
	var full [][]byte
	err = nil

	for {
		var e error
		frag, e = b.ReadSlice(delim)
		if e == nil { // got final fragment
			break
		}
		if e != ErrBufferFull { // unexpected error
			err = e
			break
		}

		// Make a copy of the buffer.
		buf := make([]byte, len(frag))
		copy(buf, frag)
		full = append(full, buf)
	}

	// Allocate new buffer to hold the full pieces and the fragment.
	n := 0
	for i := range full {
		n += len(full[i])
	}
	n += len(frag)

	// Copy full pieces and fragment in.
	buf := make([]byte, n)
	n = 0
	for i := range full {
		n += copy(buf[n:], full[i])
	}
	copy(buf[n:], frag)
	return buf, err
}

// ReadString reads until the first occurrence of delim in the input,
// returning a string containing the data up to and including the delimiter.
// If ReadString encounters an error before finding a delimiter,
// it returns the data read before the error and the error itself (often io.EOF).
// ReadString returns err != nil if and only if the returned data does not end in
// delim.
// For simple uses, a Scanner may be more convenient.

// ReadString读取输入到第一次终止符发生的时候，返回的string包含从当前到终止符的内容（包括终止符）。
// 如果ReadString在遇到终止符之前就捕获到一个错误，它就会返回遇到错误之前已经读取的数据，和这个捕获
// 到的错误（经常是 io.EOF）。当返回的数据没有以终止符结束的时候，ReadString返回err != nil。
// 对于简单的使用，或许 Scanner 更方便。
func (b *Reader) ReadString(delim byte) (line string, err error) {
	bytes, err := b.ReadBytes(delim)
	line = string(bytes)
	return line, err
}

// WriteTo implements io.WriterTo.

// WriteTo实现了io.WriterTo。
func (b *Reader) WriteTo(w io.Writer) (n int64, err error) {
	n, err = b.writeBuf(w)
	if err != nil {
		return
	}

	if r, ok := b.rd.(io.WriterTo); ok {
		m, err := r.WriteTo(w)
		n += m
		return n, err
	}

	for b.fill(); b.r < b.w; b.fill() {
		m, err := b.writeBuf(w)
		n += m
		if err != nil {
			return n, err
		}
	}

	if b.err == io.EOF {
		b.err = nil
	}

	return n, b.readErr()
}

// writeBuf writes the Reader's buffer to the writer.

// writeBuf将Reader的缓存写到writer中。
func (b *Reader) writeBuf(w io.Writer) (int64, error) {
	n, err := w.Write(b.buf[b.r:b.w])
	b.r += n
	return int64(n), err
}

// buffered output

// 缓存输出

// Writer implements buffering for an io.Writer object.
// If an error occurs writing to a Writer, no more data will be
// accepted and all subsequent writes will return the error.
<<<<<<< HEAD

// Writer实现了io.Writer对象的缓存。
// 如果在写数据到Writer的时候出现了一个错误，不会再有数据被写进来了，
// 并且所有随后的写操作都会返回error。
=======
// After all data has been written, the client should call the
// Flush method to guarantee all data has been forwarded to
// the underlying io.Writer.
>>>>>>> b6a8fa10
type Writer struct {
	err error
	buf []byte
	n   int
	wr  io.Writer
}

// NewWriterSize returns a new Writer whose buffer has at least the specified
// size. If the argument io.Writer is already a Writer with large enough
// size, it returns the underlying Writer.
<<<<<<< HEAD

// NewWriterSize返回一个新的Writer，它的缓存一定大于指定的size参数。
// 如果io.Writer参数已经是足够大的有缓存的Writer了，函数就会返回它底层的Writer。
func NewWriterSize(wr io.Writer, size int) *Writer {
=======
func NewWriterSize(w io.Writer, size int) *Writer {
>>>>>>> b6a8fa10
	// Is it already a Writer?
	b, ok := w.(*Writer)
	if ok && len(b.buf) >= size {
		return b
	}
	if size <= 0 {
		size = defaultBufSize
	}
	return &Writer{
		buf: make([]byte, size),
		wr:  w,
	}
}

// NewWriter returns a new Writer whose buffer has the default size.
<<<<<<< HEAD

// NewWriter返回一个新的，有默认尺寸缓存的Writer。
func NewWriter(wr io.Writer) *Writer {
	return NewWriterSize(wr, defaultBufSize)
=======
func NewWriter(w io.Writer) *Writer {
	return NewWriterSize(w, defaultBufSize)
>>>>>>> b6a8fa10
}

// Reset discards any unflushed buffered data, clears any error, and
// resets b to write its output to w.
func (b *Writer) Reset(w io.Writer) {
	b.err = nil
	b.n = 0
	b.wr = w
}

// Flush writes any buffered data to the underlying io.Writer.

// Flush将缓存上的所有数据写入到底层的io.Writer中。
func (b *Writer) Flush() error {
	err := b.flush()
	return err
}

func (b *Writer) flush() error {
	if b.err != nil {
		return b.err
	}
	if b.n == 0 {
		return nil
	}
	n, err := b.wr.Write(b.buf[0:b.n])
	if n < b.n && err == nil {
		err = io.ErrShortWrite
	}
	if err != nil {
		if n > 0 && n < b.n {
			copy(b.buf[0:b.n-n], b.buf[n:b.n])
		}
		b.n -= n
		b.err = err
		return err
	}
	b.n = 0
	return nil
}

// Available returns how many bytes are unused in the buffer.
<<<<<<< HEAD

// Available返回buffer中有多少的字节数未使用。
func (b *Writer) Available() int { return b.bufSize - b.n }
=======
func (b *Writer) Available() int { return len(b.buf) - b.n }
>>>>>>> b6a8fa10

// Buffered returns the number of bytes that have been written into the current buffer.

// Buffered返回已经写入到当前缓存的字节数。
func (b *Writer) Buffered() int { return b.n }

// Write writes the contents of p into the buffer.
// It returns the number of bytes written.
// If nn < len(p), it also returns an error explaining
// why the write is short.

// Writer将p中的内容写入到缓存中。
// 它返回写入的字节数。
// 如果nn < len(p), 它也会返回错误，用于解释为什么写入的数据会短缺。
func (b *Writer) Write(p []byte) (nn int, err error) {
	for len(p) > b.Available() && b.err == nil {
		var n int
		if b.Buffered() == 0 {
			// Large write, empty buffer.
			// Write directly from p to avoid copy.
			n, b.err = b.wr.Write(p)
		} else {
			n = copy(b.buf[b.n:], p)
			b.n += n
			b.flush()
		}
		nn += n
		p = p[n:]
	}
	if b.err != nil {
		return nn, b.err
	}
	n := copy(b.buf[b.n:], p)
	b.n += n
	nn += n
	return nn, nil
}

// WriteByte writes a single byte.

// WriterByte写单个字节。
func (b *Writer) WriteByte(c byte) error {
	if b.err != nil {
		return b.err
	}
	if b.Available() <= 0 && b.flush() != nil {
		return b.err
	}
	b.buf[b.n] = c
	b.n++
	return nil
}

// WriteRune writes a single Unicode code point, returning
// the number of bytes written and any error.

// WriteRune写单个的Unicode代码，返回写的字节数，和遇到的错误。
func (b *Writer) WriteRune(r rune) (size int, err error) {
	if r < utf8.RuneSelf {
		err = b.WriteByte(byte(r))
		if err != nil {
			return 0, err
		}
		return 1, nil
	}
	if b.err != nil {
		return 0, b.err
	}
	n := b.Available()
	if n < utf8.UTFMax {
		if b.flush(); b.err != nil {
			return 0, b.err
		}
		n = b.Available()
		if n < utf8.UTFMax {
			// Can only happen if buffer is silly small.
			return b.WriteString(string(r))
		}
	}
	size = utf8.EncodeRune(b.buf[b.n:], r)
	b.n += size
	return size, nil
}

// WriteString writes a string.
// It returns the number of bytes written.
// If the count is less than len(s), it also returns an error explaining
// why the write is short.

// WriteString写一个string。
// 它返回写入的字节数。
// 如果字节数比len(s)少，它就会返回error来解释为什么写入的数据短缺了。
func (b *Writer) WriteString(s string) (int, error) {
	nn := 0
	for len(s) > b.Available() && b.err == nil {
		n := copy(b.buf[b.n:], s)
		b.n += n
		nn += n
		s = s[n:]
		b.flush()
	}
	if b.err != nil {
		return nn, b.err
	}
	n := copy(b.buf[b.n:], s)
	b.n += n
	nn += n
	return nn, nil
}

// ReadFrom implements io.ReaderFrom.

// ReadFrom实现了io.ReaderFrom。
func (b *Writer) ReadFrom(r io.Reader) (n int64, err error) {
	if b.Buffered() == 0 {
		if w, ok := b.wr.(io.ReaderFrom); ok {
			return w.ReadFrom(r)
		}
	}
	var m int
	for {
		if b.Available() == 0 {
			if err1 := b.flush(); err1 != nil {
				return n, err1
			}
		}
		m, err = r.Read(b.buf[b.n:])
		if m == 0 {
			break
		}
		b.n += m
		n += int64(m)
		if err != nil {
			break
		}
	}
	if err == io.EOF {
		// If we filled the buffer exactly, flush pre-emptively.
		if b.Available() == 0 {
			err = b.flush()
		} else {
			err = nil
		}
	}
	return n, err
}

// buffered input and output

// 输入输出缓存。

// ReadWriter stores pointers to a Reader and a Writer.
// It implements io.ReadWriter.

// ReadWriter存储输入输出指针。
// 它实现了io.ReadWriter。
type ReadWriter struct {
	*Reader
	*Writer
}

// NewReadWriter allocates a new ReadWriter that dispatches to r and w.

// NewReadWriter分配新的ReadWriter来进行r和w的调度。
func NewReadWriter(r *Reader, w *Writer) *ReadWriter {
	return &ReadWriter{r, w}
}<|MERGE_RESOLUTION|>--- conflicted
+++ resolved
@@ -506,16 +506,14 @@
 // Writer implements buffering for an io.Writer object.
 // If an error occurs writing to a Writer, no more data will be
 // accepted and all subsequent writes will return the error.
-<<<<<<< HEAD
-
-// Writer实现了io.Writer对象的缓存。
-// 如果在写数据到Writer的时候出现了一个错误，不会再有数据被写进来了，
-// 并且所有随后的写操作都会返回error。
-=======
 // After all data has been written, the client should call the
 // Flush method to guarantee all data has been forwarded to
 // the underlying io.Writer.
->>>>>>> b6a8fa10
+
+// Writer实现了io.Writer对象的缓存。
+// 如果在写数据到Writer的时候出现了一个错误，不会再有数据被写进来了，
+// 并且所有随后的写操作都会返回error。当所有数据被写入后，客户端应调用 Flush
+// 方法以确保所有数据已转为基本的 io.Writer
 type Writer struct {
 	err error
 	buf []byte
@@ -526,14 +524,10 @@
 // NewWriterSize returns a new Writer whose buffer has at least the specified
 // size. If the argument io.Writer is already a Writer with large enough
 // size, it returns the underlying Writer.
-<<<<<<< HEAD
 
 // NewWriterSize返回一个新的Writer，它的缓存一定大于指定的size参数。
 // 如果io.Writer参数已经是足够大的有缓存的Writer了，函数就会返回它底层的Writer。
-func NewWriterSize(wr io.Writer, size int) *Writer {
-=======
 func NewWriterSize(w io.Writer, size int) *Writer {
->>>>>>> b6a8fa10
 	// Is it already a Writer?
 	b, ok := w.(*Writer)
 	if ok && len(b.buf) >= size {
@@ -549,15 +543,10 @@
 }
 
 // NewWriter returns a new Writer whose buffer has the default size.
-<<<<<<< HEAD
 
 // NewWriter返回一个新的，有默认尺寸缓存的Writer。
-func NewWriter(wr io.Writer) *Writer {
-	return NewWriterSize(wr, defaultBufSize)
-=======
 func NewWriter(w io.Writer) *Writer {
 	return NewWriterSize(w, defaultBufSize)
->>>>>>> b6a8fa10
 }
 
 // Reset discards any unflushed buffered data, clears any error, and
@@ -600,13 +589,9 @@
 }
 
 // Available returns how many bytes are unused in the buffer.
-<<<<<<< HEAD
 
 // Available返回buffer中有多少的字节数未使用。
-func (b *Writer) Available() int { return b.bufSize - b.n }
-=======
 func (b *Writer) Available() int { return len(b.buf) - b.n }
->>>>>>> b6a8fa10
 
 // Buffered returns the number of bytes that have been written into the current buffer.
 
