--- conflicted
+++ resolved
@@ -135,15 +135,10 @@
 // 它习惯用于区别字节值与8位无符号整数值。
 type byte byte
 
-// rune is an alias for int32 and is equivalent to int32 in all ways. It is
+// rune is an alias for int32 and is equivalent int32 in all ways. It is
 // used, by convention, to distinguish character values from integer values.
-<<<<<<< HEAD
-// In a future version of Go, it will change to an alias of int32.
-
-// rune 为 int 的别名，它在各方面上都等价于 int。
-// 它习惯用于区别字符值与整数值。在未来的Go版本中，它将会更改为 int32 的别名。
-=======
->>>>>>> 1ad5f876
+
+// rune 为 int32 的别名，它在各方面上都等价于 int32。它习惯用于区别字符值与整数值。
 type rune rune
 
 // Type is here for the purposes of documentation only. It is a stand-in
