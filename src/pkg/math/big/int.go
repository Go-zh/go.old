// Copyright 2009 The Go Authors. All rights reserved.
// Use of this source code is governed by a BSD-style
// license that can be found in the LICENSE file.

// This file implements signed multi-precision integers.

// 此文件实现了带符号的多精度整数。

package big

import (
	"errors"
	"fmt"
	"io"
	"math/rand"
	"strings"
)

// An Int represents a signed multi-precision integer.
// The zero value for an Int represents the value 0.

// Int 表示一个带符号多精度整数。
// Int 的零值为值 0。
type Int struct {
	neg bool // sign                          // 符号
	abs nat  // absolute value of the integer // 整数的绝对值
}

var intOne = &Int{false, natOne}

// Sign returns:
//
//	-1 if x <  0
//	 0 if x == 0
//	+1 if x >  0
//

// 符号返回：
//
//	若 x <  0 则为 -1
//	若 x == 0 则为  0
//	若 x >  0 则为 +1
//
func (x *Int) Sign() int {
	if len(x.abs) == 0 {
		return 0
	}
	if x.neg {
		return -1
	}
	return 1
}

// SetInt64 sets z to x and returns z.

// SetInt64 将 z 置为 x 并返回 z。
func (z *Int) SetInt64(x int64) *Int {
	neg := false
	if x < 0 {
		neg = true
		x = -x
	}
	z.abs = z.abs.setUint64(uint64(x))
	z.neg = neg
	return z
}

// SetUint64 sets z to x and returns z.

// SetUint64 将 z 置为 x 并返回 z。
func (z *Int) SetUint64(x uint64) *Int {
	z.abs = z.abs.setUint64(x)
	z.neg = false
	return z
}

// NewInt allocates and returns a new Int set to x.

// NewInt 为 x 分配并返回一个新的 Int。
func NewInt(x int64) *Int {
	return new(Int).SetInt64(x)
}

// Set sets z to x and returns z.

// Set 将 z 置为 x 并返回 z。
func (z *Int) Set(x *Int) *Int {
	if z != x {
		z.abs = z.abs.set(x.abs)
		z.neg = x.neg
	}
	return z
}

// Bits provides raw (unchecked but fast) access to x by returning its
// absolute value as a little-endian Word slice. The result and x share
// the same underlying array.
// Bits is intended to support implementation of missing low-level Int
// functionality outside this package; it should be avoided otherwise.

// Bits 提供了对 z 的原始访问（未经检查但很快）。它通过将其绝对值作为小端序的 Word
// 切片返回来实现。其结果与 x 共享同一底层数组。Bits 旨在支持此包外缺失的底层 Int
// 功能的实现，除此之外应尽量避免。
func (x *Int) Bits() []Word {
	return x.abs
}

// SetBits provides raw (unchecked but fast) access to z by setting its
// value to abs, interpreted as a little-endian Word slice, and returning
// z. The result and abs share the same underlying array.
// SetBits is intended to support implementation of missing low-level Int
// functionality outside this package; it should be avoided otherwise.

// SetBits 提供了对 z 的原始访问（未经检查但很快）。它通过将其值设为
// abs，解释为小端序的 Word 切片，并返回 z 来实现。SetBits 旨在支持此包外缺失的底层
// Int 功能的实现，除此之外应尽量避免。
func (z *Int) SetBits(abs []Word) *Int {
	z.abs = nat(abs).norm()
	z.neg = false
	return z
}

// Abs sets z to |x| (the absolute value of x) and returns z.

// Abs 将 z 置为 |x|（即 x 的绝对值）并返回 z。
func (z *Int) Abs(x *Int) *Int {
	z.Set(x)
	z.neg = false
	return z
}

// Neg sets z to -x and returns z.

// Neg 将 z 置为 -x 并返回 z。
func (z *Int) Neg(x *Int) *Int {
	z.Set(x)
	z.neg = len(z.abs) > 0 && !z.neg // 0 has no sign // 0 没有符号
	return z
}

// Add sets z to the sum x+y and returns z.

// Add 将 z 置为 x+y 的和并返回 z。
func (z *Int) Add(x, y *Int) *Int {
	neg := x.neg
	if x.neg == y.neg {
		// x + y == x + y
		// (-x) + (-y) == -(x + y)
		z.abs = z.abs.add(x.abs, y.abs)
	} else {
		// x + (-y) == x - y == -(y - x)
		// (-x) + y == y - x == -(x - y)
		if x.abs.cmp(y.abs) >= 0 {
			z.abs = z.abs.sub(x.abs, y.abs)
		} else {
			neg = !neg
			z.abs = z.abs.sub(y.abs, x.abs)
		}
	}
	z.neg = len(z.abs) > 0 && neg // 0 has no sign // 0 没有符号
	return z
}

// Sub sets z to the difference x-y and returns z.

// Sub 将 z 置为 x-y 的差并返回 z。
func (z *Int) Sub(x, y *Int) *Int {
	neg := x.neg
	if x.neg != y.neg {
		// x - (-y) == x + y
		// (-x) - y == -(x + y)
		z.abs = z.abs.add(x.abs, y.abs)
	} else {
		// x - y == x - y == -(y - x)
		// (-x) - (-y) == y - x == -(x - y)
		if x.abs.cmp(y.abs) >= 0 {
			z.abs = z.abs.sub(x.abs, y.abs)
		} else {
			neg = !neg
			z.abs = z.abs.sub(y.abs, x.abs)
		}
	}
	z.neg = len(z.abs) > 0 && neg // 0 has no sign // 0 没有符号
	return z
}

// Mul sets z to the product x*y and returns z.

// Mul 将 z 置为 x*y 的积并返回 z。
func (z *Int) Mul(x, y *Int) *Int {
	// x * y == x * y
	// x * (-y) == -(x * y)
	// (-x) * y == -(x * y)
	// (-x) * (-y) == x * y
	z.abs = z.abs.mul(x.abs, y.abs)
	z.neg = len(z.abs) > 0 && x.neg != y.neg // 0 has no sign // 0 没有符号
	return z
}

// MulRange sets z to the product of all integers
// in the range [a, b] inclusively and returns z.
// If a > b (empty range), the result is 1.

// MulRange 将 z 置为闭区间 [a, b] 内所有整数的积并返回 z。
// 若 a > b（空区间），则其结果为 1。
func (z *Int) MulRange(a, b int64) *Int {
	switch {
	case a > b:
		return z.SetInt64(1) // empty range // 空区间
	case a <= 0 && b >= 0:
		return z.SetInt64(0) // range includes 0 // 区间包括 0
	}
	// a <= b && (b < 0 || a > 0)

	neg := false
	if a < 0 {
		neg = (b-a)&1 == 0
		a, b = -b, -a
	}

	z.abs = z.abs.mulRange(uint64(a), uint64(b))
	z.neg = neg
	return z
}

// Binomial sets z to the binomial coefficient of (n, k) and returns z.

// Binomial 将 z 置为 (n, k) 的二项式系数并返回 z。
func (z *Int) Binomial(n, k int64) *Int {
	var a, b Int
	a.MulRange(n-k+1, n)
	b.MulRange(1, k)
	return z.Quo(&a, &b)
}

// Quo sets z to the quotient x/y for y != 0 and returns z.
// If y == 0, a division-by-zero run-time panic occurs.
// Quo implements truncated division (like Go); see QuoRem for more details.

// Quo 在 y != 0 时，将 z 置为 x/y 的商并返回 z。
// 若 y == 0，就会产生一个除以零的运行时派错。
// Quo 实现了截断式除法（与Go相同），更多详情见 QuoRem。
func (z *Int) Quo(x, y *Int) *Int {
	z.abs, _ = z.abs.div(nil, x.abs, y.abs)
	z.neg = len(z.abs) > 0 && x.neg != y.neg // 0 has no sign // 0 没有符号
	return z
}

// Rem sets z to the remainder x%y for y != 0 and returns z.
// If y == 0, a division-by-zero run-time panic occurs.
// Rem implements truncated modulus (like Go); see QuoRem for more details.

// Rem 在 y != 0 时，将 z 置为 x%y 的余数并返回 z。
// 若 y == 0，就会产生一个除以零的运行时派错。
// Rem 实现了截断式取模（与Go相同），更多详情见 QuoRem。
func (z *Int) Rem(x, y *Int) *Int {
	_, z.abs = nat(nil).div(z.abs, x.abs, y.abs)
	z.neg = len(z.abs) > 0 && x.neg // 0 has no sign
	return z
}

// QuoRem sets z to the quotient x/y and r to the remainder x%y
// and returns the pair (z, r) for y != 0.
// If y == 0, a division-by-zero run-time panic occurs.
//
// QuoRem implements T-division and modulus (like Go):
//
//	q = x/y      with the result truncated to zero
//	r = x - y*q
//
// (See Daan Leijen, ``Division and Modulus for Computer Scientists''.)
// See DivMod for Euclidean division and modulus (unlike Go).
//

// QuoRem 在 y != 0 时，将 z 置为 x/y 的商，将 r 置为 x%y 的余数并返回值对 (z, r)。
// 若 y == 0，就会产生一个除以零的运行时派错。
//
// QuoRem 实现了截断式除法和取模（与Go相同）：
//
//	q = x/y      // 其结果向零截断
//	r = x - y*q
//
// （详见 Daan Leijen，《计算机科学家的除法和取模》。）
// 欧氏除法和取模（与Go不同）见 DivMod。
//
func (z *Int) QuoRem(x, y, r *Int) (*Int, *Int) {
	z.abs, r.abs = z.abs.div(r.abs, x.abs, y.abs)
	z.neg, r.neg = len(z.abs) > 0 && x.neg != y.neg, len(r.abs) > 0 && x.neg // 0 has no sign
	return z, r
}

// Div sets z to the quotient x/y for y != 0 and returns z.
// If y == 0, a division-by-zero run-time panic occurs.
// Div implements Euclidean division (unlike Go); see DivMod for more details.

// Div 在 y != 0 时，将 z 置为 x/y 的商并返回 z。
// 若 y == 0，就会产生一个除以零的运行时派错。
// Div 实现了欧氏除法（与Go不同），更多详情见 DivMod。
func (z *Int) Div(x, y *Int) *Int {
	y_neg := y.neg // z may be an alias for y // z 可能是 y 的别名
	var r Int
	z.QuoRem(x, y, &r)
	if r.neg {
		if y_neg {
			z.Add(z, intOne)
		} else {
			z.Sub(z, intOne)
		}
	}
	return z
}

// Mod sets z to the modulus x%y for y != 0 and returns z.
// If y == 0, a division-by-zero run-time panic occurs.
// Mod implements Euclidean modulus (unlike Go); see DivMod for more details.

// Mod 在 y != 0 时，将 z 置为 x%y 的余数并返回 z。
// 若 y == 0，就会产生一个除以零的运行时派错。
// Mod 实现了欧氏取模（与Go不同），更多详情见 DivMod。
func (z *Int) Mod(x, y *Int) *Int {
	y0 := y // save y
	if z == y || alias(z.abs, y.abs) {
		y0 = new(Int).Set(y)
	}
	var q Int
	q.QuoRem(x, y, z)
	if z.neg {
		if y0.neg {
			z.Sub(z, y0)
		} else {
			z.Add(z, y0)
		}
	}
	return z
}

// DivMod sets z to the quotient x div y and m to the modulus x mod y
// and returns the pair (z, m) for y != 0.
// If y == 0, a division-by-zero run-time panic occurs.
//
// DivMod implements Euclidean division and modulus (unlike Go):
//
//	q = x div y  such that
//	m = x - y*q  with 0 <= m < |q|
//
// (See Raymond T. Boute, ``The Euclidean definition of the functions
// div and mod''. ACM Transactions on Programming Languages and
// Systems (TOPLAS), 14(2):127-144, New York, NY, USA, 4/1992.
// ACM press.)
// See QuoRem for T-division and modulus (like Go).
//

// DivMod 在 y != 0 时，将 z 置为 x 除以 y 的商，将 m 置为 x 取模 y 的模数并返回值对 (z, m)。
// 若 y == 0，就会产生一个除以零的运行时派错。
//
// DivMod 实现了截断式除法和取模（与Go不同）：
//
//	q = x div y // 使得
//	m = x - y*q // 其中
//	0 <= m < |q|
//
// （详见 Raymond T. Boute，《函数 div 和 mod 的欧氏定义》以及《ACM编程语言与系统会议记录》
// （TOPLAS），14(2):127-144, New York, NY, USA, 4/1992. ACM 出版社。）
// 截断式除法和取模（与Go相同）见 QuoRem。
//
func (z *Int) DivMod(x, y, m *Int) (*Int, *Int) {
	y0 := y // save y // 保存 y
	if z == y || alias(z.abs, y.abs) {
		y0 = new(Int).Set(y)
	}
	z.QuoRem(x, y, m)
	if m.neg {
		if y0.neg {
			z.Add(z, intOne)
			m.Sub(m, y0)
		} else {
			z.Sub(z, intOne)
			m.Add(m, y0)
		}
	}
	return z, m
}

// Cmp compares x and y and returns:
//
//   -1 if x <  y
//    0 if x == y
//   +1 if x >  y
//

// Cmp 比较 x 和 y 并返回：
//
//	若 x <  y 则为 -1
//	若 x == y 则为  0
//	若 x >  y 则为 +1
//
func (x *Int) Cmp(y *Int) (r int) {
	// x cmp y == x cmp y
	// x cmp (-y) == x
	// (-x) cmp y == y
	// (-x) cmp (-y) == -(x cmp y)
	switch {
	case x.neg == y.neg:
		r = x.abs.cmp(y.abs)
		if x.neg {
			r = -r
		}
	case x.neg:
		r = -1
	default:
		r = 1
	}
	return
}

func (x *Int) String() string {
	switch {
	case x == nil:
		return "<nil>"
	case x.neg:
		return "-" + x.abs.decimalString()
	}
	return x.abs.decimalString()
}

func charset(ch rune) string {
	switch ch {
	case 'b':
		return lowercaseDigits[0:2]
	case 'o':
		return lowercaseDigits[0:8]
	case 'd', 's', 'v':
		return lowercaseDigits[0:10]
	case 'x':
		return lowercaseDigits[0:16]
	case 'X':
		return uppercaseDigits[0:16]
	}
	return "" // unknown format // 未知格式
}

// write count copies of text to s

// 将 count 份 text 的副本写入 s
func writeMultiple(s fmt.State, text string, count int) {
	if len(text) > 0 {
		b := []byte(text)
		for ; count > 0; count-- {
			s.Write(b)
		}
	}
}

// Format is a support routine for fmt.Formatter. It accepts
// the formats 'b' (binary), 'o' (octal), 'd' (decimal), 'x'
// (lowercase hexadecimal), and 'X' (uppercase hexadecimal).
// Also supported are the full suite of package fmt's format
// verbs for integral types, including '+', '-', and ' '
// for sign control, '#' for leading zero in octal and for
// hexadecimal, a leading "0x" or "0X" for "%#x" and "%#X"
// respectively, specification of minimum digits precision,
// output field width, space or zero padding, and left or
// right justification.
//

// Format 是 fmt.Formatter 的一个支持函数。它接受 'b'（二进制）、'o'（八进制）、
// 'd'（十进制）、'x'（小写十六进制）和 'X'（大写十六进制）的格式。也同样支持 fmt
// 包的一整套类型的格式占位符，包括用于符号控制的 '+'、'-' 和 ' '，用于八进制前导零的
// '#'，分别用于十六进制前导 "0x" 或 "0X" 的 "%#x" 和 "%#X"，用于最小数字精度的规范，
// 输出字段的宽度，空格或零的填充，以及左右对齐。
//
func (x *Int) Format(s fmt.State, ch rune) {
	cs := charset(ch)

	// special cases
	// 特殊情况
	switch {
	case cs == "":
		// unknown format
		// 未知格式
		fmt.Fprintf(s, "%%!%c(big.Int=%s)", ch, x.String())
		return
	case x == nil:
		fmt.Fprint(s, "<nil>")
		return
	}

	// determine sign character
	// 决定符号的字符
	sign := ""
	switch {
	case x.neg:
		sign = "-"
	// 当二者都指定时取代 ' '
	case s.Flag('+'): // supersedes ' ' when both specified
		sign = "+"
	case s.Flag(' '):
		sign = " "
	}

	// determine prefix characters for indicating output base
	// 决定前缀字符来指示输出的进制
	prefix := ""
	if s.Flag('#') {
		switch ch {
		case 'o': // octal // 八进制
			prefix = "0"
		case 'x': // hexadecimal // 十六进制
			prefix = "0x"
		case 'X':
			prefix = "0X"
		}
	}

	// determine digits with base set by len(cs) and digit characters from cs
	// 根据 len(cs) 和 cs 的数字字符来决定其所在的进制数字集合。
	digits := x.abs.string(cs)

	// number of characters for the three classes of number padding
	// 三种数字填充的字符数
	// left：  右对齐数字左侧的空白字符数 ("%8d")
	// zeroes：零字符（实际上的 cs[0]）作为最左边的数字 ("%8d")
	// right： 左对齐数字右侧的空白字符数 ("%-8d")
	var left int   // space characters to left of digits for right justification ("%8d")
	var zeroes int // zero characters (actually cs[0]) as left-most digits ("%.8d")
	var right int  // space characters to right of digits for left justification ("%-8d")

	// determine number padding from precision: the least number of digits to output
	// 根据精度决定填充数：输出最少的数字
	precision, precisionSet := s.Precision()
	if precisionSet {
		switch {
		case len(digits) < precision:
			zeroes = precision - len(digits) // count of zero padding // 记录零填充数
		case digits == "0" && precision == 0:
			// 若为零值 (x == 0) 或零精度 ("." 或 ".0") 则不打印
			return // print nothing if zero value (x == 0) and zero precision ("." or ".0")
		}
	}

	// determine field pad from width: the least number of characters to output
	// 根据宽度决定字段的填充：输出最少的字符数
	length := len(sign) + len(prefix) + zeroes + len(digits)
	// 填充为指定的宽度
	if width, widthSet := s.Width(); widthSet && length < width { // pad as specified
		switch d := width - length; {
		case s.Flag('-'):
			// pad on the right with spaces; supersedes '0' when both specified
			// 在右侧以空格填充；当二者都指定时用 '0' 取代
			right = d
		case s.Flag('0') && !precisionSet:
			// pad with zeroes unless precision also specified
			// 除非也指定了精度，否者用零填充
			zeroes = d
		default:
			// pad on the left with spaces
			// 在左侧以空格填充
			left = d
		}
	}

	// print number as [left pad][sign][prefix][zero pad][digits][right pad]
	// 将数字以 [左填充][符号][前缀][零填充][数字][右填充] 的形式打印出来
	writeMultiple(s, " ", left)
	writeMultiple(s, sign, 1)
	writeMultiple(s, prefix, 1)
	writeMultiple(s, "0", zeroes)
	writeMultiple(s, digits, 1)
	writeMultiple(s, " ", right)
}

// scan sets z to the integer value corresponding to the longest possible prefix
// read from r representing a signed integer number in a given conversion base.
// It returns z, the actual conversion base used, and an error, if any. In the
// error case, the value of z is undefined but the returned value is nil. The
// syntax follows the syntax of integer literals in Go.
//
// The base argument must be 0 or a value from 2 through MaxBase. If the base
// is 0, the string prefix determines the actual conversion base. A prefix of
// ``0x'' or ``0X'' selects base 16; the ``0'' prefix selects base 8, and a
// ``0b'' or ``0B'' prefix selects base 2. Otherwise the selected base is 10.
//

// scan 将 z 置为一个整数值，该整数值对应于从 r 中读取的最长可能的前缀数，这里的 r
// 为按给定转换进制 base 表示的带符号整数。它返回实际使用的转换进制 z，和一个可能的错误。
// 在有错误的情况下，z 的值为未定义，但其返回值为 nil。其语法遵循Go中整数字面的语法。
//
// 进制实参 base 必须为 0 或从 2 到 MaxBase 的值。若 base 为 0，则其实际的转换进制由
// 该字符串的前缀决定。前缀“0x”或“0X”会选择16进制，前缀“0”会选择8进制，前缀“0b”或“0B”
// 会选择2进制。其它情况则选择10进制。
func (z *Int) scan(r io.RuneScanner, base int) (*Int, int, error) {
	// determine sign
	// 决定符号
	ch, _, err := r.ReadRune()
	if err != nil {
		return nil, 0, err
	}
	neg := false
	switch ch {
	case '-':
		neg = true
	// 啥也不做
	case '+': // nothing to do
	default:
		r.UnreadRune()
	}

	// determine mantissa
	// 决定尾数
	z.abs, base, err = z.abs.scan(r, base)
	if err != nil {
		return nil, base, err
	}
	// 0 没有符号
	z.neg = len(z.abs) > 0 && neg // 0 has no sign

	return z, base, nil
}

// Scan is a support routine for fmt.Scanner; it sets z to the value of
// the scanned number. It accepts the formats 'b' (binary), 'o' (octal),
// 'd' (decimal), 'x' (lowercase hexadecimal), and 'X' (uppercase hexadecimal).

// Scan 是 fmt.Scanner 的一个支持函数；它将 z 置为已扫描数字的值。它接受格式'b'（二进制）、
// 'o'（八进制）、'd'（十进制）、'x'（小写十六进制）及'X'（大写十六进制）。
func (z *Int) Scan(s fmt.ScanState, ch rune) error {
	// 跳过前导的空格符
	s.SkipSpace() // skip leading space characters
	base := 0
	switch ch {
	case 'b':
		base = 2
	case 'o':
		base = 8
	case 'd':
		base = 10
	case 'x', 'X':
		base = 16
	case 's', 'v':
		// let scan determine the base
		// 通过扫描决定进制
	default:
		return errors.New("Int.Scan: invalid verb")
	}
	_, _, err := z.scan(s, base)
	return err
}

// Int64 returns the int64 representation of x.
// If x cannot be represented in an int64, the result is undefined.

// Int64 返回 x 的 int64 表示。
// 若 x 不能被表示为 int64，则其结果是未定义的。
func (x *Int) Int64() int64 {
	v := int64(x.Uint64())
	if x.neg {
		v = -v
	}
	return v
}

// Uint64 returns the uint64 representation of x.
// If x cannot be represented in a uint64, the result is undefined.

// Uint64 返回 x 的 uint64 表示。
// 若 x 不能被表示为 uint64，则其结果是未定义的。
func (x *Int) Uint64() uint64 {
	if len(x.abs) == 0 {
		return 0
	}
	v := uint64(x.abs[0])
	if _W == 32 && len(x.abs) > 1 {
		v |= uint64(x.abs[1]) << 32
	}
	return v
}

// SetString sets z to the value of s, interpreted in the given base,
// and returns z and a boolean indicating success. If SetString fails,
// the value of z is undefined but the returned value is nil.
//
// The base argument must be 0 or a value from 2 through MaxBase. If the base
// is 0, the string prefix determines the actual conversion base. A prefix of
// ``0x'' or ``0X'' selects base 16; the ``0'' prefix selects base 8, and a
// ``0b'' or ``0B'' prefix selects base 2. Otherwise the selected base is 10.
//

// SetString 将 z 置为 s 的值，按给定的进制 base 解释并返回 z 和一个指示是否成功的布尔值。
// 若 SetString 失败，则 z 的值是未定义的，其返回值则为 nil。
//
// 进制实参 base 必须为 0 或从 2 到 MaxBase 的值。若 base 为 0，则其实际的转换进制由
// 该字符串的前缀决定。前缀“0x”或“0X”会选择16进制，前缀“0”会选择8进制，前缀“0b”或“0B”
// 会选择2进制。其它情况则选择10进制。
func (z *Int) SetString(s string, base int) (*Int, bool) {
	r := strings.NewReader(s)
	_, _, err := z.scan(r, base)
	if err != nil {
		return nil, false
	}
	_, _, err = r.ReadRune()
	if err != io.EOF {
		return nil, false
	}
	// err == io.EOF => 已扫描完 s 中的所有字符。
	return z, true // err == io.EOF => scan consumed all of s
}

// SetBytes interprets buf as the bytes of a big-endian unsigned
// integer, sets z to that value, and returns z.

// SetBytes 将 buf 解释为大端序的无符号整数字节，置 z 为该值后返回 z。
func (z *Int) SetBytes(buf []byte) *Int {
	z.abs = z.abs.setBytes(buf)
	z.neg = false
	return z
}

// Bytes returns the absolute value of x as a big-endian byte slice.

// Bytes 将 x 的绝对值作为大端序的字节切片返回。
func (x *Int) Bytes() []byte {
	buf := make([]byte, len(x.abs)*_S)
	return buf[x.abs.bytes(buf):]
}

// BitLen returns the length of the absolute value of x in bits.
// The bit length of 0 is 0.

// BitLen 返回 z 的绝对值的位数长度。0 的位长为 0.
func (x *Int) BitLen() int {
	return x.abs.bitLen()
}

// Exp sets z = x**y mod |m| (i.e. the sign of m is ignored), and returns z.
// If y <= 0, the result is 1; if m == nil or m == 0, z = x**y.
// See Knuth, volume 2, section 4.6.3.

// Exp 置 z = x**y mod |m|（换言之，m 的符号被忽略），并返回 z。
// 若 y <=0，则其结果为 1，若 m == nil 或 m == 0，则 z = x**y。
// 见 Knuth《计算机程序设计艺术》，卷 2，章节 4.6.3。
func (z *Int) Exp(x, y, m *Int) *Int {
	if y.neg || len(y.abs) == 0 {
		return z.SetInt64(1)
	}
	// y > 0

	var mWords nat
	if m != nil {
		// 对于 m == 0，m.abs 可能为 nil
		mWords = m.abs // m.abs may be nil for m == 0
	}

	z.abs = z.abs.expNN(x.abs, y.abs, mWords)
	z.neg = len(z.abs) > 0 && x.neg && y.abs[0]&1 == 1 // 0 has no sign // 0 没有符号
	return z
}

// GCD sets z to the greatest common divisor of a and b, which both must
// be > 0, and returns z.
// If x and y are not nil, GCD sets x and y such that z = a*x + b*y.
// If either a or b is <= 0, GCD sets z = x = y = 0.

// GCD 将 z 置为 a 和 b 的最大公约数，二者必须均 > 0，并返回 z。
// 若 x 或 y 非 nil，GCD 会设置 x 与 y 的值使得 z = a*x + b*y。
// 若 a 或 b <= 0，GCD就会置 z = x = y = 0。
func (z *Int) GCD(x, y, a, b *Int) *Int {
	if a.Sign() <= 0 || b.Sign() <= 0 {
		z.SetInt64(0)
		if x != nil {
			x.SetInt64(0)
		}
		if y != nil {
			y.SetInt64(0)
		}
		return z
	}
	if x == nil && y == nil {
		return z.binaryGCD(a, b)
	}

	A := new(Int).Set(a)
	B := new(Int).Set(b)

	X := new(Int)
	Y := new(Int).SetInt64(1)

	lastX := new(Int).SetInt64(1)
	lastY := new(Int)

	q := new(Int)
	temp := new(Int)

	for len(B.abs) > 0 {
		r := new(Int)
		q, r = q.QuoRem(A, B, r)

		A, B = B, r

		temp.Set(X)
		X.Mul(X, q)
		X.neg = !X.neg
		X.Add(X, lastX)
		lastX.Set(temp)

		temp.Set(Y)
		Y.Mul(Y, q)
		Y.neg = !Y.neg
		Y.Add(Y, lastY)
		lastY.Set(temp)
	}

	if x != nil {
		*x = *lastX
	}

	if y != nil {
		*y = *lastY
	}

	*z = *A
	return z
}

// binaryGCD sets z to the greatest common divisor of a and b, which both must
// be > 0, and returns z.
// See Knuth, The Art of Computer Programming, Vol. 2, Section 4.5.2, Algorithm B.

// binaryBCD 将 z 置为 a 和 b 的最大公约数，二者必须均 > 0，并返回 z。
// 见 Knuth《计算机程序设计艺术》卷 2，章节 4.5.2，算法 B。
func (z *Int) binaryGCD(a, b *Int) *Int {
	u := z
	v := new(Int)

	// use one Euclidean iteration to ensure that u and v are approx. the same size
	// 通过欧几里得迭代来确认 u 和 v 的大小大致相同。
	switch {
	case len(a.abs) > len(b.abs):
		u.Set(b)
		v.Rem(a, b)
	case len(a.abs) < len(b.abs):
		u.Set(a)
		v.Rem(b, a)
	default:
		u.Set(a)
		v.Set(b)
	}

	// v might be 0 now
	// v 现在可能为 0
	if len(v.abs) == 0 {
		return u
	}
	// u > 0 && v > 0

	// determine largest k such that u = u' << k, v = v' << k
	// 决定最大的 k 使得 u = u' << k，v = v' << k
	k := u.abs.trailingZeroBits()
	if vk := v.abs.trailingZeroBits(); vk < k {
		k = vk
	}
	u.Rsh(u, k)
	v.Rsh(v, k)

	// determine t (we know that u > 0)
	// 决定 t（我们知道 u > 0）
	t := new(Int)
	if u.abs[0]&1 != 0 {
		// u is odd
		// u 为奇数
		t.Neg(v)
	} else {
		t.Set(u)
	}

	for len(t.abs) > 0 {
		// reduce t
		// 减少 t
		t.Rsh(t, t.abs.trailingZeroBits())
		if t.neg {
			v, t = t, v
			// 0 没有符号
			v.neg = len(v.abs) > 0 && !v.neg // 0 has no sign
		} else {
			u, t = t, u
		}
		t.Sub(u, v)
	}

	return z.Lsh(u, k)
}

// ProbablyPrime performs n Miller-Rabin tests to check whether x is prime.
// If it returns true, x is prime with probability 1 - 1/4^n.
// If it returns false, x is not prime.

// ProbablyPrime 通过执行 n 次Miller-Rabin测试来检查 x 是否为质数。
// 若它返回 true，x 有 1 - 1/4^n 的可能性为质数。
// 若它返回 false，则 x 不是质数。
func (x *Int) ProbablyPrime(n int) bool {
	return !x.neg && x.abs.probablyPrime(n)
}

// Rand sets z to a pseudo-random number in [0, n) and returns z.

// Rand 将 z 置为区间 [0, n) 中的一个伪随机数并返回 z。
func (z *Int) Rand(rnd *rand.Rand, n *Int) *Int {
	z.neg = false
	if n.neg == true || len(n.abs) == 0 {
		z.abs = nil
		return z
	}
	z.abs = z.abs.random(rnd, n.abs, n.abs.bitLen())
	return z
}

// ModInverse sets z to the multiplicative inverse of g in the group ℤ/pℤ (where
// p is a prime) and returns z.

// ModInverse 将 z 置为 g 在群组 ℤ/pℤ 中的乘法逆元素（其中 p 为质数）并返回 z。
func (z *Int) ModInverse(g, p *Int) *Int {
	var d Int
	d.GCD(z, nil, g, p)
	// x and y are such that g*x + p*y = d. Since p is prime, d = 1. Taking
	// that modulo p results in g*x = 1, therefore x is the inverse element.
	// x 和 y 满足 g*x + p*y = d。由于 p 为质数，d = 1。获取 g*x = 1 时以 p
	// 为模的结果，因此 x 是所求的反转元素。
	if z.neg {
		z.Add(z, p)
	}
	return z
}

// Lsh sets z = x << n and returns z.

// Lsh 置 z = x << n 并返回 z。
func (z *Int) Lsh(x *Int, n uint) *Int {
	z.abs = z.abs.shl(x.abs, n)
	z.neg = x.neg
	return z
}

// Rsh sets z = x >> n and returns z.

// Rsh 置 z = x >> n 并返回 z。
func (z *Int) Rsh(x *Int, n uint) *Int {
	if x.neg {
		// (-x) >> s == ^(x-1) >> s == ^((x-1) >> s) == -(((x-1) >> s) + 1)
		// 不会向下溢出，因为 |x| > 0
		t := z.abs.sub(x.abs, natOne) // no underflow because |x| > 0
		t = t.shr(t, n)
		z.abs = t.add(t, natOne)
		// 若 x 为负数，则 z 不能为零
		z.neg = true // z cannot be zero if x is negative
		return z
	}

	z.abs = z.abs.shr(x.abs, n)
	z.neg = false
	return z
}

// Bit returns the value of the i'th bit of x. That is, it
// returns (x>>i)&1. The bit index i must be >= 0.

// Bit 返回 x 第 i 位的值。换言之，它返回 (x>>i)&1。位下标 i 必须 >= 0。
func (x *Int) Bit(i int) uint {
	if i == 0 {
		// optimization for common case: odd/even test of x
		// 一般情况的优化：x 的奇/偶性测试
		if len(x.abs) > 0 {
			// 位 0 与 -x 相同
			return uint(x.abs[0] & 1) // bit 0 is same for -x
		}
		return 0
	}
	if i < 0 {
		panic("negative bit index")
	}
	if x.neg {
		t := nat(nil).sub(x.abs, natOne)
		return t.bit(uint(i)) ^ 1
	}

	return x.abs.bit(uint(i))
}

// SetBit sets z to x, with x's i'th bit set to b (0 or 1).
// That is, if b is 1 SetBit sets z = x | (1 << i);
// if b is 0 SetBit sets z = x &^ (1 << i). If b is not 0 or 1,
// SetBit will panic.

// SetBit 将 z 置为 x，将 x 的第 i 位置为 b（0 或 1）。
// 换言之，若 b 为 1，SetBit 会置 z = x | (1 << i)；若 b 为 0，SetBit
// 会置 z = x &^ (1 << i)。若 b 非 0 或 1，SetBit 就会引发派错。
func (z *Int) SetBit(x *Int, i int, b uint) *Int {
	if i < 0 {
		panic("negative bit index")
	}
	if x.neg {
		t := z.abs.sub(x.abs, natOne)
		t = t.setBit(t, uint(i), b^1)
		z.abs = t.add(t, natOne)
		z.neg = len(z.abs) > 0
		return z
	}
	z.abs = z.abs.setBit(x.abs, uint(i), b)
	z.neg = false
	return z
}

// And sets z = x & y and returns z.

// And 置 z = x & y 并返回 z。
func (z *Int) And(x, y *Int) *Int {
	if x.neg == y.neg {
		if x.neg {
			// (-x) & (-y) == ^(x-1) & ^(y-1) == ^((x-1) | (y-1)) == -(((x-1) | (y-1)) + 1)
			x1 := nat(nil).sub(x.abs, natOne)
			y1 := nat(nil).sub(y.abs, natOne)
			z.abs = z.abs.add(z.abs.or(x1, y1), natOne)
			// 若 x 和 y 为负数，则 z 不能为零。
			z.neg = true // z cannot be zero if x and y are negative
			return z
		}

		// x & y == x & y
		z.abs = z.abs.and(x.abs, y.abs)
		z.neg = false
		return z
	}

	// x.neg != y.neg
	if x.neg {
		// & 是对称的
		x, y = y, x // & is symmetric
	}

	// x & (-y) == x & ^(y-1) == x &^ (y-1)
	y1 := nat(nil).sub(y.abs, natOne)
	z.abs = z.abs.andNot(x.abs, y1)
	z.neg = false
	return z
}

// AndNot sets z = x &^ y and returns z.

// AndNot 置 z = x &^ y 并返回 z。
func (z *Int) AndNot(x, y *Int) *Int {
	if x.neg == y.neg {
		if x.neg {
			// (-x) &^ (-y) == ^(x-1) &^ ^(y-1) == ^(x-1) & (y-1) == (y-1) &^ (x-1)
			x1 := nat(nil).sub(x.abs, natOne)
			y1 := nat(nil).sub(y.abs, natOne)
			z.abs = z.abs.andNot(y1, x1)
			z.neg = false
			return z
		}

		// x &^ y == x &^ y
		z.abs = z.abs.andNot(x.abs, y.abs)
		z.neg = false
		return z
	}

	if x.neg {
		// (-x) &^ y == ^(x-1) &^ y == ^(x-1) & ^y == ^((x-1) | y) == -(((x-1) | y) + 1)
		x1 := nat(nil).sub(x.abs, natOne)
		z.abs = z.abs.add(z.abs.or(x1, y.abs), natOne)
		// 若 x 为负数且 y 为正数，则 z 不能为零。
		z.neg = true // z cannot be zero if x is negative and y is positive
		return z
	}

	// x &^ (-y) == x &^ ^(y-1) == x & (y-1)
	y1 := nat(nil).add(y.abs, natOne)
	z.abs = z.abs.and(x.abs, y1)
	z.neg = false
	return z
}

// Or sets z = x | y and returns z.

// Or 置 z = x | y 并返回 z。
func (z *Int) Or(x, y *Int) *Int {
	if x.neg == y.neg {
		if x.neg {
			// (-x) | (-y) == ^(x-1) | ^(y-1) == ^((x-1) & (y-1)) == -(((x-1) & (y-1)) + 1)
			x1 := nat(nil).sub(x.abs, natOne)
			y1 := nat(nil).sub(y.abs, natOne)
			z.abs = z.abs.add(z.abs.and(x1, y1), natOne)
			// 若 x 和 y 为负数，则 z 不能为零。
			z.neg = true // z cannot be zero if x and y are negative
			return z
		}

		// x | y == x | y
		z.abs = z.abs.or(x.abs, y.abs)
		z.neg = false
		return z
	}

	// x.neg != y.neg
	if x.neg {
		// | 是对称的
		x, y = y, x // | is symmetric
	}

	// x | (-y) == x | ^(y-1) == ^((y-1) &^ x) == -(^((y-1) &^ x) + 1)
	y1 := nat(nil).sub(y.abs, natOne)
	z.abs = z.abs.add(z.abs.andNot(y1, x.abs), natOne)
	// 若 x 或 y 之一为负数，则 z 不能为零
	z.neg = true // z cannot be zero if one of x or y is negative
	return z
}

// Xor sets z = x ^ y and returns z.

// Xor 置 z = x ^ y 并返回 z。
func (z *Int) Xor(x, y *Int) *Int {
	if x.neg == y.neg {
		if x.neg {
			// (-x) ^ (-y) == ^(x-1) ^ ^(y-1) == (x-1) ^ (y-1)
			x1 := nat(nil).sub(x.abs, natOne)
			y1 := nat(nil).sub(y.abs, natOne)
			z.abs = z.abs.xor(x1, y1)
			z.neg = false
			return z
		}

		// x ^ y == x ^ y
		z.abs = z.abs.xor(x.abs, y.abs)
		z.neg = false
		return z
	}

	// x.neg != y.neg
	if x.neg {
		// ^ 是对称的
		x, y = y, x // ^ is symmetric
	}

	// x ^ (-y) == x ^ ^(y-1) == ^(x ^ (y-1)) == -((x ^ (y-1)) + 1)
	y1 := nat(nil).sub(y.abs, natOne)
	z.abs = z.abs.add(z.abs.xor(x.abs, y1), natOne)
	// 若 x 或 y 中只有一个为负数，则 z 不能为零。
	z.neg = true // z cannot be zero if only one of x or y is negative
	return z
}

// Not sets z = ^x and returns z.

// Not 置 z = ^x 并返回 z。
func (z *Int) Not(x *Int) *Int {
	if x.neg {
		// ^(-x) == ^(^(x-1)) == x-1
		z.abs = z.abs.sub(x.abs, natOne)
		z.neg = false
		return z
	}

	// ^x == -x-1 == -(x+1)
	z.abs = z.abs.add(x.abs, natOne)
	// 若 x 为正数，则 z 不能为零
	z.neg = true // z cannot be zero if x is positive
	return z
}

// Gob codec version. Permits backward-compatible changes to the encoding.

// Gob 编解码器版本。允许对编码进行向前兼容的更改。
const intGobVersion byte = 1

// GobEncode implements the gob.GobEncoder interface.

// GobEncode 实现了 gob.GobEncoder 接口。
func (x *Int) GobEncode() ([]byte, error) {
	if x == nil {
		return nil, nil
	}
	buf := make([]byte, 1+len(x.abs)*_S) // extra byte for version and sign bit // 版本和符号位的扩展字节
	i := x.abs.bytes(buf) - 1            // i >= 0
	b := intGobVersion << 1              // make space for sign bit // 为符号位留下空间
	if x.neg {
		b |= 1
	}
	buf[i] = b
	return buf[i:], nil
}

// GobDecode implements the gob.GobDecoder interface.

// GobDecode 实现了 gob.GobDecoder 接口。
func (z *Int) GobDecode(buf []byte) error {
	if len(buf) == 0 {
		// Other side sent a nil or default value.
		*z = Int{}
		return nil
	}
	b := buf[0]
	if b>>1 != intGobVersion {
		return errors.New(fmt.Sprintf("Int.GobDecode: encoding version %d not supported", b>>1))
	}
	z.neg = b&1 != 0
	z.abs = z.abs.setBytes(buf[1:])
	return nil
}

// MarshalJSON implements the json.Marshaler interface.
<<<<<<< HEAD

// MarshalJSON 实现了 json.Marshaler 接口。
func (x *Int) MarshalJSON() ([]byte, error) {
=======
func (z *Int) MarshalJSON() ([]byte, error) {
>>>>>>> 6119dc1b
	// TODO(gri): get rid of the []byte/string conversions
	return []byte(z.String()), nil
}

// UnmarshalJSON implements the json.Unmarshaler interface.
<<<<<<< HEAD

// UnmarshalJSON 实现了 json.Unmarshaler 接口。
func (z *Int) UnmarshalJSON(x []byte) error {
=======
func (z *Int) UnmarshalJSON(text []byte) error {
>>>>>>> 6119dc1b
	// TODO(gri): get rid of the []byte/string conversions
	if _, ok := z.SetString(string(text), 0); !ok {
		return fmt.Errorf("math/big: cannot unmarshal %q into a *big.Int", text)
	}
	return nil
}

// MarshalText implements the encoding.TextMarshaler interface
func (z *Int) MarshalText() (text []byte, err error) {
	return []byte(z.String()), nil
}

// UnmarshalText implements the encoding.TextUnmarshaler interface
func (z *Int) UnmarshalText(text []byte) error {
	if _, ok := z.SetString(string(text), 0); !ok {
		return fmt.Errorf("math/big: cannot unmarshal %q into a *big.Int", text)
	}
	return nil
}<|MERGE_RESOLUTION|>--- conflicted
+++ resolved
@@ -1206,25 +1206,17 @@
 }
 
 // MarshalJSON implements the json.Marshaler interface.
-<<<<<<< HEAD
 
 // MarshalJSON 实现了 json.Marshaler 接口。
-func (x *Int) MarshalJSON() ([]byte, error) {
-=======
 func (z *Int) MarshalJSON() ([]byte, error) {
->>>>>>> 6119dc1b
 	// TODO(gri): get rid of the []byte/string conversions
 	return []byte(z.String()), nil
 }
 
 // UnmarshalJSON implements the json.Unmarshaler interface.
-<<<<<<< HEAD
 
 // UnmarshalJSON 实现了 json.Unmarshaler 接口。
-func (z *Int) UnmarshalJSON(x []byte) error {
-=======
 func (z *Int) UnmarshalJSON(text []byte) error {
->>>>>>> 6119dc1b
 	// TODO(gri): get rid of the []byte/string conversions
 	if _, ok := z.SetString(string(text), 0); !ok {
 		return fmt.Errorf("math/big: cannot unmarshal %q into a *big.Int", text)
