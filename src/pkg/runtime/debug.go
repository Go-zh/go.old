// Copyright 2009 The Go Authors. All rights reserved.
// Use of this source code is governed by a BSD-style
// license that can be found in the LICENSE file.

package runtime

// Breakpoint executes a breakpoint trap.

// Breakpoint 执行一个断点陷阱。
func Breakpoint()

// LockOSThread wires the calling goroutine to its current operating system thread.
// Until the calling goroutine exits or calls UnlockOSThread, it will always
// execute in that thread, and no other goroutine can.

// LockOSThread 将调用的Go程连接到它当前操作系统的线程。
// 除非调用的Go程退出或调用 UnlockOSThread，否则它将总是在该线程中执行，而其它Go程则不能。
func LockOSThread()

// UnlockOSThread unwires the calling goroutine from its fixed operating system thread.
// If the calling goroutine has not called LockOSThread, UnlockOSThread is a no-op.

// UnlockOSThread 将调用的Go程从它固定的操作系统线程中断开。
// 若调用的Go程未调用 LockOSThread，UnlockOSThread 就是一个空操作。
func UnlockOSThread()

// GOMAXPROCS sets the maximum number of CPUs that can be executing
// simultaneously and returns the previous setting.  If n < 1, it does not
// change the current setting.
// The number of logical CPUs on the local machine can be queried with NumCPU.
// This call will go away when the scheduler improves.

// GOMAXPROCS 设置可同时使用执行的最大CPU数，并返回先前的设置。
// 若 n < 1，它就不会更改当前设置。本地机器的逻辑CPU数可通过 NumCPU 查询。
// 当调度器改进后，此调用将会消失。
func GOMAXPROCS(n int) int

// NumCPU returns the number of logical CPUs on the local machine.

// NumCPU 返回本地机器的逻辑CPU数。
func NumCPU() int

// NumCgoCall returns the number of cgo calls made by the current process.

// NumCgoCall 返回由当前进程创建的cgo调用数。
func NumCgoCall() int64

// NumGoroutine returns the number of goroutines that currently exist.

// NumGoroutine 返回当前存在的Go程数。
func NumGoroutine() int

// MemProfileRate controls the fraction of memory allocations
// that are recorded and reported in the memory profile.
// The profiler aims to sample an average of
// one allocation per MemProfileRate bytes allocated.
//
// To include every allocated block in the profile, set MemProfileRate to 1.
// To turn off profiling entirely, set MemProfileRate to 0.
//
// The tools that process the memory profiles assume that the
// profile rate is constant across the lifetime of the program
// and equal to the current value.  Programs that change the
// memory profiling rate should do so just once, as early as
// possible in the execution of the program (for example,
// at the beginning of main).

// MemProfileRate 用于控制内存分析报告中记录并报告的内存分配。
// 对于一个分配，平均每分配 MemProfileRate 个字节，该分析器就收集一份样本。
//
// 要在分析报告中包括每一次分配阻塞，需将 MemProfileRate 置为1；
// 要完全关闭分析，需将 MemProfileRate 置为0。
//
// 此内存分析工具假定在程序的整个生命周期中，分析速率为常量且等于当前值。
// 程序在执行过程中，应当尽早修改内存分析速率，且只修改一次（例如，在 main 的开始处）。
var MemProfileRate int = 512 * 1024

// A MemProfileRecord describes the live objects allocated
// by a particular call sequence (stack trace).

// MemProfileRecord 用于描述由具体调用序列所分配的活动对象（栈跟踪信息）。
type MemProfileRecord struct {
	AllocBytes, FreeBytes     int64       // number of bytes allocated, freed    // 已分配的和已释放的字节数
	AllocObjects, FreeObjects int64       // number of objects allocated, freed  // 已分配的和已释放的对象数
	Stack0                    [32]uintptr // stack trace for this record; ends at first 0 entry // 此记录的栈跟踪信息；在第一个值为0的项处结束
}

// InUseBytes returns the number of bytes in use (AllocBytes - FreeBytes).

// InUseBytes 返回正在使用的字节数（AllocBytes - FreeBytes）。
func (r *MemProfileRecord) InUseBytes() int64 { return r.AllocBytes - r.FreeBytes }

// InUseObjects returns the number of objects in use (AllocObjects - FreeObjects).

// // InUseBytes 返回正在使用的对象数（AllocObjects - FreeObjects）。
func (r *MemProfileRecord) InUseObjects() int64 {
	return r.AllocObjects - r.FreeObjects
}

// Stack returns the stack trace associated with the record,
// a prefix of r.Stack0.

// Stack 返回关联至此记录的栈跟踪信息，即 r.Stack0 的前缀。
func (r *MemProfileRecord) Stack() []uintptr {
	for i, v := range r.Stack0 {
		if v == 0 {
			return r.Stack0[0:i]
		}
	}
	return r.Stack0[0:]
}

<<<<<<< HEAD
// MemProfile returns n, the number of records in the current memory profile.
// If len(p) >= n, MemProfile copies the profile into p and returns n, true.
// If len(p) < n, MemProfile does not change p and returns n, false.
//
// If inuseZero is true, the profile includes allocation records
// where r.AllocBytes > 0 but r.AllocBytes == r.FreeBytes.
// These are sites where memory was allocated, but it has all
// been released back to the runtime.
//
// Most clients should use the runtime/pprof package or
// the testing package's -test.memprofile flag instead
// of calling MemProfile directly.

// MemProfile 返回当前内存分析报告中的记录数 n。
// 若 len(p) >= n，MemProfile 就会将此分析报告复制到 p 中并返回 n, true。
// 若 len(p) < n，MemProfile 则不会更改 p，而只返回 n, false。
//
// 若 inuseZero 为 true，该分析报告就会包含分配记录，其中 r.AllocBytes > 0，
// 而 r.AllocBytes == r.FreeBytes。这些位置的内存已经分配，但它们都会释放回运行时。
//
// 大多数客户端应当使用 runtime/pprof 包或 testing 包的 -test.memprofile 标记，
// 而非直接调用 MemProfile。
func MemProfile(p []MemProfileRecord, inuseZero bool) (n int, ok bool)

=======
>>>>>>> 7dc25960
// A StackRecord describes a single execution stack.

// StackRecord 记录一个单一执行的栈。
type StackRecord struct {
	// 此记录的栈跟踪信息；在第一个值为0的项处结束
	Stack0 [32]uintptr // stack trace for this record; ends at first 0 entry
}

// Stack returns the stack trace associated with the record,
// a prefix of r.Stack0.

// Stack 返回关联至此记录的栈跟踪信息，即 r.Stack0 的前缀。
func (r *StackRecord) Stack() []uintptr {
	for i, v := range r.Stack0 {
		if v == 0 {
			return r.Stack0[0:i]
		}
	}
	return r.Stack0[0:]
}

<<<<<<< HEAD
// ThreadCreateProfile returns n, the number of records in the thread creation profile.
// If len(p) >= n, ThreadCreateProfile copies the profile into p and returns n, true.
// If len(p) < n, ThreadCreateProfile does not change p and returns n, false.
//
// Most clients should use the runtime/pprof package instead
// of calling ThreadCreateProfile directly.

// ThreadCreateProfile 返回线程创建分析报告中的记录数 n。
// 若 len(p) >= n，ThreadCreateProfile 就会将此分析报告复制到 p 中并返回 n, true。
// 若 len(p) < n，ThreadCreateProfile 则不会更改 p，而只返回 n, false。
//
// 大多数客户端应当使用 runtime/pprof 包，而非直接调用 ThreadCreateProfile。
func ThreadCreateProfile(p []StackRecord) (n int, ok bool)

=======
>>>>>>> 7dc25960
// GoroutineProfile returns n, the number of records in the active goroutine stack profile.
// If len(p) >= n, GoroutineProfile copies the profile into p and returns n, true.
// If len(p) < n, GoroutineProfile does not change p and returns n, false.
//
// Most clients should use the runtime/pprof package instead
// of calling GoroutineProfile directly.

// GoroutineProfile 返回活动Go程栈分析报告中的记录数 n。
// 若 len(p) >= n，GoroutineProfile 就会将此分析报告复制到 p 中并返回 n, true。
// 若 len(p) < n，GoroutineProfile 则不会更改 p，而只返回 n, false。
//
// 大多数客户端应当使用 runtime/pprof 包，而非直接调用 GoroutineProfile。
func GoroutineProfile(p []StackRecord) (n int, ok bool)

// CPUProfile returns the next chunk of binary CPU profiling stack trace data,
// blocking until data is available.  If profiling is turned off and all the profile
// data accumulated while it was on has been returned, CPUProfile returns nil.
// The caller must save the returned data before calling CPUProfile again.
//
// Most clients should use the runtime/pprof package or
// the testing package's -test.cpuprofile flag instead of calling
// CPUProfile directly.

// CPUProfile 返回下一个CPU栈跟踪数据的二进制字节片，它会阻塞直到数据可用。
// 若分析已经关闭且所有积累的分析数据这时已被返回，CPUProfile 就会返回 nil。
// 调用者必须在再次调用 CPUProfile 前保存返回的数据。
//
// 大多数客户端应当使用 runtime/pprof 包或 testing 包的 -test.memprofile 标记，
// 而非直接调用 CPUProfile。
func CPUProfile() []byte

// SetCPUProfileRate sets the CPU profiling rate to hz samples per second.
// If hz <= 0, SetCPUProfileRate turns off profiling.
// If the profiler is on, the rate cannot be changed without first turning it off.
//
// Most clients should use the runtime/pprof package or
// the testing package's -test.cpuprofile flag instead of calling
// SetCPUProfileRate directly.

// SetCPUProfileRate 将 hz 置为CPU分析频率每秒的抽样。
// 若 hz <= 0，SetCPUProfileRate 就会关闭分析。
// 若分析器为开启状态，其频率在它第一次关闭之前就无法更改。
//
// 大多数客户端应当使用 runtime/pprof 包或 testing 包的 -test.memprofile 标记，
// 而非直接调用 SetCPUProfileRate。
func SetCPUProfileRate(hz int)

// SetBlockProfileRate controls the fraction of goroutine blocking events
// that are reported in the blocking profile.  The profiler aims to sample
// an average of one blocking event per rate nanoseconds spent blocked.
//
// To include every blocking event in the profile, pass rate = 1.
// To turn off profiling entirely, pass rate <= 0.

// SetBlockProfileRate 用于控制在阻塞分析中报告的Go程阻塞事件。
// 对于一个阻塞事件，平均每阻塞 rate 纳秒，该分析器就采集一份样本。
//
// 要在分析报告中包括每一个阻塞事件，需传入 rate = 1；要完全关闭分析，需传入 rate <= 0。
func SetBlockProfileRate(rate int)

// BlockProfileRecord describes blocking events originated
// at a particular call sequence (stack trace).

// BlockProfileRecord 用于描述由具体调用序列所产生的阻塞事件阻塞事件（栈跟踪信息）。
type BlockProfileRecord struct {
	Count  int64
	Cycles int64
	StackRecord
}

<<<<<<< HEAD
// BlockProfile returns n, the number of records in the current blocking profile.
// If len(p) >= n, BlockProfile copies the profile into p and returns n, true.
// If len(p) < n, BlockProfile does not change p and returns n, false.
//
// Most clients should use the runtime/pprof package or
// the testing package's -test.blockprofile flag instead
// of calling BlockProfile directly.

// BlockProfile 返回
// GoroutineProfile 返回当前阻塞分析中的记录数 n。
// 若 len(p) >= n，BlockProfile 就会将此分析报告复制到 p 中并返回 n, true。
// 若 len(p) < n，BlockProfile 则不会更改 p，而只返回 n, false。
//
// 大多数客户端应当使用 runtime/pprof 包或 testing 包的 -test.memprofile 标记，
// 而非直接调用 BlockProfile。
func BlockProfile(p []BlockProfileRecord) (n int, ok bool)

=======
>>>>>>> 7dc25960
// Stack formats a stack trace of the calling goroutine into buf
// and returns the number of bytes written to buf.
// If all is true, Stack formats stack traces of all other goroutines
// into buf after the trace for the current goroutine.

// Stack 将调用Go程测栈跟踪信息格式化写入到 buf 中并返回写入 buf 的字节数。
// 若 all 为 true，Stack 会在当前Go程的跟踪信息后，
// 将其它所有Go程的栈跟踪信息都格式化写入到 buf 中。
func Stack(buf []byte, all bool) int<|MERGE_RESOLUTION|>--- conflicted
+++ resolved
@@ -110,33 +110,6 @@
 	return r.Stack0[0:]
 }
 
-<<<<<<< HEAD
-// MemProfile returns n, the number of records in the current memory profile.
-// If len(p) >= n, MemProfile copies the profile into p and returns n, true.
-// If len(p) < n, MemProfile does not change p and returns n, false.
-//
-// If inuseZero is true, the profile includes allocation records
-// where r.AllocBytes > 0 but r.AllocBytes == r.FreeBytes.
-// These are sites where memory was allocated, but it has all
-// been released back to the runtime.
-//
-// Most clients should use the runtime/pprof package or
-// the testing package's -test.memprofile flag instead
-// of calling MemProfile directly.
-
-// MemProfile 返回当前内存分析报告中的记录数 n。
-// 若 len(p) >= n，MemProfile 就会将此分析报告复制到 p 中并返回 n, true。
-// 若 len(p) < n，MemProfile 则不会更改 p，而只返回 n, false。
-//
-// 若 inuseZero 为 true，该分析报告就会包含分配记录，其中 r.AllocBytes > 0，
-// 而 r.AllocBytes == r.FreeBytes。这些位置的内存已经分配，但它们都会释放回运行时。
-//
-// 大多数客户端应当使用 runtime/pprof 包或 testing 包的 -test.memprofile 标记，
-// 而非直接调用 MemProfile。
-func MemProfile(p []MemProfileRecord, inuseZero bool) (n int, ok bool)
-
-=======
->>>>>>> 7dc25960
 // A StackRecord describes a single execution stack.
 
 // StackRecord 记录一个单一执行的栈。
@@ -158,23 +131,6 @@
 	return r.Stack0[0:]
 }
 
-<<<<<<< HEAD
-// ThreadCreateProfile returns n, the number of records in the thread creation profile.
-// If len(p) >= n, ThreadCreateProfile copies the profile into p and returns n, true.
-// If len(p) < n, ThreadCreateProfile does not change p and returns n, false.
-//
-// Most clients should use the runtime/pprof package instead
-// of calling ThreadCreateProfile directly.
-
-// ThreadCreateProfile 返回线程创建分析报告中的记录数 n。
-// 若 len(p) >= n，ThreadCreateProfile 就会将此分析报告复制到 p 中并返回 n, true。
-// 若 len(p) < n，ThreadCreateProfile 则不会更改 p，而只返回 n, false。
-//
-// 大多数客户端应当使用 runtime/pprof 包，而非直接调用 ThreadCreateProfile。
-func ThreadCreateProfile(p []StackRecord) (n int, ok bool)
-
-=======
->>>>>>> 7dc25960
 // GoroutineProfile returns n, the number of records in the active goroutine stack profile.
 // If len(p) >= n, GoroutineProfile copies the profile into p and returns n, true.
 // If len(p) < n, GoroutineProfile does not change p and returns n, false.
@@ -245,26 +201,6 @@
 	StackRecord
 }
 
-<<<<<<< HEAD
-// BlockProfile returns n, the number of records in the current blocking profile.
-// If len(p) >= n, BlockProfile copies the profile into p and returns n, true.
-// If len(p) < n, BlockProfile does not change p and returns n, false.
-//
-// Most clients should use the runtime/pprof package or
-// the testing package's -test.blockprofile flag instead
-// of calling BlockProfile directly.
-
-// BlockProfile 返回
-// GoroutineProfile 返回当前阻塞分析中的记录数 n。
-// 若 len(p) >= n，BlockProfile 就会将此分析报告复制到 p 中并返回 n, true。
-// 若 len(p) < n，BlockProfile 则不会更改 p，而只返回 n, false。
-//
-// 大多数客户端应当使用 runtime/pprof 包或 testing 包的 -test.memprofile 标记，
-// 而非直接调用 BlockProfile。
-func BlockProfile(p []BlockProfileRecord) (n int, ok bool)
-
-=======
->>>>>>> 7dc25960
 // Stack formats a stack trace of the calling goroutine into buf
 // and returns the number of bytes written to buf.
 // If all is true, Stack formats stack traces of all other goroutines
