// Copyright 2009 The Go Authors. All rights reserved.
// Use of this source code is governed by a BSD-style
// license that can be found in the LICENSE file.

/*
	Package runtime contains operations that interact with Go's runtime system,
	such as functions to control goroutines. It also includes the low-level type information
	used by the reflect package; see reflect's documentation for the programmable
	interface to the run-time type system.
*/

/*
	runtime 包含有和Go的运行时系统进行交互的操作，例如用于控制Go程的函数.
	它也包括用于 reflect 包的底层类型信息；运行时类型系统的可编程接口见 reflect 文档。
*/
package runtime

// Gosched yields the processor, allowing other goroutines to run.  It does not
// suspend the current goroutine, so execution resumes automatically.

// Gosched 使当前Go程放弃处理器以让其它Go程运行。
// 它不会挂起当前Go程，因而它会自动继续执行。
func Gosched()

// Goexit terminates the goroutine that calls it.  No other goroutine is affected.
// Goexit runs all deferred calls before terminating the goroutine.

// Goexit 终止调用它的Go程。
// 其它Go程则不受影响。Goexit 会在终止该Go程前调用所有已推迟的调用。
func Goexit()

// Caller reports file and line number information about function invocations on
// the calling goroutine's stack.  The argument skip is the number of stack frames
// to ascend, with 0 identifying the caller of Caller.  (For historical reasons the
// meaning of skip differs between Caller and Callers.) The return values report the
// program counter, file name, and line number within the file of the corresponding
// call.  The boolean ok is false if it was not possible to recover the information.

// Caller 报告关于调用Go程的栈上的函数调用的文件和行号信息。
// 实参 skip 为占用的栈帧数，若为0则表示 Caller 的调用者。（由于历史原因，skip
// 的意思在 Caller 和 Callers 中并不相同。）返回值报告程序计数器，
// 文件名及对应调用的文件中的行号。若无法获得信息，布尔值 ok 即为 false。
func Caller(skip int) (pc uintptr, file string, line int, ok bool)

// Callers fills the slice pc with the program counters of function invocations
// on the calling goroutine's stack.  The argument skip is the number of stack frames
// to skip before recording in pc, with 0 identifying the frame for Callers itself and
// 1 identifying the caller of Callers.
// It returns the number of entries written to pc.

// Callers 把调用它的函数Go程栈上的程序计数器填入切片 pc 中。
// 实参 skip 为开始在 pc 中记录之前所要跳过的栈帧数，若为0则表示 Callers 自身的栈帧，
// 若为1则表示 Callers 的调用者。它返回写入到 pc 中的项数。
func Callers(skip int, pc []uintptr) int

type Func struct { // Keep in sync with runtime.h:struct Func // 与 runtime.h:struct Func 保持同步
	name   string
	typ    string  // go type string            // go 的类型字符串
	src    string  // src file name             // src 文件名
	pcln   []byte  // pc/ln tab for this func   // 此函数的 pc/ln 表
	entry  uintptr // entry pc                  // pc 的条目 entry
	pc0    uintptr // starting pc, ln for table // 起始于 pc，ln 为表
	ln0    int32
<<<<<<< HEAD
	frame  int32 // stack frame size            // 栈帧 frame 的大小
	args   int32 // number of 32-bit in/out args// 32位 in/out 实参 args 的数量
	locals int32 // number of 32-bit locals     // 32位 局部变量 locals 的数量
=======
	frame  int32 // stack frame size
	args   int32 // in/out args size
	locals int32 // locals size
>>>>>>> 60066754
}

// FuncForPC returns a *Func describing the function that contains the
// given program counter address, or else nil.

// FuncForPC 返回一个 *Func，它描述了包含给定程序计数器地址的函数，否则返回 nil。
func FuncForPC(pc uintptr) *Func

// Name returns the name of the function.

// Name 返回该函数的名称
func (f *Func) Name() string { return f.name }

// Entry returns the entry address of the function.

// Entry 返回该项函数的地址。
func (f *Func) Entry() uintptr { return f.entry }

// FileLine returns the file name and line number of the
// source code corresponding to the program counter pc.
// The result will not be accurate if pc is not a program
// counter within f.

// FileLine 返回与程序计数器 pc 对应的源码文件名和行号。
// 若 pc 不是 f 中的程序计数器，其结果将是不确定的。
func (f *Func) FileLine(pc uintptr) (file string, line int) {
	return funcline_go(f, pc)
}

// implemented in symtab.c

// 在 symtab.c 中实现
func funcline_go(*Func, uintptr) (string, int)

// mid returns the current OS thread (m) id.

// mid 返回当前OS线程的(m)id。
func mid() uint32

// SetFinalizer sets the finalizer associated with x to f.
// When the garbage collector finds an unreachable block
// with an associated finalizer, it clears the association and runs
// f(x) in a separate goroutine.  This makes x reachable again, but
// now without an associated finalizer.  Assuming that SetFinalizer
// is not called again, the next time the garbage collector sees
// that x is unreachable, it will free x.
//
// SetFinalizer(x, nil) clears any finalizer associated with x.
//
// The argument x must be a pointer to an object allocated by
// calling new or by taking the address of a composite literal.
// The argument f must be a function that takes a single argument
// of x's type and can have arbitrary ignored return values.
// If either of these is not true, SetFinalizer aborts the program.
//
// Finalizers are run in dependency order: if A points at B, both have
// finalizers, and they are otherwise unreachable, only the finalizer
// for A runs; once A is freed, the finalizer for B can run.
// If a cyclic structure includes a block with a finalizer, that
// cycle is not guaranteed to be garbage collected and the finalizer
// is not guaranteed to run, because there is no ordering that
// respects the dependencies.
//
// The finalizer for x is scheduled to run at some arbitrary time after
// x becomes unreachable.
// There is no guarantee that finalizers will run before a program exits,
// so typically they are useful only for releasing non-memory resources
// associated with an object during a long-running program.
// For example, an os.File object could use a finalizer to close the
// associated operating system file descriptor when a program discards
// an os.File without calling Close, but it would be a mistake
// to depend on a finalizer to flush an in-memory I/O buffer such as a
// bufio.Writer, because the buffer would not be flushed at program exit.
//
// A single goroutine runs all finalizers for a program, sequentially.
// If a finalizer must run for a long time, it should do so by starting
// a new goroutine.

// SetFinalizer 为 f 设置与 x 相关联的终结器。
// 当垃圾收集器找到一个无法访问的块及与其相关联的终结器时，就会清理该关联，
// 并在一个独立的Go程中运行f(x)。这会使 x 再次变得可访问，但现在没有了相关联的终结器。
// 假设 SetFinalizer 未被再次调用，当下一次垃圾收集器发现 x 无法访问时，就会释放 x。
//
// SetFinalizer(x, nil) 会清理任何与 x 相关联的终结器。
//
// 实参 x 必须是一个对象的指针，该对象通过调用新的或获取一个复合字面地址来分配。
// 实参 f 必须是一个函数，该函数获取一个 x 的类型的单一实参，并拥有可任意忽略的返回值。
// 只要这些条件有一个不满足，SetFinalizer 就会跳过该程序。
//
// 终结器按照依赖顺序运行：若 A 指向 B，则二者都有终结器，当只有 A 的终结器运行时，
// 它们才无法访问；一旦 A 被释放，则 B 的终结器便可运行。若循环依赖的结构包含块及其终结器，
// 则该循环并不能保证被垃圾收集，而其终结器并不能保证运行，这是因为其依赖没有顺序。
//
// x 的终结器预定为在 x 无法访问后的任意时刻运行。无法保证终结器会在程序退出前运行，
// 因此它们通常只在长时间运行的程序中释放一个关联至对象的非内存资源时使用。
// 例如，当程序丢弃 os.File 而没有调用 Close 时，该 os.File 对象便可使用一个终结器
// 来关闭与其相关联的操作系统文件描述符，但依赖终结器去刷新一个内存中的I/O缓存是错误的，
// 因为该缓存不会在程序退出时被刷新。
//
// 一个程序的单个Go程会按顺序运行所有的终结器。若某个终结器需要长时间运行，
// 它应当通过开始一个新的Go程来继续。
// TODO: 仍需校对及语句优化
func SetFinalizer(x, f interface{})

func getgoroot() string

// GOROOT returns the root of the Go tree.
// It uses the GOROOT environment variable, if set,
// or else the root used during the Go build.

// GOROOT 返回Go目录树的根目录。
// 若设置了GOROOT环境变量，就会使用它，否则就会将Go的构建目录作为根目录
func GOROOT() string {
	s := getgoroot()
	if s != "" {
		return s
	}
	return defaultGoroot
}

// Version returns the Go tree's version string.
// It is either a sequence number or, when possible,
// a release tag like "release.2010-03-04".
// A trailing + indicates that the tree had local modifications
// at the time of the build.

// Version 返回Go目录树的版本字符串。
// 它一般是一个序列数字，也可能是一个类似于 "release.2010-03-04" 的发行标注。
// 随后的 + 号表示该源码树在构建时进行了本地的修改。
func Version() string {
	return theVersion
}

// GOOS is the running program's operating system target:
// one of darwin, freebsd, linux, and so on.

// GOOS 为所运行程序的目标操作系统：
// darwin、freebsd或linux等等。
const GOOS string = theGoos

// GOARCH is the running program's architecture target:
// 386, amd64, or arm.

// GOARCH 为所运行程序的目标架构：
// 386、amd64 或 arm。
const GOARCH string = theGoarch<|MERGE_RESOLUTION|>--- conflicted
+++ resolved
@@ -61,15 +61,9 @@
 	entry  uintptr // entry pc                  // pc 的条目 entry
 	pc0    uintptr // starting pc, ln for table // 起始于 pc，ln 为表
 	ln0    int32
-<<<<<<< HEAD
 	frame  int32 // stack frame size            // 栈帧 frame 的大小
-	args   int32 // number of 32-bit in/out args// 32位 in/out 实参 args 的数量
-	locals int32 // number of 32-bit locals     // 32位 局部变量 locals 的数量
-=======
-	frame  int32 // stack frame size
-	args   int32 // in/out args size
-	locals int32 // locals size
->>>>>>> 60066754
+	args   int32 // in/out args size            // in/out 实参 args 的大小
+	locals int32 // locals size                 // 局部变量 locals 的大小
 }
 
 // FuncForPC returns a *Func describing the function that contains the
