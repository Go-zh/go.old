// Copyright 2009 The Go Authors. All rights reserved.
// Use of this source code is governed by a BSD-style
// license that can be found in the LICENSE file.

package unicode_test

import (
	"flag"
	"fmt"
	"runtime"
	"sort"
	"testing"
	. "unicode"
)

var upperTest = []rune{
	0x41,
	0xc0,
	0xd8,
	0x100,
	0x139,
	0x14a,
	0x178,
	0x181,
	0x376,
	0x3cf,
	0x1f2a,
	0x2102,
	0x2c00,
	0x2c10,
	0x2c20,
	0xa650,
	0xa722,
	0xff3a,
	0x10400,
	0x1d400,
	0x1d7ca,
}

var notupperTest = []rune{
	0x40,
	0x5b,
	0x61,
	0x185,
	0x1b0,
	0x377,
	0x387,
	0x2150,
	0xffff,
	0x10000,
}

var letterTest = []rune{
	0x41,
	0x61,
	0xaa,
	0xba,
	0xc8,
	0xdb,
	0xf9,
	0x2ec,
	0x535,
	0x620,
	0x6e6,
	0x93d,
	0xa15,
	0xb99,
	0xdc0,
	0xedd,
	0x1000,
	0x1200,
	0x1312,
	0x1401,
	0x1885,
	0x2c00,
	0xa800,
	0xf900,
	0xfa30,
	0xffda,
	0xffdc,
	0x10000,
	0x10300,
	0x10400,
	0x20000,
	0x2f800,
	0x2fa1d,
}

var notletterTest = []rune{
	0x20,
	0x35,
	0x375,
	0x619,
	0x700,
	0xfffe,
	0x1ffff,
	0x10ffff,
}

// Contains all the special cased Latin-1 chars.

// 包含所有Latin-1字符中所有的特殊写法。
var spaceTest = []rune{
	0x09,
	0x0a,
	0x0b,
	0x0c,
	0x0d,
	0x20,
	0x85,
	0xA0,
	0x2000,
	0x3000,
}

type caseT struct {
	cas     int
	in, out rune
}

var caseTest = []caseT{
	// errors
	// 错误
	{-1, '\n', 0xFFFD},
	{UpperCase, -1, -1},
	{UpperCase, 1 << 30, 1 << 30},

	// ASCII (special-cased so test carefully)
	// ASCII（特殊写法要小心对待）
	{UpperCase, '\n', '\n'},
	{UpperCase, 'a', 'A'},
	{UpperCase, 'A', 'A'},
	{UpperCase, '7', '7'},
	{LowerCase, '\n', '\n'},
	{LowerCase, 'a', 'a'},
	{LowerCase, 'A', 'a'},
	{LowerCase, '7', '7'},
	{TitleCase, '\n', '\n'},
	{TitleCase, 'a', 'A'},
	{TitleCase, 'A', 'A'},
	{TitleCase, '7', '7'},

	// Latin-1: easy to read the tests!
	// Latin-1：只要读这些测试就行了！
	{UpperCase, 0x80, 0x80},
	{UpperCase, 'Å', 'Å'},
	{UpperCase, 'å', 'Å'},
	{LowerCase, 0x80, 0x80},
	{LowerCase, 'Å', 'å'},
	{LowerCase, 'å', 'å'},
	{TitleCase, 0x80, 0x80},
	{TitleCase, 'Å', 'Å'},
	{TitleCase, 'å', 'Å'},

	// 0131;LATIN SMALL LETTER DOTLESS I;Ll;0;L;;;;;N;;;0049;;0049
	{UpperCase, 0x0131, 'I'},
	{LowerCase, 0x0131, 0x0131},
	{TitleCase, 0x0131, 'I'},

	// 0133;LATIN SMALL LIGATURE IJ;Ll;0;L;<compat> 0069 006A;;;;N;LATIN SMALL LETTER I J;;0132;;0132
	{UpperCase, 0x0133, 0x0132},
	{LowerCase, 0x0133, 0x0133},
	{TitleCase, 0x0133, 0x0132},

	// 212A;KELVIN SIGN;Lu;0;L;004B;;;;N;DEGREES KELVIN;;;006B;
	{UpperCase, 0x212A, 0x212A},
	{LowerCase, 0x212A, 'k'},
	{TitleCase, 0x212A, 0x212A},

	// From an UpperLower sequence
	// 来自一个“大写-小写”序列
	// A640;CYRILLIC CAPITAL LETTER ZEMLYA;Lu;0;L;;;;;N;;;;A641;
	{UpperCase, 0xA640, 0xA640},
	{LowerCase, 0xA640, 0xA641},
	{TitleCase, 0xA640, 0xA640},
	// A641;CYRILLIC SMALL LETTER ZEMLYA;Ll;0;L;;;;;N;;;A640;;A640
	{UpperCase, 0xA641, 0xA640},
	{LowerCase, 0xA641, 0xA641},
	{TitleCase, 0xA641, 0xA640},
	// A64E;CYRILLIC CAPITAL LETTER NEUTRAL YER;Lu;0;L;;;;;N;;;;A64F;
	{UpperCase, 0xA64E, 0xA64E},
	{LowerCase, 0xA64E, 0xA64F},
	{TitleCase, 0xA64E, 0xA64E},
	// A65F;CYRILLIC SMALL LETTER YN;Ll;0;L;;;;;N;;;A65E;;A65E
	{UpperCase, 0xA65F, 0xA65E},
	{LowerCase, 0xA65F, 0xA65F},
	{TitleCase, 0xA65F, 0xA65E},

	// From another UpperLower sequence
	// 来自另一个“大写-小写”序列
	// 0139;LATIN CAPITAL LETTER L WITH ACUTE;Lu;0;L;004C 0301;;;;N;LATIN CAPITAL LETTER L ACUTE;;;013A;
	{UpperCase, 0x0139, 0x0139},
	{LowerCase, 0x0139, 0x013A},
	{TitleCase, 0x0139, 0x0139},
	// 013F;LATIN CAPITAL LETTER L WITH MIDDLE DOT;Lu;0;L;<compat> 004C 00B7;;;;N;;;;0140;
	{UpperCase, 0x013f, 0x013f},
	{LowerCase, 0x013f, 0x0140},
	{TitleCase, 0x013f, 0x013f},
	// 0148;LATIN SMALL LETTER N WITH CARON;Ll;0;L;006E 030C;;;;N;LATIN SMALL LETTER N HACEK;;0147;;0147
	{UpperCase, 0x0148, 0x0147},
	{LowerCase, 0x0148, 0x0148},
	{TitleCase, 0x0148, 0x0147},

	// Last block in the 5.1.0 table
	// 5.1.0表的最后一块
	// 10400;DESERET CAPITAL LETTER LONG I;Lu;0;L;;;;;N;;;;10428;
	{UpperCase, 0x10400, 0x10400},
	{LowerCase, 0x10400, 0x10428},
	{TitleCase, 0x10400, 0x10400},
	// 10427;DESERET CAPITAL LETTER EW;Lu;0;L;;;;;N;;;;1044F;
	{UpperCase, 0x10427, 0x10427},
	{LowerCase, 0x10427, 0x1044F},
	{TitleCase, 0x10427, 0x10427},
	// 10428;DESERET SMALL LETTER LONG I;Ll;0;L;;;;;N;;;10400;;10400
	{UpperCase, 0x10428, 0x10400},
	{LowerCase, 0x10428, 0x10428},
	{TitleCase, 0x10428, 0x10400},
	// 1044F;DESERET SMALL LETTER EW;Ll;0;L;;;;;N;;;10427;;10427
	{UpperCase, 0x1044F, 0x10427},
	{LowerCase, 0x1044F, 0x1044F},
	{TitleCase, 0x1044F, 0x10427},

	// First one not in the 5.1.0 table
	// 第一个不在5.1.0表中
	// 10450;SHAVIAN LETTER PEEP;Lo;0;L;;;;;N;;;;;
	{UpperCase, 0x10450, 0x10450},
	{LowerCase, 0x10450, 0x10450},
	{TitleCase, 0x10450, 0x10450},

	// Non-letters with case.
	// 非字母字符及其写法。
	{LowerCase, 0x2161, 0x2171},
	{UpperCase, 0x0345, 0x0399},
}

func TestIsLetter(t *testing.T) {
	for _, r := range upperTest {
		if !IsLetter(r) {
			t.Errorf("IsLetter(U+%04X) = false, want true", r)
		}
	}
	for _, r := range letterTest {
		if !IsLetter(r) {
			t.Errorf("IsLetter(U+%04X) = false, want true", r)
		}
	}
	for _, r := range notletterTest {
		if IsLetter(r) {
			t.Errorf("IsLetter(U+%04X) = true, want false", r)
		}
	}
}

func TestIsUpper(t *testing.T) {
	for _, r := range upperTest {
		if !IsUpper(r) {
			t.Errorf("IsUpper(U+%04X) = false, want true", r)
		}
	}
	for _, r := range notupperTest {
		if IsUpper(r) {
			t.Errorf("IsUpper(U+%04X) = true, want false", r)
		}
	}
	for _, r := range notletterTest {
		if IsUpper(r) {
			t.Errorf("IsUpper(U+%04X) = true, want false", r)
		}
	}
}

func caseString(c int) string {
	switch c {
	case UpperCase:
		return "UpperCase"
	case LowerCase:
		return "LowerCase"
	case TitleCase:
		return "TitleCase"
	}
	return "ErrorCase"
}

func TestTo(t *testing.T) {
	for _, c := range caseTest {
		r := To(c.cas, c.in)
		if c.out != r {
			t.Errorf("To(U+%04X, %s) = U+%04X want U+%04X", c.in, caseString(c.cas), r, c.out)
		}
	}
}

func TestToUpperCase(t *testing.T) {
	for _, c := range caseTest {
		if c.cas != UpperCase {
			continue
		}
		r := ToUpper(c.in)
		if c.out != r {
			t.Errorf("ToUpper(U+%04X) = U+%04X want U+%04X", c.in, r, c.out)
		}
	}
}

func TestToLowerCase(t *testing.T) {
	for _, c := range caseTest {
		if c.cas != LowerCase {
			continue
		}
		r := ToLower(c.in)
		if c.out != r {
			t.Errorf("ToLower(U+%04X) = U+%04X want U+%04X", c.in, r, c.out)
		}
	}
}

func TestToTitleCase(t *testing.T) {
	for _, c := range caseTest {
		if c.cas != TitleCase {
			continue
		}
		r := ToTitle(c.in)
		if c.out != r {
			t.Errorf("ToTitle(U+%04X) = U+%04X want U+%04X", c.in, r, c.out)
		}
	}
}

func TestIsSpace(t *testing.T) {
	for _, c := range spaceTest {
		if !IsSpace(c) {
			t.Errorf("IsSpace(U+%04X) = false; want true", c)
		}
	}
	for _, c := range letterTest {
		if IsSpace(c) {
			t.Errorf("IsSpace(U+%04X) = true; want false", c)
		}
	}
}

// Check that the optimizations for IsLetter etc. agree with the tables.
// We only need to check the Latin-1 range.

// 检查对 IsLetter 等函数接受该表的优化。我们只需检查Latin-1范围集即可。
func TestLetterOptimizations(t *testing.T) {
	for i := rune(0); i <= MaxLatin1; i++ {
		if Is(Letter, i) != IsLetter(i) {
			t.Errorf("IsLetter(U+%04X) disagrees with Is(Letter)", i)
		}
		if Is(Upper, i) != IsUpper(i) {
			t.Errorf("IsUpper(U+%04X) disagrees with Is(Upper)", i)
		}
		if Is(Lower, i) != IsLower(i) {
			t.Errorf("IsLower(U+%04X) disagrees with Is(Lower)", i)
		}
		if Is(Title, i) != IsTitle(i) {
			t.Errorf("IsTitle(U+%04X) disagrees with Is(Title)", i)
		}
		if Is(White_Space, i) != IsSpace(i) {
			t.Errorf("IsSpace(U+%04X) disagrees with Is(White_Space)", i)
		}
		if To(UpperCase, i) != ToUpper(i) {
			t.Errorf("ToUpper(U+%04X) disagrees with To(Upper)", i)
		}
		if To(LowerCase, i) != ToLower(i) {
			t.Errorf("ToLower(U+%04X) disagrees with To(Lower)", i)
		}
		if To(TitleCase, i) != ToTitle(i) {
			t.Errorf("ToTitle(U+%04X) disagrees with To(Title)", i)
		}
	}
}

func TestTurkishCase(t *testing.T) {
	lower := []rune("abcçdefgğhıijklmnoöprsştuüvyz")
	upper := []rune("ABCÇDEFGĞHIİJKLMNOÖPRSŞTUÜVYZ")
	for i, l := range lower {
		u := upper[i]
		if TurkishCase.ToLower(l) != l {
			t.Errorf("lower(U+%04X) is U+%04X not U+%04X", l, TurkishCase.ToLower(l), l)
		}
		if TurkishCase.ToUpper(u) != u {
			t.Errorf("upper(U+%04X) is U+%04X not U+%04X", u, TurkishCase.ToUpper(u), u)
		}
		if TurkishCase.ToUpper(l) != u {
			t.Errorf("upper(U+%04X) is U+%04X not U+%04X", l, TurkishCase.ToUpper(l), u)
		}
		if TurkishCase.ToLower(u) != l {
			t.Errorf("lower(U+%04X) is U+%04X not U+%04X", u, TurkishCase.ToLower(l), l)
		}
		if TurkishCase.ToTitle(u) != u {
			t.Errorf("title(U+%04X) is U+%04X not U+%04X", u, TurkishCase.ToTitle(u), u)
		}
		if TurkishCase.ToTitle(l) != u {
			t.Errorf("title(U+%04X) is U+%04X not U+%04X", l, TurkishCase.ToTitle(l), u)
		}
	}
}

var simpleFoldTests = []string{
<<<<<<< HEAD
	// SimpleFold could order its returned slices in any order it wants,
	// but we know it orders them in increasing order starting at in
	// and looping around from MaxRune to 0.
	//
	// SimpleFold 能按它想要的任何顺序排序它返回的切片，不过我们知道它会按升序排序，
	// 并从 MaxRune 循环遍历至 0
=======
	// SimpleFold(x) returns the next equivalent rune > x or wraps
	// around to smaller values.
>>>>>>> 6119dc1b

	// Easy cases.
	// 简单的写法。
	"Aa",
	"δΔ",

	// ASCII special cases.
	// ASCII的特殊写法。
	"KkK",
	"Ssſ",

	// Non-ASCII special cases.
	// 非-ASCII的特殊写法。
	"ρϱΡ",
	"ͅΙιι",

	// Extra special cases: has lower/upper but no case fold.
	// 扩展的特殊写法：有大/小写但没有写法转换。
	"İ",
	"ı",
}

func TestSimpleFold(t *testing.T) {
	for _, tt := range simpleFoldTests {
		cycle := []rune(tt)
		r := cycle[len(cycle)-1]
		for _, out := range cycle {
			if r := SimpleFold(r); r != out {
				t.Errorf("SimpleFold(%#U) = %#U, want %#U", r, r, out)
			}
			r = out
		}
	}
}

// Running 'go test -calibrate' runs the calibration to find a plausible
// cutoff point for linear search of a range list vs. binary search.
// We create a fake table and then time how long it takes to do a
// sequence of searches within that table, for all possible inputs
// relative to the ranges (something before all, in each, between each, after all).
// This assumes that all possible runes are equally likely.
// In practice most runes are ASCII so this is a conservative estimate
// of an effective cutoff value. In practice we could probably set it higher
// than what this function recommends.
//
// 执行“go test -calibrate”会对一个范围列表分别进行线性查找和二分查找，校准之后，
// 会在二者之间找到一个合理的临界点。我们创建了一个假表，然后用相对于这些范围
// 所有可能的输入（即所有范围之前，每个范围之内，各个范围之间，所有范围之后），
// 在该表中进行一系列的搜索，以此来获得所需的时间。这假定所有的符文有相同的可能性。
// 在实践中，大多数的符文是ASCII，因此这是个保守估计的有效临界值。在实践中，
// 我们或许应将此值设置得高于这个函数的建议值。

var calibrate = flag.Bool("calibrate", false, "compute crossover for linear vs. binary search")

func TestCalibrate(t *testing.T) {
	if !*calibrate {
		return
	}

	if runtime.GOARCH == "amd64" {
		fmt.Printf("warning: running calibration on %s\n", runtime.GOARCH)
	}

	// Find the point where binary search wins by more than 10%.
	// The 10% bias gives linear search an edge when they're close,
	// because on predominantly ASCII inputs linear search is even
	// better than our benchmarks measure.
	//
	// 寻找二分查找成功搜索超过10%的位置。当线性搜索结束时10%的偏离给了一个边界，
	// 主要是因为ASCII输入的线性查找甚至比我们的基准测试还好。
	n := sort.Search(64, func(n int) bool {
		tab := fakeTable(n)
		blinear := func(b *testing.B) {
			tab := tab
			max := n*5 + 20
			for i := 0; i < b.N; i++ {
				for j := 0; j <= max; j++ {
					linear(tab, uint16(j))
				}
			}
		}
		bbinary := func(b *testing.B) {
			tab := tab
			max := n*5 + 20
			for i := 0; i < b.N; i++ {
				for j := 0; j <= max; j++ {
					binary(tab, uint16(j))
				}
			}
		}
		bmlinear := testing.Benchmark(blinear)
		bmbinary := testing.Benchmark(bbinary)
		fmt.Printf("n=%d: linear=%d binary=%d\n", n, bmlinear.NsPerOp(), bmbinary.NsPerOp())
		return bmlinear.NsPerOp()*100 > bmbinary.NsPerOp()*110
	})
	fmt.Printf("calibration: linear cutoff = %d\n", n)
}

func fakeTable(n int) []Range16 {
	var r16 []Range16
	for i := 0; i < n; i++ {
		r16 = append(r16, Range16{uint16(i*5 + 10), uint16(i*5 + 12), 1})
	}
	return r16
}

func linear(ranges []Range16, r uint16) bool {
	for i := range ranges {
		range_ := &ranges[i]
		if r < range_.Lo {
			return false
		}
		if r <= range_.Hi {
			return (r-range_.Lo)%range_.Stride == 0
		}
	}
	return false
}

func binary(ranges []Range16, r uint16) bool {
	// binary search over ranges
	// 对整个范围进行二分查找
	lo := 0
	hi := len(ranges)
	for lo < hi {
		m := lo + (hi-lo)/2
		range_ := &ranges[m]
		if range_.Lo <= r && r <= range_.Hi {
			return (r-range_.Lo)%range_.Stride == 0
		}
		if r < range_.Lo {
			hi = m
		} else {
			lo = m + 1
		}
	}
	return false
}

func TestLatinOffset(t *testing.T) {
	var maps = []map[string]*RangeTable{
		Categories,
		FoldCategory,
		FoldScript,
		Properties,
		Scripts,
	}
	for _, m := range maps {
		for name, tab := range m {
			i := 0
			for i < len(tab.R16) && tab.R16[i].Hi <= MaxLatin1 {
				i++
			}
			if tab.LatinOffset != i {
				t.Errorf("%s: LatinOffset=%d, want %d", name, tab.LatinOffset, i)
			}
		}
	}
}<|MERGE_RESOLUTION|>--- conflicted
+++ resolved
@@ -399,17 +399,10 @@
 }
 
 var simpleFoldTests = []string{
-<<<<<<< HEAD
-	// SimpleFold could order its returned slices in any order it wants,
-	// but we know it orders them in increasing order starting at in
-	// and looping around from MaxRune to 0.
-	//
-	// SimpleFold 能按它想要的任何顺序排序它返回的切片，不过我们知道它会按升序排序，
-	// 并从 MaxRune 循环遍历至 0
-=======
 	// SimpleFold(x) returns the next equivalent rune > x or wraps
 	// around to smaller values.
->>>>>>> 6119dc1b
+	//
+	// SimpleFold(x) 返回下一个等价的 rune > x 或包装成更小的值。
 
 	// Easy cases.
 	// 简单的写法。
