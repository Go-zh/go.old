--- conflicted
+++ resolved
@@ -144,14 +144,10 @@
 
 // A version of bytes.Buffer that returns n > 0, err on Read
 // when the input is exhausted.
-<<<<<<< HEAD
 
 // bytes.Buffer 的一个版本，当输入被用尽时 Read 会返回 n > 0, EOF。
-type dataAndEOFBuffer struct {
-=======
 type dataAndErrorBuffer struct {
 	err error
->>>>>>> 2968e239
 	bytes.Buffer
 }
 
