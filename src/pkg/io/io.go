// Copyright 2009 The Go Authors. All rights reserved.
// Use of this source code is governed by a BSD-style
// license that can be found in the LICENSE file.

// Package io provides basic interfaces to I/O primitives.
// Its primary job is to wrap existing implementations of such primitives,
// such as those in package os, into shared public interfaces that
// abstract the functionality, plus some other related primitives.
//
// Because these interfaces and primitives wrap lower-level operations with
// various implementations, unless otherwise informed clients should not
// assume they are safe for parallel execution.

// io 包为I/O原语提供了基础的接口.
// 它主要包装了这些原语的已有实现，如 os 包中的那些，抽象成函数性的共享公共接口，
// 加上一些其它相关的原语。
//
// 由于这些接口和原语以不同的实现包装了低级操作，因此除非另行通知，
// 否则客户不应假定它们对于并行执行是安全的。
package io

import (
	"errors"
)

// ErrShortWrite means that a write accepted fewer bytes than requested
// but failed to return an explicit error.

// ErrShortWrite 意为接受写入的字节比请求的少，但失败将返回一个明确的错误。
var ErrShortWrite = errors.New("short write")

// ErrShortBuffer means that a read required a longer buffer than was provided.

// ErrShortBuffer 意为所需读取的缓存比提供的长。
var ErrShortBuffer = errors.New("short buffer")

// EOF is the error returned by Read when no more input is available.
// Functions should return EOF only to signal a graceful end of input.
// If the EOF occurs unexpectedly in a structured data stream,
// the appropriate error is either ErrUnexpectedEOF or some other error
// giving more detail.

// EOF 是 Read 在没有更多输入可用时返回的错误。
// 函数应当只为标志出优雅的输入结束而返回 EOF。若 EOF 在结构化数据流中出现意外，
// 适当的错误不是 ErrUnexpectedEOF 就是一些其它能给出更多详情的错误。
var EOF = errors.New("EOF")

// ErrUnexpectedEOF means that EOF was encountered in the
// middle of reading a fixed-size block or data structure.

// ErrUnexpectedEOF 意为在读取固定大小的块或数据结构过程中遇到EOF。
var ErrUnexpectedEOF = errors.New("unexpected EOF")

// Reader is the interface that wraps the basic Read method.
//
// Read reads up to len(p) bytes into p.  It returns the number of bytes
// read (0 <= n <= len(p)) and any error encountered.  Even if Read
// returns n < len(p), it may use all of p as scratch space during the call.
// If some data is available but not len(p) bytes, Read conventionally
// returns what is available instead of waiting for more.
//
// When Read encounters an error or end-of-file condition after
// successfully reading n > 0 bytes, it returns the number of
// bytes read.  It may return the (non-nil) error from the same call
// or return the error (and n == 0) from a subsequent call.
// An instance of this general case is that a Reader returning
// a non-zero number of bytes at the end of the input stream may
// return either err == EOF or err == nil.  The next Read should
// return 0, EOF regardless.
//
// Callers should always process the n > 0 bytes returned before
// considering the error err.  Doing so correctly handles I/O errors
// that happen after reading some bytes and also both of the
// allowed EOF behaviors.

// Reader 接口包装了基本的 Read 方法。
//
// Read 将 len(p) 个字节读取到 p 中。它返回读取的字节数 n（0 <= n <= len(p)）
// 以及任何遇到的错误。即使 Read 返回的 n < len(p)，它也会在调用过程中使用 p
// 的全部作为暂存空间。若一些数据可用但不到 len(p) 个字节，Read 会照例返回可用的东西，
// 而不是等待更多。
//
// 当 Read 在成功读取 n > 0 个字节后遇到一个错误或 EOF 情况，它就会返回读取的字节数。
// 它会从相同的调用中返回（非nil的）错误或从随后的调用中返回错误（和 n == 0）。
// 这种一般情况的一个例子就是 Reader 在输入流结束时会返回一个非零的字节数，
// 可能的返回不是 err == EOF 就是 err == nil。无论如何，下一个 Read 都应当返回 0, EOF。
//
// 调用者应当总在考虑到错误 err 前处理 n > 0 的字节。这样做可以在读取一些字节，
// 以及允许的 EOF 行为后正确地处理I/O错误。
type Reader interface {
	Read(p []byte) (n int, err error)
}

// Writer is the interface that wraps the basic Write method.
//
// Write writes len(p) bytes from p to the underlying data stream.
// It returns the number of bytes written from p (0 <= n <= len(p))
// and any error encountered that caused the write to stop early.
// Write must return a non-nil error if it returns n < len(p).

// Writer 接口包装了基本的 Write 方法。
//
// Write 将 len(p) 个字节从 p 中写入到基本数据流中。它返回从 p 中被写入的字节数
// n（0 <= n <= len(p)）以及任何遇到的引起写入提前停止的错误。若 Write 返回的
// n < len(p)，它就必须返回一个非nil的错误。
type Writer interface {
	Write(p []byte) (n int, err error)
}

// Closer is the interface that wraps the basic Close method.

// Closer 接口包装了基本的 Close 方法。
type Closer interface {
	Close() error
}

// Seeker is the interface that wraps the basic Seek method.
//
// Seek sets the offset for the next Read or Write to offset,
// interpreted according to whence: 0 means relative to the origin of
// the file, 1 means relative to the current offset, and 2 means
// relative to the end.  Seek returns the new offset and an Error, if
// any.

// Seeker 接口包装了基本的 Seek 方法。
//
// Seek 将 offset 置为下一个 Read 或 Write 的偏移量 ，它的解释取决于 whence：
// 0 表示相对于文件的起始处，1 表示相对于当前的偏移，而 2 表示相对于其结尾处。
// Seek 返回新的偏移量和一个错误，如果有的话。
type Seeker interface {
	Seek(offset int64, whence int) (ret int64, err error)
}

// ReadWriter is the interface that groups the basic Read and Write methods.

// ReadWriter 接口组合了基本的 Read 和 Write 方法。
type ReadWriter interface {
	Reader
	Writer
}

// ReadCloser is the interface that groups the basic Read and Close methods.

// ReadCloser 接口组合了基本的 Read 和 Close 方法。
type ReadCloser interface {
	Reader
	Closer
}

// WriteCloser is the interface that groups the basic Write and Close methods.

// WriteCloser 接口组合了基本的 Write 和 Close 方法。
type WriteCloser interface {
	Writer
	Closer
}

// ReadWriteCloser is the interface that groups the basic Read, Write and Close methods.

// ReadWriteCloser 接口组合了基本的 Read、Write 和 Close 方法。
type ReadWriteCloser interface {
	Reader
	Writer
	Closer
}

// ReadSeeker is the interface that groups the basic Read and Seek methods.

// ReadSeeker 接口组合了基本的 Read 和 Seek 方法。
type ReadSeeker interface {
	Reader
	Seeker
}

// WriteSeeker is the interface that groups the basic Write and Seek methods.

// WriteSeeker 接口组合了基本的 Write 和 Seek 方法。
type WriteSeeker interface {
	Writer
	Seeker
}

// ReadWriteSeeker is the interface that groups the basic Read, Write and Seek methods.

// ReadWriteSeeker 接口组合了基本的 Read、Write 和 Seek 方法。
type ReadWriteSeeker interface {
	Reader
	Writer
	Seeker
}

// ReaderFrom is the interface that wraps the ReadFrom method.
//
// ReadFrom reads data from r until EOF or error.
// The return value n is the number of bytes read.
// Any error except io.EOF encountered during the read is also returned.
//
// The Copy function uses ReaderFrom if available.

// ReaderFrom 接口包装了 ReadFrom 方法。
//
// ReadFrom 从 r 中读取数据，直到 EOF 或发生错误。其返回值 n 为读取的字节数。
// 除 io.EOF 之外，在读取过程中遇到的任何错误也将被返回。
//
// 如果 ReaderFrom 可用，Copy 函数就会使用它。
type ReaderFrom interface {
	ReadFrom(r Reader) (n int64, err error)
}

// WriterTo is the interface that wraps the WriteTo method.
//
// WriteTo writes data to w until there's no more data to write or
// when an error occurs. The return value n is the number of bytes
// written. Any error encountered during the write is also returned.
//
// The Copy function uses WriterTo if available.

// WriterTo 接口包装了 WriteTo 方法。
//
// WriteTo 将数据写入 w 中，直到没有数据可读或发生错误。其返回值 n 为写入的字节数。
// 在写入过程中遇到的任何错误也将被返回。
//
// 如果 WriterTo 可用，Copy 函数就会使用它。
type WriterTo interface {
	WriteTo(w Writer) (n int64, err error)
}

// ReaderAt is the interface that wraps the basic ReadAt method.
//
// ReadAt reads len(p) bytes into p starting at offset off in the
// underlying input source.  It returns the number of bytes
// read (0 <= n <= len(p)) and any error encountered.
//
// When ReadAt returns n < len(p), it returns a non-nil error
// explaining why more bytes were not returned.  In this respect,
// ReadAt is stricter than Read.
//
// Even if ReadAt returns n < len(p), it may use all of p as scratch
// space during the call.  If some data is available but not len(p) bytes,
// ReadAt blocks until either all the data is available or an error occurs.
// In this respect ReadAt is different from Read.
//
// If the n = len(p) bytes returned by ReadAt are at the end of the
// input source, ReadAt may return either err == EOF or err == nil.
//
// If ReadAt is reading from an input source with a seek offset,
// ReadAt should not affect nor be affected by the underlying
// seek offset.
//
// Clients of ReadAt can execute parallel ReadAt calls on the
// same input source.

// ReaderAt 接口包装了基本的 ReadAt 方法。
//
// ReadAt 从基本输入源的偏移量 off 处开始，将 len(p) 个字节读取到 p 中。
// 它返回读取的字节数 n（0 <= n <= len(p)）以及任何遇到的错误。
//
// 当 ReadAt 返回的 n < len(p) 时，它就会返回一个非nil的错误来解释
// 为什么没有返回更多的字节。在这一点上，ReadAt 比 Read 更严格。
//
// 即使 ReadAt 返回的 n < len(p)，它也会在调用过程中使用 p 的全部作为暂存空间。
// 若一些数据可用但不到 len(p) 字节，ReadAt 就会阻塞直到所有数据都可用或产生一个错误。
// 在这一点上 ReadAt 不同于 Read。
//
// 若 n = len(p) 个字节在输入源的的结尾处由 ReadAt 返回，ReadAt 不是返回
// err == EOF 就是返回 err == nil。
//
// 若 ReadAt 按查找偏移量从输入源读取，ReadAt 应当既不影响基本查找偏移量也不被它所影响。
//
// ReadAt 的客户端可对相同的输入源并行执行 ReadAt 调用。
type ReaderAt interface {
	ReadAt(p []byte, off int64) (n int, err error)
}

// WriterAt is the interface that wraps the basic WriteAt method.
//
// WriteAt writes len(p) bytes from p to the underlying data stream
// at offset off.  It returns the number of bytes written from p (0 <= n <= len(p))
// and any error encountered that caused the write to stop early.
// WriteAt must return a non-nil error if it returns n < len(p).
//
// If WriteAt is writing to a destination with a seek offset,
// WriteAt should not affect nor be affected by the underlying
// seek offset.
//
// Clients of WriteAt can execute parallel WriteAt calls on the same
// destination if the ranges do not overlap.

// WriterAt 接口包装了基本的 WriteAt 方法。
//
// WriteAt 从 p 中将 len(p) 个字节写入到偏移量 off 处的基本数据流中。它返回从 p
// 中被写入的字节数 n（0 <= n <= len(p)）以及任何遇到的引起写入提前停止的错误。
// 若 WriteAt 返回的 n < len(p)，它就必须返回一个非nil的错误。
//
// 若 WriteAt 按查找偏移量写入到目标中，WriteAt 应当既不影响基本查找偏移量也不被它所影响。
//
// 若区域没有重叠，WriteAt 的客户端可对相同的目标并行执行 WriteAt 调用。
type WriterAt interface {
	WriteAt(p []byte, off int64) (n int, err error)
}

// ByteReader is the interface that wraps the ReadByte method.
//
// ReadByte reads and returns the next byte from the input.
// If no byte is available, err will be set.

// ByteReader 接口包装了 ReadByte 方法。
//
// ReadByte 从输入中读取并返回下一个字节。若没有字节可用，就会置为 err。
type ByteReader interface {
	ReadByte() (c byte, err error)
}

// ByteScanner is the interface that adds the UnreadByte method to the
// basic ReadByte method.
//
// UnreadByte causes the next call to ReadByte to return the same byte
// as the previous call to ReadByte.
// It may be an error to call UnreadByte twice without an intervening
// call to ReadByte.

// ByteScanner 接口将 UnreadByte 方法添加到基本的 ReadByte 方法。
//
// UnreadByte 使下一次调用 ReadByte 返回的字节与上一次调用 ReadByte 返回的相同。
// 调用 UnreadByte 两次而中间没有调用 ReadByte 的话就会返回错误。
type ByteScanner interface {
	ByteReader
	UnreadByte() error
}

// ByteWriter is the interface that wraps the WriteByte method.

// ByteWriter 接口包装了 WriteByte 方法。
type ByteWriter interface {
	WriteByte(c byte) error
}

// RuneReader is the interface that wraps the ReadRune method.
//
// ReadRune reads a single UTF-8 encoded Unicode character
// and returns the rune and its size in bytes. If no character is
// available, err will be set.

// RuneReader 接口包装了 ReadRune 方法。
//
// ReadRune 读取单个用UTF-8编码的Unicode字符，并返回该符文及其字节大小。
// 若没有字符可用，就会置为 err。
type RuneReader interface {
	ReadRune() (r rune, size int, err error)
}

// RuneScanner is the interface that adds the UnreadRune method to the
// basic ReadRune method.
//
// UnreadRune causes the next call to ReadRune to return the same rune
// as the previous call to ReadRune.
// It may be an error to call UnreadRune twice without an intervening
// call to ReadRune.

// RuneScanner 接口将 UnreadRune 方法添加到基本的 ReadRune 方法。
//
// UnreadRune 使下一次调用 ReadRune 返回的符文与上一次调用 ReadRune 返回的相同。
// 调用 UnreadRune 两次而中间没有调用 ReadRune 的话就会返回错误。
type RuneScanner interface {
	RuneReader
	UnreadRune() error
}

// stringWriter is the interface that wraps the WriteString method.

// stringWriter 接口包装了 WriteString 方法。
type stringWriter interface {
	WriteString(s string) (n int, err error)
}

// WriteString writes the contents of the string s to w, which accepts an array of bytes.
// If w already implements a WriteString method, it is invoked directly.

// WriteString 将字符串 s 的内容写入 w 中，它接受一个字节数组。
// 若 w 已经实现了 WriteString 方法，就可以直接调用它。
func WriteString(w Writer, s string) (n int, err error) {
	if sw, ok := w.(stringWriter); ok {
		return sw.WriteString(s)
	}
	return w.Write([]byte(s))
}

// ReadAtLeast reads from r into buf until it has read at least min bytes.
// It returns the number of bytes copied and an error if fewer bytes were read.
// The error is EOF only if no bytes were read.
// If an EOF happens after reading fewer than min bytes,
// ReadAtLeast returns ErrUnexpectedEOF.
// If min is greater than the length of buf, ReadAtLeast returns ErrShortBuffer.
<<<<<<< HEAD

// ReadAtLeast 将 r 读取到 buf 中，直到读了最少 min 个字节为止。
// 它返回复制的字节数，如果读取的字节较少，还会返回一个错误。若没有读取字节，
// 错误就只是 EOF。如果一个 EOF 发生在读取了少于 min 个字节之后，ReadAtLeast
// 就会返回 ErrUnexpectedEOF。若 min 大于 buf 的长度，ReadAtLeast 就会返回 ErrShortBuffer。
=======
// On return, n >= min if and only if err == nil.
>>>>>>> 2968e239
func ReadAtLeast(r Reader, buf []byte, min int) (n int, err error) {
	if len(buf) < min {
		return 0, ErrShortBuffer
	}
	for n < min && err == nil {
		var nn int
		nn, err = r.Read(buf[n:])
		n += nn
	}
	if n >= min {
		err = nil
	} else if n > 0 && err == EOF {
		err = ErrUnexpectedEOF
	}
	return
}

// ReadFull reads exactly len(buf) bytes from r into buf.
// It returns the number of bytes copied and an error if fewer bytes were read.
// The error is EOF only if no bytes were read.
// If an EOF happens after reading some but not all the bytes,
// ReadFull returns ErrUnexpectedEOF.
<<<<<<< HEAD

// ReadFull 精确地从 r 中将 len(buf) 个字节读取到 buf 中。
// 它返回复制的字节数，如果读取的字节较少，还会返回一个错误。若没有读取字节，
// 错误就只是 EOF。如果一个 EOF 发生在读取了一些但不是所有的字节后，ReadFull
// 就会返回 ErrUnexpectedEOF。
=======
// On return, n == len(buf) if and only if err == nil.
>>>>>>> 2968e239
func ReadFull(r Reader, buf []byte) (n int, err error) {
	return ReadAtLeast(r, buf, len(buf))
}

// CopyN copies n bytes (or until an error) from src to dst.
// It returns the number of bytes copied and the earliest
// error encountered while copying.
// On return, written == n if and only if err == nil.
//
// If dst implements the ReaderFrom interface,
// the copy is implemented using it.

// CopyN 将 n 个字节从 src 复制到 dst。
// 它返回复制的字节数以及在复制时遇到的最早的错误。由于 Read
// 可以返回要求的全部数量及一个错误（包括 EOF），因此 CopyN 也能。
//
// 若 dst 实现了 ReaderFrom 接口，复制操作也就会使用它来实现。
func CopyN(dst Writer, src Reader, n int64) (written int64, err error) {
<<<<<<< HEAD
	// If the writer has a ReadFrom method, use it to do the copy.
	// Avoids a buffer allocation and a copy.
	// 若该写入器拥有 ReadFrom 方法，就使用它来进行复制。
	// 避免一个缓存分配和一个副本。
	if rt, ok := dst.(ReaderFrom); ok {
		written, err = rt.ReadFrom(LimitReader(src, n))
		if written < n && err == nil {
			// rt stopped early; must have been EOF.
			// rt 过早停止；必须为 EOF。
			err = EOF
		}
		return
=======
	written, err = Copy(dst, LimitReader(src, n))
	if written == n {
		return n, nil
>>>>>>> 2968e239
	}
	if written < n && err == nil {
		// src stopped early; must have been EOF.
		err = EOF
	}
	return
}

// Copy copies from src to dst until either EOF is reached
// on src or an error occurs.  It returns the number of bytes
// copied and the first error encountered while copying, if any.
//
// A successful Copy returns err == nil, not err == EOF.
// Because Copy is defined to read from src until EOF, it does
// not treat an EOF from Read as an error to be reported.
//
// If dst implements the ReaderFrom interface,
// the copy is implemented by calling dst.ReadFrom(src).
// Otherwise, if src implements the WriterTo interface,
// the copy is implemented by calling src.WriteTo(dst).

// Copy 将 src 复制到 dst，直到在 src 上到达 EOF 或发生错误。
// 它返回复制的字节数，如果有的话，还会返回在复制时遇到的第一个错误。
//
// 成功的 Copy 返回 err == nil，而非 err == EOF。由于 Copy 被定义为从 src
// 读取直到 EOF 为止，因此它不会将来自 Read 的 EOF 当做错误来报告。
//
// 若 dst 实现了 ReaderFrom 接口，其复制操作可通过调用 dst.ReadFrom(src)
// 实现。此外，若 dst 实现了 WriterTo 接口，其复制操作可通过调用
// src.WriteTo(dst) 实现。
func Copy(dst Writer, src Reader) (written int64, err error) {
	// If the writer has a ReadFrom method, use it to do the copy.
	// Avoids an allocation and a copy.
	// 若该读取器拥有 ReadFrom 方法，就使用它来进行复制。
	// 避免一个分配和一个副本。
	if rt, ok := dst.(ReaderFrom); ok {
		return rt.ReadFrom(src)
	}
	// Similarly, if the reader has a WriteTo method, use it to do the copy.
	// 类似地，若该读取器拥有 WriteTo 方法，就使用它来进行复制。
	if wt, ok := src.(WriterTo); ok {
		return wt.WriteTo(dst)
	}
	buf := make([]byte, 32*1024)
	for {
		nr, er := src.Read(buf)
		if nr > 0 {
			nw, ew := dst.Write(buf[0:nr])
			if nw > 0 {
				written += int64(nw)
			}
			if ew != nil {
				err = ew
				break
			}
			if nr != nw {
				err = ErrShortWrite
				break
			}
		}
		if er == EOF {
			break
		}
		if er != nil {
			err = er
			break
		}
	}
	return written, err
}

// LimitReader returns a Reader that reads from r
// but stops with EOF after n bytes.
// The underlying implementation is a *LimitedReader.

// LimitReader 返回一个 Reader，它从 r 中读取 n 个字节后以 EOF 停止。
// 其基本实现为 *LimitedReader。
func LimitReader(r Reader, n int64) Reader { return &LimitedReader{r, n} }

// A LimitedReader reads from R but limits the amount of
// data returned to just N bytes. Each call to Read
// updates N to reflect the new amount remaining.

// LimitedReader 从 R 读取但将返回的数据量限制为 N 字节。每调用一次 Read
// 都将更新 N 来反射新的剩余数量。
type LimitedReader struct {
	R Reader // underlying reader   // 基本读取器
	N int64  // max bytes remaining // 最大剩余字节
}

func (l *LimitedReader) Read(p []byte) (n int, err error) {
	if l.N <= 0 {
		return 0, EOF
	}
	if int64(len(p)) > l.N {
		p = p[0:l.N]
	}
	n, err = l.R.Read(p)
	l.N -= int64(n)
	return
}

// NewSectionReader returns a SectionReader that reads from r
// starting at offset off and stops with EOF after n bytes.

// NewSectionReader 返回一个 SectionReader，它从
// r 中的偏移量 off 处读取 n 个字节后以 EOF 停止。
func NewSectionReader(r ReaderAt, off int64, n int64) *SectionReader {
	return &SectionReader{r, off, off, off + n}
}

// SectionReader implements Read, Seek, and ReadAt on a section
// of an underlying ReaderAt.

// SectionReader 在基本 ReaderAt 的片段上实现了Read、Seek和ReadAt。
type SectionReader struct {
	r     ReaderAt
	base  int64
	off   int64
	limit int64
}

func (s *SectionReader) Read(p []byte) (n int, err error) {
	if s.off >= s.limit {
		return 0, EOF
	}
	if max := s.limit - s.off; int64(len(p)) > max {
		p = p[0:max]
	}
	n, err = s.r.ReadAt(p, s.off)
	s.off += int64(n)
	return
}

var errWhence = errors.New("Seek: invalid whence")
var errOffset = errors.New("Seek: invalid offset")

func (s *SectionReader) Seek(offset int64, whence int) (ret int64, err error) {
	switch whence {
	default:
		return 0, errWhence
	case 0:
		offset += s.base
	case 1:
		offset += s.off
	case 2:
		offset += s.limit
	}
	if offset < s.base || offset > s.limit {
		return 0, errOffset
	}
	s.off = offset
	return offset - s.base, nil
}

func (s *SectionReader) ReadAt(p []byte, off int64) (n int, err error) {
	if off < 0 || off >= s.limit-s.base {
		return 0, EOF
	}
	off += s.base
	if max := s.limit - off; int64(len(p)) > max {
		p = p[0:max]
		n, err = s.r.ReadAt(p, off)
		if err == nil {
			err = EOF
		}
		return n, err
	}
	return s.r.ReadAt(p, off)
}

// Size returns the size of the section in bytes.

// Size 返回片段的字节数。
func (s *SectionReader) Size() int64 { return s.limit - s.base }

// TeeReader returns a Reader that writes to w what it reads from r.
// All reads from r performed through it are matched with
// corresponding writes to w.  There is no internal buffering -
// the write must complete before the read completes.
// Any error encountered while writing is reported as a read error.

// TeeReader 返回一个 Reader，它将从 r 中读到的东西写入 w 中。
// 所有经由它处理的从 r 的读取都匹配于对应的对 w 的写入。它没有内部缓存，
// 即写入必须在读取完成前完成。任何在写入时遇到的错误都将作为读取错误来报告。
func TeeReader(r Reader, w Writer) Reader {
	return &teeReader{r, w}
}

type teeReader struct {
	r Reader
	w Writer
}

func (t *teeReader) Read(p []byte) (n int, err error) {
	n, err = t.r.Read(p)
	if n > 0 {
		if n, err := t.w.Write(p[:n]); err != nil {
			return n, err
		}
	}
	return
}<|MERGE_RESOLUTION|>--- conflicted
+++ resolved
@@ -391,15 +391,13 @@
 // If an EOF happens after reading fewer than min bytes,
 // ReadAtLeast returns ErrUnexpectedEOF.
 // If min is greater than the length of buf, ReadAtLeast returns ErrShortBuffer.
-<<<<<<< HEAD
+// On return, n >= min if and only if err == nil.
 
 // ReadAtLeast 将 r 读取到 buf 中，直到读了最少 min 个字节为止。
 // 它返回复制的字节数，如果读取的字节较少，还会返回一个错误。若没有读取字节，
 // 错误就只是 EOF。如果一个 EOF 发生在读取了少于 min 个字节之后，ReadAtLeast
 // 就会返回 ErrUnexpectedEOF。若 min 大于 buf 的长度，ReadAtLeast 就会返回 ErrShortBuffer。
-=======
-// On return, n >= min if and only if err == nil.
->>>>>>> 2968e239
+// 对于返回值，当且仅当 err == nil 时，才有 n >= min。
 func ReadAtLeast(r Reader, buf []byte, min int) (n int, err error) {
 	if len(buf) < min {
 		return 0, ErrShortBuffer
@@ -422,15 +420,13 @@
 // The error is EOF only if no bytes were read.
 // If an EOF happens after reading some but not all the bytes,
 // ReadFull returns ErrUnexpectedEOF.
-<<<<<<< HEAD
+// On return, n == len(buf) if and only if err == nil.
 
 // ReadFull 精确地从 r 中将 len(buf) 个字节读取到 buf 中。
 // 它返回复制的字节数，如果读取的字节较少，还会返回一个错误。若没有读取字节，
 // 错误就只是 EOF。如果一个 EOF 发生在读取了一些但不是所有的字节后，ReadFull
 // 就会返回 ErrUnexpectedEOF。
-=======
-// On return, n == len(buf) if and only if err == nil.
->>>>>>> 2968e239
+// 对于返回值，当且仅当 err == nil 时，才有 n == len(buf)。
 func ReadFull(r Reader, buf []byte) (n int, err error) {
 	return ReadAtLeast(r, buf, len(buf))
 }
@@ -449,24 +445,9 @@
 //
 // 若 dst 实现了 ReaderFrom 接口，复制操作也就会使用它来实现。
 func CopyN(dst Writer, src Reader, n int64) (written int64, err error) {
-<<<<<<< HEAD
-	// If the writer has a ReadFrom method, use it to do the copy.
-	// Avoids a buffer allocation and a copy.
-	// 若该写入器拥有 ReadFrom 方法，就使用它来进行复制。
-	// 避免一个缓存分配和一个副本。
-	if rt, ok := dst.(ReaderFrom); ok {
-		written, err = rt.ReadFrom(LimitReader(src, n))
-		if written < n && err == nil {
-			// rt stopped early; must have been EOF.
-			// rt 过早停止；必须为 EOF。
-			err = EOF
-		}
-		return
-=======
 	written, err = Copy(dst, LimitReader(src, n))
 	if written == n {
 		return n, nil
->>>>>>> 2968e239
 	}
 	if written < n && err == nil {
 		// src stopped early; must have been EOF.
