--- conflicted
+++ resolved
@@ -348,12 +348,7 @@
 	parsed        bool
 	actual        map[string]*Flag
 	formal        map[string]*Flag
-<<<<<<< HEAD
 	args          []string // arguments after flags  // flags后面的参数
-	exitOnError   bool     // does the program exit if there's an error?  // 是否当错误发生的时候，程序会退出？
-=======
-	args          []string // arguments after flags
->>>>>>> eb7ed0d6
 	errorHandling ErrorHandling
 	output        io.Writer // nil means stderr; use out() accessor  // nil代表控制台输出，使用out()来访问这个字段
 }
