<!--{
	"Title": "Go 1.1 Release Notes",
	"Path":  "/doc/go1.1",
	"Template": true
}-->

<h2 id="introduction">Introduction to Go 1.1</h2>

TODO
<<<<<<< HEAD
- overview
- link back to Go 1 and also Go 1 Compatibility docs.
=======
 - overview
 - link back to Go 1 and also Go 1 Compatibility docs.
 - links through body of text
>>>>>>> 646e5410

<h2 id="language">Changes to the language</h2>

TODO

<h3 id="divzero">Integer division by zero</h3>

<p>
    In Go 1, integer division by a constant zero produced a runtime panic:
</p>

<pre>
func f(x int) int {
	return x/0
}
</pre>

<p>
    In Go 1.1, an integer division by constant zero is not a legal program, so it is a compile-time error.
</p>


<h2 id="impl">Changes to the implementations and tools</h2>

<li>TODO: more</li>
<li>TODO: unicode: surrogate halves in compiler, libraries, runtime</li>

<h3 id="gc-flag">Command-line flag parsing</h3>

<p>
    In the gc toolchain, the compilers and linkers now use the
    same command-line flag parsing rules as the Go flag package, a departure
    from the traditional Unix flag parsing. This may affect scripts that invoke
    the tool directly.
    For example,
    <code>go tool 6c -Fw -Dfoo</code> must now be written
    <code>go tool 6c -F -w -D foo</code>.
</p>

<h3 id="int">Size of int on 64-bit platforms</h3>

<p>
    The language allows the implementation to choose whether the <code>int</code> type and <code>uint</code> types are
    32 or 64 bits. Previous Go implementations made <code>int</code> and <code>uint</code> 32 bits on all systems. Both
    the gc and gccgo implementations (TODO: check that gccgo does) <a href="http://golang.org/issue/2188">now make
    <code>int</code> and <code>uint</code> 64 bits on 64-bit platforms such as AMD64/x86-64</a>.
    Among other things, this enables the allocation of slices with
    more than 2 billion elements on 64-bit platforms.
</p>

<p>
<<<<<<< HEAD
    <em>Updating</em>:
    Most programs will be unaffected by this change.
    Because Go does not allow implicit conversions between distinct
    <a href="/ref/spec#Numeric_types">numeric types</a>,
    no programs will stop compiling due to this change.
    However, programs that contain implicit assumptions
    that <code>int</code> is only 32 bits may change behavior.
    For example, this code prints a positive number on 64-bit systems and
    a negative one on 32-bit systems:
=======
<em>Updating</em>:
Most programs will be unaffected by this change.
Because Go does not allow implicit conversions between distinct
<a href="/ref/spec/#Numeric_types">numeric types</a>,
no programs will stop compiling due to this change.
However, programs that contain implicit assumptions
that <code>int</code> is only 32 bits may change behavior.
For example, this code prints a positive number on 64-bit systems and
a negative one on 32-bit systems:
>>>>>>> 646e5410

<pre>
x := ^uint32(0) // x is 0xffffffff
i := int(x)     // i is -1 on 32-bit systems, 0xffffffff on 64-bit
fmt.Println(i)
</pre>

<p>Portable code intending 32-bit sign extension (yielding -1 on all systems)
    would instead say:
</p>

<pre>
i := int(int32(x))
</pre>

<h3 id="asm">Assembler</h3>

<p>
    Due to the <a href="#int">int</a> and TODO: OTHER changes,
    the placement of function arguments on the stack has changed.
    Functions written in assembly will need to be revised at least
    to adjust frame pointer offsets.
</p>

<h3 id="gotool">Changes to the go tool</h3>

<p>The <code>go</code> tool has acquired several improvements which are intended to improve the experience for new Go
    users.</p>

<p>Firstly, when compiling, testing, or running Go code, the <code>go</code> tool will now give more detailed errors
    messages, including a list of paths searched, when a package cannot be located.
</p>

<pre>
$ go build foo/quxx
can't load package: package foo/quxx: cannot find package "foo/quxx" in any of:
        /home/User/go/src/pkg/foo/quxx (from $GOROOT)
        /home/User/src/foo/quxx (from $GOPATH) 
</pre>

<p>
    Secondly, the <code>go get</code> command no longer allows <code>$GOROOT</code> as the default destination when
    downloading package source. To use <code>go get</code> command, a valid <code>$GOPATH</code> is now required.
</p>

<pre>
$ GOPATH= go get code.google.com/p/foo/quxx
package code.google.com/p/foo/quxx: cannot download, $GOPATH not set. For more details see: go help gopath 
</pre>

<p>Finally, as a result of the previous change, the <code>go get</code> command will also fail when <code>$GOPATH</code>
    and <code>$GOROOT</code> are set to the same value.
</p>

<pre>
$ GOPATH=$GOROOT go get code.google.com/p/foo/quxx
warning: GOPATH set to GOROOT (/home/User/go) has no effect
package code.google.com/p/foo/quxx: cannot download, $GOPATH must not be set to $GOROOT. For more details see: go help gopath
</pre>

<h3 id="gofix">Changes to go fix</h3>

<p>
    The <code>go fix</code> command no longer applies fixes to update code from
    before Go 1 to use Go 1 APIs. To update pre-Go 1 code to Go 1.1, use a Go 1.0 toolchain
    to convert the code to Go 1.0 first.
</p>

<h2 id="performance">Performance</h2>

<p>
TODO introduction
</p>

<ul>
<li>TODO better code generation (inlining, ...?)</li>
<li>TODO parallel gc</li>
<li>TODO more precise gc</li>
<li>TODO networking is more efficient (known to runtime)</li>
</ul>

<h2 id="library">Changes to the standard library</h2>

<h3 id="bufio_scanner">bufio.Scanner</h3>

<p>
TODO
</p>

<h3 id="debug_elf">debug/elf</h3>
<p>
    Previous versions of the debug/elf package intentionally skipped over the first
    symbol in the ELF symbol table, since it is always an empty symbol. This symbol
    is no longer skipped since indexes into the symbol table returned by debug/elf,
    will be different to indexes into the original ELF symbol table. Any code that
    calls the debug/elf functions Symbols or ImportedSymbols may need to be
    adjusted to account for the additional symbol and the change in symbol offsets.
</p>

<<<<<<< HEAD
<h3 id="html_template">html/template</h3>

<p>
    Templates using the undocumented and only partially implemented
    "noescape" feature will break: that feature was removed.
</p>

=======
>>>>>>> 646e5410
<h3 id="net">net</h3>

<p>
    The protocol-specific resolvers were formerly
    lax about the network name passed in. For example, although the documentation was clear
    that the only valid networks for <code>ResolveTCPAddr</code> are <code>"tcp"</code>,
    <code>"tcp4"</code>, and <code>"tcp6"</code>, the Go 1.0 implementation silently accepted
    any string. The Go 1.1 implementation returns an error if the network is not one of those strings.
    The same is true of the other protocol-specific resolvers <code>ResolveIPAddr</code>, <code>ResolveUDPAddr</code>,
    and
    <code>ResolveUnixAddr</code>.
</p>

<p>
    The previous <code>ListenUnixgram</code> returned <code>UDPConn</code> as
    arepresentation of the connection endpoint. The Go 1.1 implementation
    returns <code>UnixConn</code> to allow reading and writing
    with <code>ReadFrom</code> and <code>WriteTo</code> methods on
    the <code>UnixConn</code>.
</p>

<h3 id="reflect">reflect</h3>

<p>
TODO: 
<code>reflect</code>: Select, ChanOf, MakeFunc, MapOf, SliceOf, Convert, Type.ConvertibleTo
</p>

<h3 id="runtime">runtime</h3>

<p>
TODO:
<code>runtime</code>: BlockProfile
</p>

<h3 id="time">time</h3>
<p>
    On FreeBSD, Linux, NetBSD, OS X and OpenBSD, previous versions of the time package
    returned times with microsecond precision. The Go 1.1 implementation of time on these
    systems now returns times with nanosecond precision. Code may exist that expects to be
    able to store such a time in an external format with only microsecond precision,
    read it back, and recover exactly the same time instant.
    In Go 1.1 the same time will not be recovered, since the external storage
    will have discarded nanoseconds.
    To address this case, there are two new methods of time.Time, Round and Truncate,
    that can be used to remove precision from a time before passing it to
    external storage.
</p>

<p> TODO: 
<code>time</code>: ParseInLocation, Timer.Reset, Time.YearDay
</p>

<h3 id="exp_old">Exp and old subtrees moved to go.exp subrepo</h3>

<p>
To make it easier for binary distributions to access them if desired, the <code>exp</code>
and <code>old</code> source subtrees, which are not included in binary distributions,
have been moved to the new <code>go.exp</code> subrepository at
<code>code.google.com/p/go.exp</code>. To access the <code>ssa</code> package,
for example, run
</p>

<pre>
$ go get code.google.com/p/go.exp/ssa
</pre>

<p>
and then in Go source,
</p>

<pre>
import "code.google.com/p/go.exp/ssa"
</pre>

<h3 id="minor_library_changes">Minor changes to the library</h3>

<p>
The following list summarizes a number of minor changes to the library, mostly additions.
See the relevant package documentation for more information about each change.
</p>

<ul>
<li> 
The <a href="/pkg/bytes/"><code>bytes</code></a> package has two new functions,
<a href="/pkg/bytes/#TrimPrefix"><code>TrimPrefix</code></a>
and
<a href="/pkg/bytes/#TrimSuffix"><code>TrimSuffix</code></a>,
with self-evident properties.
Also, the <a href="/pkg/bytes/#Buffer"><code>Buffer</code></a> type
has a new method
<a href="/pkg/bytes/#Buffer.Grow"><code>Grow</code></a> that
provides some control over memory allocation inside the buffer.
Finally, the
<a href="/pkg/bytes/#Reader"><code>Reader</code></a> type now has a
<a href="/pkg/strings/#Reader.WriteTo"><code>WriteTo</code></a> method
so it implements the 
<a href="/pkg/io/#WriterTo"><code>io.WriterTo</code></a> interface.
</li>

<li>
The <a href="/pkg/crypto/hmac/"><code>crypto/hmac</code></a> package has a new function,
<a href="/pkg/crypto/hmac/#Equal"><code>Equal</code></a>, to compare two MACs.
</li>

<li> TODO: 
<code>crypto/x509</code>: DecryptPEMBlock, EncryptPEMBlock etc.
</li>

<li> TODO: 
<code>database/sql/driver</code>: Queryer
</li>

<li> TODO: 
<code>database/sql</code>: Ping, SetMaxIdleConns
</li>

<li> TODO: 
<code>encoding/json</code>: Decoder.Buffered, UseNumber, Number
</li>

<li> TODO: 
<code>encoding/xml</code>: EscapeText Encoder.Indent
</li>

<li>
In the <a href="/pkg/go/ast/"><code>go/ast</code></a> package, a
new type <a href="/pkg/go/ast/#CommentMap"><code>CommentMap</code></a>
and associated methods makes it easier to extract and process comments in Go programs.
</li>

<li>
In the <a href="/pkg/go/doc/"><code>go/doc</code></a> package,
the parser now keeps better track of stylized annotations such as <code>TODO(joe)</code>
throughout the code,
information that the <a href="/cmd/godoc/"><code>godoc</code></a>
command can filter or present according to the value of the <code>-notes</code> flag.
</li>

<li> TODO: 
<code>go/format</code>: Node, Source
</li>

<li>
The undocumented and only partially implemented "noescape" feature of the
<a href="/pkg/html/template/">html/template</a>
package has been removed; programs that depend on it will break.
</li>

<li>
The <a href="/pkg/io/">io</a> package now exports the
<a href="/pkg/io/#ByteWriter"><code>io.ByteWriter</code></a> interface to capture the common
functionality of writing a byte at a time.
</li>

<li>
The <a href="/pkg/log/syslog/"><code>log/syslog</code></a> package now provides better support
for OS-specific logging features.
</li>

<li>
The <a href="/pkg/math/big/"><code>math/big</code></a> package's
<a href="/pkg/math/big/#Int"><code>Int</code></a> type now has
now has methods
<a href="/pkg/math/big/#Int.MarshalJSON"><code>MarshalJSON</code></a>
and
<a href="/pkg/math/big/#Int.UnmarshalJSON"><code>UnmarshalJSON</code></a>
to convert to and from a JSON representation.
Also,
<a href="/pkg/math/big/#Int"><code>Int</code></a>
can now convert directly to and from a <code>uint64</code> using
<a href="/pkg/math/big/#Int.Uint64"><code>Uint64</code></a>
and
<a href="/pkg/math/big/#Int.SetUint64"><code>SetUint64</code></a>,
while
<a href="/pkg/math/big/#Rat"><code>Rat</code></a>
can do the same with <code>float64</code> using
<a href="/pkg/math/big/#Rat.Float64"><code>Float64</code></a>
and
<a href="/pkg/math/big/#Rat.SetFloat64"><code>SetFloat64</code></a>.
</li>

<li> TODO: 
<code>mime/multipart</code>: Writer.SetBoundary
</li>

<li>
The new <a href="/pkg/net/http/cookiejar/">net/http/cookiejar</a> package provides the basics for managing HTTP cookies.
</li>

<li> TODO: 
<code>net/http</code>: ParseTime, CloseNotifier, Request.PostFormValue, ServeMux.Handler, Transport.CancelRequest
</li>

<li> TODO: 
<code>net/mail</code>: ParseAddress, ParseAddressList
</li>

<li> TODO: 
<code>net/smtp</code>: Client.Hello
</li>

<li> TODO: 
<code>net/textproto</code>: TrimBytes, TrimString
</li>

<li>
<code>net</code>: DialOption, DialOpt, ListenUnixgram, LookupNS, IPConn.ReadMsgIP, IPConn.WriteMsgIP, UDPConn.ReadMsgUDP, UDPConn.WriteMsgUDP, UnixConn.CloseRead, UnixConn.CloseWrite
</li>

<li>
The new method <a href="/pkg/os/#FileMode.IsRegular"><code>os.FileMode.IsRegular</code> </a> makes it easy to ask if a file is a plain file.
</li>

<li> TODO: 
<code>pkg/image</code>: new subsamplings
</li>

<li>
The <a href="/pkg/regexp/"><code>regexp</code></a> package
now supports Unix-original lefmost-longest matches through the
<a href="/pkg/regexp/#Regexp.Longest"><code>Regexp.Longest</code></a>
method, while
<a href="/pkg/regexp/#Regexp.Split"><code>Regexp.Split</code></a> slices
strings into pieces based on separators defined by the regular expression.
</li>

<li> TODO: 
<code>runtime/debug</code>: FreeOSMemory, ReadGCStats, SetGCPercent
</li>

<li>
The <a href="/pkg/sort/"><code>sort</code></a> package has a new function,
<a href="/pkg/sort/#Reverse"><code>Reverse</code></a>.
Wrapping the argument of a call to 
<a href="/pkg/sort/#Sort"><code>sort.Sort</code></a>
with a call to <code>Reverse</code> causes the sort order to be reversed.
</li>

<li>
The <a href="/pkg/strings/"><code>strings</code></a> package has two new functions,
<a href="/pkg/strings/#TrimPrefix"><code>TrimPrefix</code></a>
and
<a href="/pkg/strings/#TrimSuffix"><code>TrimSuffix</code></a>
with self-evident properties, and the the new method
<a href="/pkg/strings/#Reader.WriteTo"><code>Reader.WriteTo</code></a> so the
<a href="/pkg/strings/#Reader"><code>Reader</code></a>
type now implements the
<a href="/pkg/io/#WriterTo"><code>io.WriterTo</code></a> interface.
</li>

<li>
The <a href="/pkg/syscall/"><code>syscall</code></a> package has received many updates to make it more inclusive of constants and system calls for each supported operating system.
</li>

<li>
The <a href="/pkg/testing/"><code>testing</code></a> package now automates the generation of allocation
statistics in benchmarks using the new
<a href="/pkg/testing/#AllocsPerRun"><code>AllocsPerRun</code></a> function and the
<a href="/pkg/testing/#BenchmarkResult.AllocsPerOp"><code>AllocsPerOp</code></a> method of
<a href="/pkg/testing/#BenchmarkResult"><code>BenchmarkResult</code></a>.
There is also a new
<a href="/pkg/testing/#Verbose"><code>Verbose</code></a> function to test the state of the <code>-v</code>
command-line flag,
and a new
<a href="/pkg/testing/#B.Skip"><code>Skip</code></a> method of
<a href="/pkg/testing/#B"><code>testing.B</code></a> and
<a href="/pkg/testing/#T"><code>testing.T</code></a>
to simplify skipping an inappropriate test.
</li>

<li>
In the <a href="/pkg/text/template/"><code>text/template</code></a>
and
<a href="/pkg/html/template/"><code>html/template</code></a> packages,
templates can now use parentheses to group the elements of pipelines, simplifying the construction of complex pipelines.
TODO: Link to example.
</li>

<li>
In the <a href="/pkg/unicode/utf8/"><code>unicode/utf8</code></a> package,
the new function <a href="/pkg/unicode/utf8/#ValidRune"><code>ValidRune</code></a> reports whether the rune is a valid Unicode code point.
To be valid, a rune must be in range and not be a surrogate half.
</li>

<li>
The implementation of the <a href="/pkg/unicode/"><code>unicode</code></a> package has been updated to Unicode version 6.2.0.
</li>
</ul><|MERGE_RESOLUTION|>--- conflicted
+++ resolved
@@ -7,14 +7,9 @@
 <h2 id="introduction">Introduction to Go 1.1</h2>
 
 TODO
-<<<<<<< HEAD
-- overview
-- link back to Go 1 and also Go 1 Compatibility docs.
-=======
  - overview
  - link back to Go 1 and also Go 1 Compatibility docs.
  - links through body of text
->>>>>>> 646e5410
 
 <h2 id="language">Changes to the language</h2>
 
@@ -66,17 +61,6 @@
 </p>
 
 <p>
-<<<<<<< HEAD
-    <em>Updating</em>:
-    Most programs will be unaffected by this change.
-    Because Go does not allow implicit conversions between distinct
-    <a href="/ref/spec#Numeric_types">numeric types</a>,
-    no programs will stop compiling due to this change.
-    However, programs that contain implicit assumptions
-    that <code>int</code> is only 32 bits may change behavior.
-    For example, this code prints a positive number on 64-bit systems and
-    a negative one on 32-bit systems:
-=======
 <em>Updating</em>:
 Most programs will be unaffected by this change.
 Because Go does not allow implicit conversions between distinct
@@ -86,7 +70,6 @@
 that <code>int</code> is only 32 bits may change behavior.
 For example, this code prints a positive number on 64-bit systems and
 a negative one on 32-bit systems:
->>>>>>> 646e5410
 
 <pre>
 x := ^uint32(0) // x is 0xffffffff
@@ -124,7 +107,7 @@
 $ go build foo/quxx
 can't load package: package foo/quxx: cannot find package "foo/quxx" in any of:
         /home/User/go/src/pkg/foo/quxx (from $GOROOT)
-        /home/User/src/foo/quxx (from $GOPATH) 
+        /home/User/src/foo/quxx (from $GOPATH)
 </pre>
 
 <p>
@@ -134,7 +117,7 @@
 
 <pre>
 $ GOPATH= go get code.google.com/p/foo/quxx
-package code.google.com/p/foo/quxx: cannot download, $GOPATH not set. For more details see: go help gopath 
+package code.google.com/p/foo/quxx: cannot download, $GOPATH not set. For more details see: go help gopath
 </pre>
 
 <p>Finally, as a result of the previous change, the <code>go get</code> command will also fail when <code>$GOPATH</code>
@@ -186,16 +169,6 @@
     adjusted to account for the additional symbol and the change in symbol offsets.
 </p>
 
-<<<<<<< HEAD
-<h3 id="html_template">html/template</h3>
-
-<p>
-    Templates using the undocumented and only partially implemented
-    "noescape" feature will break: that feature was removed.
-</p>
-
-=======
->>>>>>> 646e5410
 <h3 id="net">net</h3>
 
 <p>
@@ -220,7 +193,7 @@
 <h3 id="reflect">reflect</h3>
 
 <p>
-TODO: 
+TODO:
 <code>reflect</code>: Select, ChanOf, MakeFunc, MapOf, SliceOf, Convert, Type.ConvertibleTo
 </p>
 
@@ -245,7 +218,7 @@
     external storage.
 </p>
 
-<p> TODO: 
+<p> TODO:
 <code>time</code>: ParseInLocation, Timer.Reset, Time.YearDay
 </p>
 
@@ -279,7 +252,7 @@
 </p>
 
 <ul>
-<li> 
+<li>
 The <a href="/pkg/bytes/"><code>bytes</code></a> package has two new functions,
 <a href="/pkg/bytes/#TrimPrefix"><code>TrimPrefix</code></a>
 and
@@ -292,7 +265,7 @@
 Finally, the
 <a href="/pkg/bytes/#Reader"><code>Reader</code></a> type now has a
 <a href="/pkg/strings/#Reader.WriteTo"><code>WriteTo</code></a> method
-so it implements the 
+so it implements the
 <a href="/pkg/io/#WriterTo"><code>io.WriterTo</code></a> interface.
 </li>
 
@@ -301,23 +274,23 @@
 <a href="/pkg/crypto/hmac/#Equal"><code>Equal</code></a>, to compare two MACs.
 </li>
 
-<li> TODO: 
+<li> TODO:
 <code>crypto/x509</code>: DecryptPEMBlock, EncryptPEMBlock etc.
 </li>
 
-<li> TODO: 
+<li> TODO:
 <code>database/sql/driver</code>: Queryer
 </li>
 
-<li> TODO: 
+<li> TODO:
 <code>database/sql</code>: Ping, SetMaxIdleConns
 </li>
 
-<li> TODO: 
+<li> TODO:
 <code>encoding/json</code>: Decoder.Buffered, UseNumber, Number
 </li>
 
-<li> TODO: 
+<li> TODO:
 <code>encoding/xml</code>: EscapeText Encoder.Indent
 </li>
 
@@ -335,7 +308,7 @@
 command can filter or present according to the value of the <code>-notes</code> flag.
 </li>
 
-<li> TODO: 
+<li> TODO:
 <code>go/format</code>: Node, Source
 </li>
 
@@ -378,7 +351,7 @@
 <a href="/pkg/math/big/#Rat.SetFloat64"><code>SetFloat64</code></a>.
 </li>
 
-<li> TODO: 
+<li> TODO:
 <code>mime/multipart</code>: Writer.SetBoundary
 </li>
 
@@ -386,19 +359,19 @@
 The new <a href="/pkg/net/http/cookiejar/">net/http/cookiejar</a> package provides the basics for managing HTTP cookies.
 </li>
 
-<li> TODO: 
+<li> TODO:
 <code>net/http</code>: ParseTime, CloseNotifier, Request.PostFormValue, ServeMux.Handler, Transport.CancelRequest
 </li>
 
-<li> TODO: 
+<li> TODO:
 <code>net/mail</code>: ParseAddress, ParseAddressList
 </li>
 
-<li> TODO: 
+<li> TODO:
 <code>net/smtp</code>: Client.Hello
 </li>
 
-<li> TODO: 
+<li> TODO:
 <code>net/textproto</code>: TrimBytes, TrimString
 </li>
 
@@ -410,7 +383,7 @@
 The new method <a href="/pkg/os/#FileMode.IsRegular"><code>os.FileMode.IsRegular</code> </a> makes it easy to ask if a file is a plain file.
 </li>
 
-<li> TODO: 
+<li> TODO:
 <code>pkg/image</code>: new subsamplings
 </li>
 
@@ -423,14 +396,14 @@
 strings into pieces based on separators defined by the regular expression.
 </li>
 
-<li> TODO: 
+<li> TODO:
 <code>runtime/debug</code>: FreeOSMemory, ReadGCStats, SetGCPercent
 </li>
 
 <li>
 The <a href="/pkg/sort/"><code>sort</code></a> package has a new function,
 <a href="/pkg/sort/#Reverse"><code>Reverse</code></a>.
-Wrapping the argument of a call to 
+Wrapping the argument of a call to
 <a href="/pkg/sort/#Sort"><code>sort.Sort</code></a>
 with a call to <code>Reverse</code> causes the sort order to be reversed.
 </li>
