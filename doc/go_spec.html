--- conflicted
+++ resolved
@@ -50,11 +50,7 @@
 
 <p>
 这是一份关于 Go 语言的参考手册。欲获取更多信息与文档，
-<<<<<<< HEAD
-请访问 <a href="/">http://golang.org</a>。
-=======
 请访问 <a href="/">golang.org</a>。
->>>>>>> 9d379bea
 </p>
 
 <div class="english">
@@ -70,11 +66,7 @@
 
 <p>
 Go 是通用型的编程语言，它为系统编程而设计。它是强类型化的语言，具有垃圾回收机制，
-<<<<<<< HEAD
 并明确支持并发编程。程序由<b>包</b>构造，以此来提供高效的依赖管理功能。
-=======
-并显式地支持并发编程。程序由<b>包</b>构造，以此来提供高效的依赖管理功能。
->>>>>>> 9d379bea
 既有实现使用传统的“编译-链接”模型，生成可执行的二进制文件。
 </p>
 
@@ -120,11 +112,7 @@
 表达式 = 选择项 { "|" 选择项 } .
 选择项 = 条目 { 条目 } .
 条目   = 生成式名 | 标记 [ "…" 标记 ] | 分组 | 可选项 | 重复项 .
-<<<<<<< HEAD
 分组   = "(" 表达式 ")" .
-=======
-分组     = "(" 表达式 ")" .
->>>>>>> 9d379bea
 可选项 = "[" 表达式 "]" .
 重复项 = "{" 表达式 "}" .
 </pre>
@@ -163,13 +151,8 @@
 </div>
 
 <p>
-<<<<<<< HEAD
 小写生成式名用于标识词法标记。非最终（Non-terminals）词法标记使用驼峰记法（CamelCase）。
 位于双引号 <code>""</code> 或反引号 <code>``</code> 内的即为词法标记。
-=======
-小写生成式名用于标识词法标记。非终止（Non-terminals）词法标记使用驼峰记法（CamelCase）。
-置于双引号 <code>""</code> 或反引号 <code>``</code> 中的即为词法标记。
->>>>>>> 9d379bea
 </p>
 
 <div class="english">
@@ -185,11 +168,7 @@
 
 <p>
 形式 <code>a … b</code> 表示把从 <code>a</code> 到 <code>b</code> 的字符集作为选择项。
-<<<<<<< HEAD
 横向省略号 <code>…</code> 也在本文档中非正式地表示各种列举或简略的代码片断。
-=======
-横向省略号 <code>…</code> 也在本文档中非正式地表示各种列举或简略代码片断。
->>>>>>> 9d379bea
 单个字符 <code>…</code>（不同于三个字符 <code>...</code>）并非Go语言本身的标记。
 </p>
 
@@ -212,15 +191,9 @@
 </div>
 
 <p>
-<<<<<<< HEAD
 源码为采用 <a href="http://en.wikipedia.org/wiki/UTF-8">UTF-8</a> 编码的 Unicode 文本，
 其文本并未标准化。因此单个带变音符号的码点不同于结合了字母与变音符号的字符结构，
 它们应视作两个码点。为简单起见，本文档将使用非正式的术语<b>字符</b>在源文本中指代 Unicode 码点。
-=======
-源码是采用 <a href="http://en.wikipedia.org/wiki/UTF-8">UTF-8</a> 编码的 Unicode 文本。
-该文本是非标准化的，因此单一的着重号码点不同于结合了字母与着重号的字符结构，
-那些应视作两个码点。为简单起见，本文档将使用非正式的术语<b>字符</b>在源文本中指代 Unicode 码点。
->>>>>>> 9d379bea
 </p>
 
 <div class="english">
