--- conflicted
+++ resolved
@@ -1377,7 +1377,7 @@
 
 <p>
 一个类型的方法集决定了其所<a href="#接口类型">实现</a>的接口
-与可使用该类型接收器<a href="#调用">调用</a>的方法。
+与可使用该类型接收器<a href="#函数与方法的调用">调用</a>的方法。
 </p>
 
 <div class="english">
@@ -5128,7 +5128,7 @@
 <h3 id="Calls">Calls</h3>
 </div>
 
-<h3 id="调用">调用</h3>
+<h3 id="函数与方法的调用">函数与方法的调用</h3>
 
 <div class="english">
 <p>
@@ -5403,8 +5403,8 @@
 表达式     = 一元表达式 | 表达式 二元操作符 一元表达式 .
 一元表达式 = 主表达式 | 一元操作符 一元表达式 .
 
-二元操作符 = "||" | "&amp;&amp;" | 比较操作符 | 加法操作符 | 乘法操作符 .
-比较操作符 = "==" | "!=" | "&lt;" | "&lt;=" | ">" | ">=" .
+二元操作符 = "||" | "&amp;&amp;" | 关系操作符 | 加法操作符 | 乘法操作符 .
+关系操作符 = "==" | "!=" | "&lt;" | "&lt;=" | ">" | ">=" .
 加法操作符 = "+" | "-" | "|" | "^" .
 乘法操作符 = "*" | "/" | "%" | "&lt;&lt;" | "&gt;&gt;" | "&amp;" | "&amp;^" .
 
@@ -5604,19 +5604,19 @@
 </p>
 
 <pre class="grammar">
-+    和                     integers, floats, complex values, strings
--    差                     integers, floats, complex values
-*    积                     integers, floats, complex values
-/    商                     integers, floats, complex values
-%    余                     integers
-
-&amp;    按位与                 integers
-|    按位或                 integers
-^    按位异或               integers
-&amp;^   位清除（同或）         integers
-
-&lt;&lt;   向左移位               integer &lt;&lt; unsigned integer
-&gt;&gt;   向右移位               integer &gt;&gt; unsigned integer
++    和              integers, floats, complex values, strings
+-    差              integers, floats, complex values
+*    积              integers, floats, complex values
+/    商              integers, floats, complex values
+%    余              integers
+
+&amp;    按位与          integers
+|    按位或          integers
+^    按位异或        integers
+&amp;^   位清除（同或）  integers
+
+&lt;&lt;   向左移位        integer &lt;&lt; unsigned integer
+&gt;&gt;   向右移位        integer &gt;&gt; unsigned integer
 </pre>
 
 <div class="english">
@@ -7518,7 +7518,6 @@
 <i>n</i>th expression on the right is assigned to the <i>n</i>th
 operand on the left.
 </p>
-<<<<<<< HEAD
 </div>
 
 <p>
@@ -7528,10 +7527,6 @@
 
 <div class="english">
 <p>
-=======
-
-<p>
->>>>>>> 2dde4f5d
 The assignment proceeds in two phases.
 First, the operands of <a href="#Indexes">index expressions</a>
 and <a href="#Address_operators">pointer indirections</a>
@@ -8411,7 +8406,7 @@
 </div>
 
 <p>
-该表达式必须为一个调用。在调用Go程中，函数值与形参<a href="#调用">按照惯例求值</a>，
+该表达式必须为一个调用。在调用Go程中，函数值与形参<a href="#函数与方法的调用">按照惯例求值</a>，
 但不像一般的调用，程序的执行并不等待已被调用的函数完成。取而代之，该函数在一个新的Go程中独立执行。
 当该函数终止后，其Go程也将终止。若该函数拥有任何返回值，它们将在该函数完成后被丢弃。
 </p>
@@ -9031,7 +9026,7 @@
 
 <p>
 该表达时必须为一个函数或方法调用。"defer"语句每执行一次，该调用的函数值与形参就会
-<a href="#调用">按照惯例求值</a>并重新保存，但实际的函数并不会被调用。
+<a href="#函数与方法的调用">按照惯例求值</a>并重新保存，但实际的函数并不会被调用。
 取而代之的是，在外围的函数返回前，延迟的调用会按照后进先出的顺序立即执行，
 在该调用返回值后，如果还有需要求值的，则会在它们返回给调用者之前求值。
 例如，若被推迟的函数为<a href="#函数字面">函数字面</a>，而其外围函数在其作用域中的函数字面内拥有
@@ -9091,7 +9086,7 @@
 </div>
 
 <p>
-内建函数并没有标准的Go类型，因此它们只能出现在<a href="#调用">调用表达式</a>中，而不能作为函数值被使用。
+内建函数并没有标准的Go类型，因此它们只能出现在<a href="#函数与方法的调用">调用表达式</a>中，而不能作为函数值被使用。
 </p>
 
 <pre class="ebnf">
@@ -9218,7 +9213,7 @@
 <p>
 若 <code>s</code> 为字符串常量，则表达式 <code>len(s)</code> 即为 <a href="#常量">常量</a>。
 若 <code>s</code> 的类型为数组或数组指针，且表达式 <code>s</code> 不包含<a href="#接收操作符">信道接收</a>
-或<a href="#调用">函数调用</a>，则表达式 <code>len(s)</code> 与 <code>cap(s)</code> 即为常量，在这种用情况下，
+或<a href="#函数与方法的调用">函数调用</a>，则表达式 <code>len(s)</code> 与 <code>cap(s)</code> 即为常量，在这种用情况下，
 <code>s</code> 不会被求值。否则，<code>len</code> 与 <code>cap</code> 的调用不为常量，且 <code>s</code> 会被求值。
 </p>
 
