<!--{
	"Title": "为gccgo做贡献"
}-->

<!--{
	"Title": "Contributing to the gccgo frontend"
}-->

<div class="english">
<h2>Introduction</h2>
</div>

<h2>引言</h2>

<div class="english">
<p>
These are some notes on contributing to the gccgo frontend for GCC.
For information on contributing to parts of Go other than gccgo,
see <a href="/doc/contribute.html">Contributing to the Go project</a>.  For
information on building gccgo for yourself,
see <a href="/doc/gccgo_install.html">Setting up and using gccgo</a>.
For more of the gritty details on the process of doing development
with the gccgo frontend,
see <a href="https://code.google.com/p/gofrontend/source/browse/HACKING">the
file HACKING</a> in the gofrontend repository.
</p>
</div>

<p>
本文档为如何向GCC的gccgo前端做贡献的注记。欲获取为Go的其它部分做贡献的信息，请访问
<a href="/doc/contribute.html">为Go项目做贡献</a>。有关如何自己构建gccgo的信息，
请访问<a href="/doc/gccgo_install.html">设置并使用gccgo</a>.
</p>

<div class="english">
<h2>Legal Prerequisites</h2>
</div>

<h2>合法前提</h2>

<div class="english">
<p>
You must follow the <a href="/doc/contribute.html#copyright">Go copyright
rules</a> for all changes to the gccgo frontend and the associated
libgo library.  Code that is part of GCC rather than gccgo must follow
the general <a href="http://gcc.gnu.org/contribute.html">GCC
contribution rules</a>.
</p>
</div>

<p>
你对gccgo前端及其关联libgo库的一切更改，都必须遵循
<a href="/doc/contribute.html#copyright">Go版权条例</a>。
非gccgo的GCC部分代码必须遵循通用
<a href="http://gcc.gnu.org/contribute.html">GCC贡献规则</a>。
</p>

<div class="english">
<h2>Code</h2>
</div>

<h2>代码</h2>

<div class="english">
<p>
The master sources for the gccgo frontend may be found at
<a href="//code.google.com/p/gofrontend">http://code.google.com/p/gofrontend</a>.
The master sources are not buildable by themselves, but only in
conjunction with GCC (in the future, other compilers may be
supported).  Changes made to the gccgo frontend are also applied to
the GCC source code repository hosted at <code>gcc.gnu.org</code>.  In
the <code>gofrontend</code> repository, the <code>go</code> directory
is mirrored to the <code>gcc/go/gofrontend</code> directory in the GCC
repository, and the <code>gofrontend</code> <code>libgo</code>
directory is mirrored to the GCC <code>libgo</code> directory.  In
addition, the <code>test</code> directory
from <a href="//code.google.com/p/go">the main Go repository</a>
is mirrored to the <code>gcc/testsuite/go.test/test</code> directory
in the GCC repository.
</p>
</div>

<p>
gccgo前端的主源码可从<a href="http://code.google.com/p/gofrontend">
http://code.google.com/p/gofrontend</a>找到。主源码不可通过其本身构建，
只能与GCC结合使用（将来或许会支持其它编译器）。
对gccgo前端的更改也可应用于托管在 <code>gcc.gnu.org</code> 上的GCC源码库中，
<code>go</code> 目录镜像到了GCC仓库的 <code>gcc/go/gofrontend</code>
目录，而 <code>gofrontend</code> <code>libgo</code> 目录镜像到了GCC仓库的
<code>libgo</code> 目录。另外，<a href="http://code.google.com/p/go">主Go仓库</a>中的
<code>test</code>镜像到了GCC仓库的 <code>gcc/testsuite/go.test/test</code> 目录。
</p>

<div class="english">
<p>
Changes to these directories always flow from the master sources to
the GCC repository.  The files should never be changed in the GCC
repository except by changing them in the master sources and mirroring
them.
</p>
</div>

<p>
对这些目录的更改总是从主源到GCC仓库的。在GCC仓库中的文件绝不能更改，
除非通过在主源中更改并镜像它们。
</p>

<div class="english">
<p>
The gccgo frontend is written in C++.  It follows the GNU coding
standards to the extent that they apply to C++.  In writing code for
the frontend, follow the formatting of the surrounding code.  Although
the frontend is currently tied to the rest of the GCC codebase, we
plan to make it more independent.  Eventually all GCC-specific code
will migrate out of the frontend proper and into GCC proper.  In the
GCC sources this will generally mean moving code
from <code>gcc/go/gofrontend</code> to <code>gcc/go</code>.
</p>
</div>

<p>
The gccgo frontend is written in C++.  It follows the GNU coding
standards to the extent that they apply to C++.  In writing code for
the frontend, follow the formatting of the surrounding code.  Although
the frontend is currently tied to the rest of the GCC codebase, we
plan to make it more independent.  Eventually all GCC-specific code
will migrate out of the frontend proper and into GCC proper.  In the
GCC sources this will generally mean moving code
from <code>gcc/go/gofrontend</code> to <code>gcc/go</code>.
gccgo前端使用C++编写。它遵循适用于C++的GNU编码标准范围。在为该前端编写代码时，
需遵循外围代码的格式。尽管该前端当前依赖于GCC代码库，但我们计划使它更独立。
最终，所有GCC特有的代码将完全移出该前端并进入GCC中。在GCC源中，这通常意味着将代码从
<code>gcc/go/gofrontend</code> 移动到 <code>gcc/go</code> 中。
</p>

<div class="english">
<p>
The run-time library for gccgo is mostly the same as the library
in <a href="//code.google.com/p/go">the main Go repository</a>.
The library code in the Go repository is periodically merged into
the <code>libgo/go</code> directory of the <code>gofrontend</code> and
then the GCC repositories, using the shell
script <code>libgo/merge.sh</code>.  Accordingly, most library changes
should be made in the main Go repository.  The files outside
of <code>libgo/go</code> are gccgo-specific; that said, some of the
files in <code>libgo/runtime</code> are based on files
in <code>src/runtime</code> in the main Go repository.
</p>
</div>

<p>
gccgo运行时库大部分与<a href="http://code.google.com/p/go">主Go仓库</a>中的库相同。
Go仓库中的库代码定期合并到 <code>gofrontend</code> 的 <code>libgo/go</code>
目录中，接着使用shell脚本 <code>libgo/merge.sh</code> 将其合并到GCC仓库中。
因此，大部分库的更改应当在主Go仓库中进行。<code>libgo/go</code>
之外的文件为gccgo特有的，也就是说，<code>libgo/runtime</code>
中的一些文件基于主Go仓库内 <code>src/pkg/runtime</code> 中的文件。
</p>

<div class="english">
<h2>Testing</h2>
</div>

<h2>测试</h2>

<div class="english">
<p>
All patches must be tested.  A patch that introduces new failures is
not acceptable.
</p>
</div>

<p>
所有补丁都必须经过测试，引入新的失败的补丁是不被接受的。
</p>

<div class="english">
<p>
To run the gccgo test suite, run <code>make check-go</code> in your
build directory.  This will run various tests
under <code>gcc/testsuite/go.*</code> and will also run
the <code>libgo</code> testsuite.  This copy of the tests from the
main Go repository is run using the DejaGNU script found
in <code>gcc/testsuite/go.test/go-test.exp</code>.
</p>
</div>

<p>
要运行gccgo测试套件，需在你的构建目录中运行 <code>make check-go</code>。
这将在 <code>gcc/testsuite/go.*</code> 下运行各种测试，也会运行
<code>libgo</code> 测试套件。来自主Go仓库中的此测试副本通过DejaGNU脚本查找
<code>gcc/testsuite/go.test/go-test.exp</code> 来运行。
</p>

<div class="english">
<p>
Most new tests should be submitted to the main Go repository for later
mirroring into the GCC repository.  If there is a need for specific
tests for gccgo, they should go in
the <code>gcc/testsuite/go.go-torture</code>
or <code>gcc/testsuite/go.dg</code> directories in the GCC repository.
</p>
</div>

<p>
Most new tests should be submitted to the main Go repository for later
mirroring into the GCC repository.  If there is a need for specific
tests for gccgo, they should go in
the <code>gcc/testsuite/go.go-torture</code>
or <code>gcc/testsuite/go.dg</code> directories in the GCC repository.
大多数新的测试都应当被提交到主Go仓库，以镜像到GCC仓库中。若需提交gccgo的特殊测试，
它们应当进入GCC仓库的 <code>gcc/testsuite/go.go-torture</code> 或
<code>gcc/testsuite/go.dg</code> 目录中。
</p>

<div class="english">
<h2>Submitting Changes</h2>
</div>

<h2>提交更改</h2>

<div class="english">
<p>
Changes to the Go frontend should follow the same process as for the
main Go repository, only for the <code>gofrontend</code> project and
<<<<<<< HEAD
the<code>gofrontend-dev@googlegroups.com</code> mailing list
=======
the <code>gofrontend-dev@googlegroups.com</code> mailing list 
>>>>>>> 20dce047
rather than the <code>go</code> project and the
<code>golang-dev@googlegroups.com</code> mailing list.  Those changes
will then be merged into the GCC sources.
</p>
</div>

<p>
对Go前端的更改应当遵循与主Go仓库相同的过程，只对 <code>gofrontend</code>
项目而非 <code>go</code> 项目。那些更改将被合并到GCC源中。
</p><|MERGE_RESOLUTION|>--- conflicted
+++ resolved
@@ -223,11 +223,7 @@
 <p>
 Changes to the Go frontend should follow the same process as for the
 main Go repository, only for the <code>gofrontend</code> project and
-<<<<<<< HEAD
-the<code>gofrontend-dev@googlegroups.com</code> mailing list
-=======
-the <code>gofrontend-dev@googlegroups.com</code> mailing list 
->>>>>>> 20dce047
+the <code>gofrontend-dev@googlegroups.com</code> mailing list
 rather than the <code>go</code> project and the
 <code>golang-dev@googlegroups.com</code> mailing list.  Those changes
 will then be merged into the GCC sources.
