--- conflicted
+++ resolved
@@ -2,12 +2,9 @@
 
 build: Go 1.4 required to build (https://golang.org/cl/2470, https://golang.org/cl/2993)
 
-<<<<<<< HEAD
-=======
 New Ports:
 Darwin/ARM, a.k.a iOS. (https://golang.org/cl/2118, 2119, 3273, 2121, 2122, ..., 2127)
 
->>>>>>> 263405ea
 API additions and behavior changes:
 
 bufio: add Reader.Discard (https://golang.org/cl/2260)
@@ -15,27 +12,17 @@
 crypto/elliptic: add Name field to CurveParams struct (https://golang.org/cl/2133)
 crypto/tls: change default minimum version to TLS 1.0. (https://golang.org/cl/1791)
 encoding/base64: add unpadded encodings (https://golang.org/cl/1511)
-<<<<<<< HEAD
-log: add global Output function (https://golang.org/cl/2686)
-=======
 log: add SetOutput functions (https://golang.org/cl/2686, https://golang.org/cl/3023)
->>>>>>> 263405ea
 net/http: support for setting trailers from a server Handler (https://golang.org/cl/2157)
 net/smtp: add TLSConnectionState accessor (https://golang.org/cl/2151)
 runtime, syscall: use SYSCALL instruction on FreeBSD (Go 1.5 now requires FreeBSD 8-STABLE+) (https://golang.org/cl/3020)
 strings: add Compare(x, y string) int, for symmetry with bytes.Compare (https://golang.org/cl/2828)
-<<<<<<< HEAD
-=======
 testing/quick: support generation of arrays (https://golang.org/cl/3865)
->>>>>>> 263405ea
 
 Tools:
 
 cmd/vet: better validation of struct tags (https://golang.org/cl/2685)
-<<<<<<< HEAD
-=======
 cmd/ld: no longer record build timestamp in Windows PE file header (https://golang.org/cl/3740)
->>>>>>> 263405ea
 
 Performance:
 
