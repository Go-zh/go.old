Overall:

build: Go 1.4 required to build (https://golang.org/cl/2470, https://golang.org/cl/2993)

<<<<<<< HEAD
=======
New Ports:
Darwin/ARM, a.k.a iOS. (https://golang.org/cl/2118, 2119, 3273, 2121, 2122, ..., 2127)

>>>>>>> b2843bec
API additions and behavior changes:

bufio: add Reader.Discard (https://golang.org/cl/2260)
crypto/cipher: clarify what will happen if len(src) != len(dst) for the Stream interface. (https://golang.org/cl/1754)
crypto/elliptic: add Name field to CurveParams struct (https://golang.org/cl/2133)
crypto/tls: change default minimum version to TLS 1.0. (https://golang.org/cl/1791)
crypto/x509: wildcards are now only accepted as the first label (https://golang.org/cl/5691)
encoding/base64: add unpadded encodings (https://golang.org/cl/1511)
<<<<<<< HEAD
log: add global Output function (https://golang.org/cl/2686)
=======
go/ast: add Implicit field to ast.EmptyStmt; changed meaning of ast.EmptyStmt.Semicolon position (https://golang.org/cl/5720)
log: add SetOutput functions (https://golang.org/cl/2686, https://golang.org/cl/3023)
>>>>>>> b2843bec
net/http: support for setting trailers from a server Handler (https://golang.org/cl/2157)
net/http/cgi: fix REMOTE_ADDR, REMOTE_HOST, add REMOTE_PORT (https://golang.org/cl/4933)
net/smtp: add TLSConnectionState accessor (https://golang.org/cl/2151)
<<<<<<< HEAD
runtime, syscall: use SYSCALL instruction on FreeBSD (Go 1.5 now requires FreeBSD 8-STABLE+) (https://golang.org/cl/3020)
strings: add Compare(x, y string) int, for symmetry with bytes.Compare (https://golang.org/cl/2828)

Tools:

cmd/vet: better validation of struct tags (https://golang.org/cl/2685)
=======
os/signal: add Ignore and Reset (https://golang.org/cl/3580)
runtime, syscall: use SYSCALL instruction on FreeBSD (Go 1.5 now requires FreeBSD 8-STABLE+) (https://golang.org/cl/3020)
strings: add Compare(x, y string) int, for symmetry with bytes.Compare (https://golang.org/cl/2828)
testing/quick: support generation of arrays (https://golang.org/cl/3865)

Tools:

cmd/go: std wildcard now excludes commands in main repo (https://golang.org/cl/5550)
cmd/go: .swig/.swigcxx files now require SWIG 3.0.6 or later
cmd/vet: better validation of struct tags (https://golang.org/cl/2685)
cmd/ld: no longer record build timestamp in Windows PE file header (https://golang.org/cl/3740)
>>>>>>> b2843bec

Performance:

cmd/gc: optimize memclr of slices and arrays (https://golang.org/cl/2520)
sort: number of Sort performance optimizations (https://golang.org/cl/2100, https://golang.org/cl/2614, ...)
strconv: optimize decimal to string conversion (https://golang.org/cl/2105)
math/big: faster assembly kernels for amd64 and 386 (https://golang.org/cl/2503, https://golang.org/cl/2560)
math/big: faster "pure Go" kernels for platforms w/o assembly kernels (https://golang.org/cl/2480)

Assembler:

ARM assembly syntax has had some features removed.

	- mentioning SP or PC as a hardware register
		These are always pseudo-registers except that in some contexts
		they're not, and it's confusing because the context should not affect
		which register you mean. Change the references to the hardware
		registers to be explicit: R13 for SP, R15 for PC.
	- constant creation using assignment
		The files say a=b when they could instead say #define a b.
		There is no reason to have both mechanisms.
	- R(0) to refer to R0.
		Some macros use this to a great extent. Again, it's easy just to
		use a #define to rename a register.
	
Also expression evaluation now uses uint64s instead of signed integers and the
precedence of operators is now Go-like rather than C-like.<|MERGE_RESOLUTION|>--- conflicted
+++ resolved
@@ -2,12 +2,9 @@
 
 build: Go 1.4 required to build (https://golang.org/cl/2470, https://golang.org/cl/2993)
 
-<<<<<<< HEAD
-=======
 New Ports:
 Darwin/ARM, a.k.a iOS. (https://golang.org/cl/2118, 2119, 3273, 2121, 2122, ..., 2127)
 
->>>>>>> b2843bec
 API additions and behavior changes:
 
 bufio: add Reader.Discard (https://golang.org/cl/2260)
@@ -16,23 +13,11 @@
 crypto/tls: change default minimum version to TLS 1.0. (https://golang.org/cl/1791)
 crypto/x509: wildcards are now only accepted as the first label (https://golang.org/cl/5691)
 encoding/base64: add unpadded encodings (https://golang.org/cl/1511)
-<<<<<<< HEAD
-log: add global Output function (https://golang.org/cl/2686)
-=======
 go/ast: add Implicit field to ast.EmptyStmt; changed meaning of ast.EmptyStmt.Semicolon position (https://golang.org/cl/5720)
 log: add SetOutput functions (https://golang.org/cl/2686, https://golang.org/cl/3023)
->>>>>>> b2843bec
 net/http: support for setting trailers from a server Handler (https://golang.org/cl/2157)
 net/http/cgi: fix REMOTE_ADDR, REMOTE_HOST, add REMOTE_PORT (https://golang.org/cl/4933)
 net/smtp: add TLSConnectionState accessor (https://golang.org/cl/2151)
-<<<<<<< HEAD
-runtime, syscall: use SYSCALL instruction on FreeBSD (Go 1.5 now requires FreeBSD 8-STABLE+) (https://golang.org/cl/3020)
-strings: add Compare(x, y string) int, for symmetry with bytes.Compare (https://golang.org/cl/2828)
-
-Tools:
-
-cmd/vet: better validation of struct tags (https://golang.org/cl/2685)
-=======
 os/signal: add Ignore and Reset (https://golang.org/cl/3580)
 runtime, syscall: use SYSCALL instruction on FreeBSD (Go 1.5 now requires FreeBSD 8-STABLE+) (https://golang.org/cl/3020)
 strings: add Compare(x, y string) int, for symmetry with bytes.Compare (https://golang.org/cl/2828)
@@ -44,7 +29,6 @@
 cmd/go: .swig/.swigcxx files now require SWIG 3.0.6 or later
 cmd/vet: better validation of struct tags (https://golang.org/cl/2685)
 cmd/ld: no longer record build timestamp in Windows PE file header (https://golang.org/cl/3740)
->>>>>>> b2843bec
 
 Performance:
 
