--- conflicted
+++ resolved
@@ -57,12 +57,7 @@
 <div class="right">
 
 <div id="about">
-<<<<<<< HEAD
-Go是一个开源的编程环境，它能让构造简单、可靠且高效的软件变得容易。
-=======
-Go is an open source programming language that makes it easy to build
-simple, reliable, and efficient software.
->>>>>>> 624f9da3
+Go 是一个开源的编程语言，它能让构造简单、可靠且高效的软件变得容易。
 </div>
 
 <div id="gopher"></div>
@@ -70,7 +65,7 @@
 <a href="/doc/install" id="start">
 <span class="big">下载Go</span>
 <span class="desc">
-我们提供Linux, FreeBSD, Mac OS X和Windows等系统下的<br>
+我们提供 Linux、FreeBSD、Mac OS X 和 Windows 等系统下的<br>
 二进制发行版
 </span>
 </a>
