--- conflicted
+++ resolved
@@ -388,10 +388,6 @@
 	top: -40px;
 	margin-bottom: -120px;
 }
-<<<<<<< HEAD
 h2 { clear: right; }
 
-.invisible_translation { display: none; }
-=======
-h2 { clear: right; }
->>>>>>> cad48044
+.invisible_translation { display: none; }