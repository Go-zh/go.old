<!--{
	"Title": "从源码安装Go",
	"Path": "/doc/install/source"
}-->

<!--{
	"Title": "Installing Go from source",
	"Path": "/doc/install/source"
}-->

<div class="english">
<h2 id="introduction">Introduction</h2>
</div>

<h2 id="引言">引言</h2>

<div class="english">
<p>
Go is an open source project, distributed under a
<a href="/LICENSE">BSD-style license</a>.
This document explains how to check out the sources,
build them on your own machine, and run them.
</p>
</div>

<p>
Go是一个开源项目，在<a href="/LICENSE">BSD风格授权</a>下发行。
本文档说明了如何检出源码，在你的机器上构建并运行它们。
</p>

<div class="english">
<p>
Most users don't need to do this, and will instead install
from precompiled binary packages as described in
<a href="/doc/install">Getting Started</a>,
a much simpler process.
If you want to help develop what goes into those precompiled
packages, though, read on.
</p>
</div>

<p>
大多数用户无需这些，而是按照<a href="/doc/install">起步</a>
中描述更简单的步骤通过预编译二进制包来安装。
若你想进入那些预编译包以帮助开发，那么，往下看。
</p>

<div class="detail">

<div class="english">
<p>
There are two official Go compiler tool chains.
This document focuses on the <code>gc</code> Go
compiler and tools.
For information on how to work on <code>gccgo</code>, a more traditional
compiler using the GCC back end, see
<a href="/doc/install/gccgo">Setting up and using gccgo</a>.
</p>
</div>

<p>
官方有两个Go编译器工具链。本文档着重于 <code>gc</code> Go编译器及其工具。
<code>gccgo</code> 是一个更传统的的编译器，它使用GCC作为后端。
关于如何使用它工作的信息，请访问<a href="/doc/install/gccgo">设置并使用 gccgo</a>。
</p>

<div class="english">
<p>
The Go compilers support six instruction sets.
There are important differences in the quality of the compilers for the different
architectures.
</p>
</div>

<p>
Go编译器支持五种指令集，以下为在不同的架构上，编译器特性中重要的不同之处。
</p>

<div class="english">
<dl>
<dt>
	<code>amd64</code> (also known as <code>x86-64</code>)
</dt>
<dd>
	A mature implementation. The compiler has an effective
	optimizer (registerizer) and generates good code (although
	<code>gccgo</code> can do noticeably better sometimes).
</dd>
<dt>
	<code>386</code> (<code>x86</code> or <code>x86-32</code>)
</dt>
<dd>
	Comparable to the <code>amd64</code> port.
</dd>
<dt>
	<code>arm</code> (<code>ARM</code>)
</dt>
<dd>
	Supports Linux, FreeBSD, NetBSD and Darwin binaries. Less widely used than the other ports.
</dd>
<dt>
	<code>arm64</code> (<code>AArch64</code>)
</dt>
<dd>
	Supports Linux and Darwin binaries. New in 1.5 and not as well exercised as other ports.
</dd>
<dt>
	<code>ppc64, ppc64le</code> (64-bit PowerPC big- and little-endian)
</dt>
<dd>
	Supports Linux binaries. New in 1.5 and not as well exercised as other ports.
<<<<<<< HEAD
</dd>
</dl>
</div>

<dl>
<dt>
	<code>amd64</code>（即 <code>x86-64</code>）
</dt>
<dd>
	一个成熟的实现。此编译器拥有高效的优化器（寄存优化器）并能生成高质量的代码
	（尽管在某些事情上gccgo做得更好）。
</dd>
<dt>
	<code>386</code>（<code>x86</code> 或 <code>x86-32</code>）
</dt>
<dd>
	类似于 <code>amd64</code> 的移植
</dd>
<dt>
	<code>arm</code>（<code>ARM</code>）
</dt>
<dd>
	支持 Linux、FreeBSD、NetBSD 和 Darwin 二进制。与其它移植相比应用较少。
</dd>
<dt>
	<code>arm64</code>（<code>AArch64</code>）
</dt>
<dd>
	支持 Linux 和 Darwin 二进制。1.5 新加入的移植，不如其它移植稳定。
</dd>
<dt>
	<code>ppc64, ppc64le</code>（大、小端序的 64 位 PowerPC）
</dt>
<dd>
	支持 Linux 二进制。1.5 新加入的移植，不如其它移植稳定。
=======
>>>>>>> b7d96b8e
</dd>
<dt>
	<code>mips64, mips64le</code> (64-bit MIPS big- and little-endian)
</dt>
<dd>
	Supports Linux binaries. New in 1.6 and not as well exercised as other ports.
</dd>
</dl>

<div class="english">
<p>
Except for things like low-level operating system interface code, the run-time
support is the same in all ports and includes a mark-and-sweep garbage
collector, efficient array and string slicing, and support for efficient
goroutines, such as stacks that grow and shrink on demand.
</p>
</div>

<p>
除了像低级操作系统接口代码这类东西外，其运行时支持在所有接口中都相同，还包括
标记-清除 垃圾回收器，高效的数组与字符串切片，并支持高效的Go程，例如按需求扩展或收缩栈。
</p>

<div class="english">
<p>
The compilers can target the DragonFly BSD, FreeBSD, Linux, NetBSD, OpenBSD,
OS X (Darwin), Plan 9, Solaris and Windows operating systems.
The full set of supported combinations is listed in the discussion of
<a href="#environment">environment variables</a> below.
</p>
</div>

<p>
该编译器可将 DragonFly BSD、FreeBSD、Linux、NetBSD、OpenBSD、OS X (Darwin)、Plan
9、Solaris 以及 Windows 作为目标。它所支持组合的完整集合将在下文的<a href="#环境">环境变量</a>讨论中列出。
</p>

<div class="english">
<p>
See the main installation page for the <a href="/doc/install#requirements">overall system requirements</a>.
The following additional constraints apply to systems that can be built only from source:
</p>
</div>

<p>
<a href="/doc/install#requirements">所有的系统要求</a>参见主安装页面。
以下附加限制用于只能从源码构建的系统：
</p>

<div class="english">
<ul>
<li>For Linux on PowerPC 64-bit, the minimum supported kernel version is 2.6.37, meaning that
Go does not support CentOS 6 on these systems.
</li>
</ul>
</div>

<ul>
<li>对于 PowerPC 64 位的 Linux，Go 支持的最低内核为 2.6.37，这也就意味着 Go 不支持
CentOS 6 系统。
</li>
</ul>

<div class="english">
<h2 id="go14">Install Go compiler binaries</h2>
</div>

<h2 id="go14">安装 Go 编译器二进制文件</h2>

<div class="english">
<p>
The Go tool chain is written in Go. To build it, you need a Go compiler installed.
The scripts that do the initial build of the tools look for an existing Go tool
chain in <code>$HOME/go1.4</code>.
(This path may be overridden by setting the <code>GOROOT_BOOTSTRAP</code>
environment variable.)
</p>
</div>

<p>
Go 工具链用 Go 编写，你需要安装一个 Go 编译器来构建它。用于初始化构建工具的脚本会在
<code>$HOME/go1.4</code> 中寻找既有的 Go 工具链。（该路径可通过设置
<code>GOROOT_BOOTSTRAP</code> 环境变量来覆盖。）
</p>

<div class="english">
<p>
Build the tools with Go version 1.4 or a point release (1.4.1, 1.4.2 etc.).
Go 1.4 binaries can be found at <a href="/dl/">the downloads page</a>.
</p>
</div>

<p>
构建这些工具需要 Go 1.4 或以上的发型版（1.4.1、1.4.2 等）。Go 1.4 二进制文件可在
<a href="/dl/">此下载页面找到</a>。
</p>

<div class="english">
<p>
Download the zip or tarball of Go 1.4 for your platform and extract it to
<code>$HOME/go1.4</code> (or your nominated <code>GOROOT_BOOTSTRAP</code>
location).
</p>
</div>

<p>
请根据你的平台下载 Go 1.4 的 zip 或 tar 包，并将其提取到
<code>$HOME/go1.4</code>（或你指定的 <code>GOROOT_BOOTSTRAP</code> 位置）。
</p>

<div class="english">
<p>
If you want to install Go 1.5 on a system that is not supported by Go 1.4 (such
as <code>linux/ppc64</code> and <code>linux/mips64le</code>) you can either use
<a href="/src/bootstrap.bash">bootstrap.bash</a> on a system that can bootstrap Go
1.5 normally, or bootstrap with gccgo 5.
</p>
</div>

<p>
若你想要在 Go 1.4 不支持的系统（例如 <code>linux/ppc64</code>）上安装 Go 1.5，
那么可以在能够正常引导 Go 1.5 的系统上使用 <a href="/src/bootstrap.bash">bootstrap.bash</a>。
如果不能，请使用 gccgo 5 来引导。
</p>

<div class="english">
<p>
When run as (for example)
</p>
</div>

<p>
例如，当以
</p>

<pre>
$ GOOS=linux GOARCH=ppc64 ./bootstrap.bash
</pre>

<div class="english">
<p>
<code>bootstrap.bash</code> cross-compiles a toolchain for that <code>GOOS/GOARCH</code>
combination, leaving the resulting tree in <code>../../go-${GOOS}-${GOARCH}-bootstrap</code>.
That tree can be copied to a machine of the given target type
and used as <code>GOROOT_BOOTSTRAP</code> to bootstrap a local build.
</p>
</div>

<p>
的形式运行 <code>bootstrap.bash</code> 时，它会根据 <code>GOOS/GOARCH</code>
的组合编译出一套工具链，并将生成的目录树留在 <code>../../go-${GOOS}-${GOARCH}-bootstrap</code> 中。
该目录树可以复制到给定目标类型的机器上作为 <code>GOROOT_BOOTSTRAP</code> 来引导本地的构建。
</p>

<div class="english">
<p>
To use gccgo, you need to arrange for <code>$GOROOT_BOOTSTRAP/bin/go</code> to be
the go tool that comes as part of gccgo 5. For example on Ubuntu Vivid:
</p>
</div>

<p>
要使用 gccgo，你需要将 <code>$GOROOT_BOOTSTRAP/bin/go</code> 设置为 gccgo 5 的 go
工具。以 Ubuntu Vivid 为例：
</p>

<pre>
$ sudo apt-get install gccgo-5
$ sudo update-alternatives --set go /usr/bin/go-5
$ GOROOT_BOOTSTRAP=/usr ./make.bash
</pre>


<div class="english">
<h2 id="git">Install Git, if needed</h2>
</div>

<h2 id="git">需要时安装 Git</h2>

<div class="english">
<p>
To perform the next step you must have Git installed. (Check that you
have a <code>git</code> command before proceeding.)
</p>
</div>

<p>
要完成下一步，你必须安装 Git。（继续前请检查你是否有 <code>git</code> 命令。）
</p>

<div class="english">
<p>
If you do not have a working Git installation,
follow the instructions on the
<a href="http://git-scm.com/downloads">Git downloads</a> page.
</p>
</div>

<p>
若你没有可用的 Git，请按照
<a href="http://git-scm.com/downloads">Git 下载页面</a> 的说明进行操作。
</p>

<h2 id="ccompiler">(Optional) Install a C compiler</h2>

<p>
To build a Go installation
with <code><a href="/cmd/cgo">cgo</a></code> support, which permits Go
programs to import C libraries, a C compiler such as <code>gcc</code>
or <code>clang</code> must be installed first. Do this using whatever
installation method is standard on the system.
</p>

<p>
To build without <code>cgo</code>, set the environment variable
<code>CGO_ENABLED=0</code> before running <code>all.bash</code> or
<code>make.bash</code>.
</p>

<div class="english">
<h2 id="fetch">Fetch the repository</h2>
</div>

<h2 id="获取">获取代码仓库</h2>

<div class="english">
<p>Go will install to a directory named <code>go</code>.
Change to the directory that will be its parent
and make sure the <code>go</code> directory does not exist.
<<<<<<< HEAD
Then clone the repository and check out the latest release tag:</p>
</div>

<p>
Go 将安装到名为 <code>go</code> 的目录。
切换到你想要安装 Go 的目录并确认该目录下没有 <code>go</code> 目录。
然后 clone 代码库并检出最新的发行版标签：
</p>
=======
Then clone the repository and check out the latest release tag
(<code class="versionTag">go1.6</code>, for example):</p>
>>>>>>> b7d96b8e

<pre>
$ git clone https://go.googlesource.com/go
$ cd go
$ git checkout <span class="versionTag"><i>&lt;tag&gt;</i></span>
</pre>

<<<<<<< HEAD
<div class="english">
=======
<p class="whereTag">
Where <code>&lt;tag&gt;</code> is the version string of the release.
</p>

>>>>>>> b7d96b8e
<h2 id="head">(Optional) Switch to the master branch</h2>
</div>

<h2 id="head">（可选）切换到 master 分支</h2>

<div class="english">
<p>If you intend to modify the go source code, and
<a href="/doc/contribute.html">contribute your changes</a>
to the project, then move your repository
off the release branch, and onto the master (development) branch.
Otherwise, skip this step.</p>
</div>

<p>
若你打算修改 go 源码并向此项目<a href="/doc/contribute.html">贡献你的更改</a>，
请离开发行版分支并切换到 master（开发）分支上。否者请跳过这一步。
</p>

<pre>
$ git checkout master
</pre>

<div class="english">
<h2 id="install">Install Go</h2>
</div>

<h2 id="安装">安装 Go</h2>

<div class="english">
<p>
To build the Go distribution, run
</p>
</div>

<p>
要构建 Go 发行版，请运行
</p>

<pre>
$ cd src
$ ./all.bash
</pre>

<div class="english">
<p>
(To build under Windows use <code>all.bat</code>.)
</p>
</div>

<p>
（要在 Windows 下构建，请使用 <code>all.bat</code>。）
</p>

<div class="english">
<p>
If all goes well, it will finish by printing output like:
</p>
</div>

<p>
若一切顺利，它将结束于打印输出，类似与：
</p>

<pre>
ALL TESTS PASSED

---
Installed Go for linux/amd64 in /home/you/go.
Installed commands in /home/you/go/bin.
*** You need to add /home/you/go/bin to your $PATH. ***
</pre>

<div class="english">
<p>
where the details on the last few lines reflect the operating system,
architecture, and root directory used during the install.
</p>
</div>

<p>
其中最后几行信息反映了操作系统、架构以及在安装中使用的根目录。
</p>

<div class="detail">
<div class="english">
<p>
For more information about ways to control the build, see the discussion of
<a href="#environment">environment variables</a> below.
<code>all.bash</code> (or <code>all.bat</code>) runs important tests for Go,
which can take more time than simply building Go. If you do not want to run
the test suite use <code>make.bash</code> (or <code>make.bat</code>)
instead.
</p>
</div>

<p>
更多有关控制构建方式的信息，见下文关于<a href="#环境">环境变量</a>的讨论。
<code>all.bash</code>（或 <code>all.bat</code>）会为Go运行重要的测试，
它比简单地构建Go要花更多的时间。若你不想运行测试套件，请使用
<code>make.bash</code>（或 <code>make.bat</code>）代替。
</p>
</div>


<div class="english">
<h2 id="testing">Testing your installation</h2>
</div>

<h2 id="测试">测试你的安装</h2>

<div class="english">
<p>
Check that Go is installed correctly by building a simple program.
</p>
</div>

<p>
通过构建一个简单的程序来检查Go的安装是否正确。
</p>

<div class="english">
<p>
Create a file named <code>hello.go</code> and put the following program in it:
</p>
</div>

<p>
创建一个名为 <code>hello.go</code> 的文件，并将以下代码保存在其中：
</p>

<pre>
package main

import "fmt"

func main() {
    fmt.Printf("hello, world\n")
}
</pre>

<div class="english">
<p>
Then run it with the <code>go</code> tool:
</p>
</div>

<p>
接着通过 <code>go</code> 工具运行它：
</p>

<pre>
$ go run hello.go
hello, world
</pre>

<div class="english">
<p>
If you see the "hello, world" message then Go is installed correctly.
</p>
</div>

<p>
若你看到了“hello, world”信息，那么你的Go已被正确安装。
</p>


<div class="english">
<h2 id="gopath">Set up your work environment</h2>
</div>

<h2 id="Go路径">设置你的工作环境变量</h2>

<div class="english">
<p>
You're almost done.
You just need to do a little more setup.
</p>
</div>

<p>
差不多了，你只要再设置一下就好。
</p>

<div class="english">
<p>
<a href="/doc/code.html" class="download" id="start">
<span class="big">How to Write Go Code</span>
<span class="desc">Learn how to set up and use the Go tools</span>
</a>
</p>
</div>

<p>
<a href="/doc/code.html" class="download" id="start">
<span class="big">如何使用Go编程</span>
<span class="desc">学习如何设置并使用Go工具</span>
</a>
</p>

<div class="english">
<p>
The <a href="/doc/code.html">How to Write Go Code</a> document
provides <b>essential setup instructions</b> for using the Go tools.
</p>
</div>

<p>
<a href="/doc/code.html">如何使用Go编程</a>提供了使用Go工具的<b>基本设置说明</b>。
</p>

<div class="english">
<h2 id="tools">Install additional tools</h2>
</div>

<h2 id="工具">安装附加工具</h2>

<div class="english">
<p>
The source code for several Go tools (including <a href="/cmd/godoc/">godoc</a>)
is kept in <a href="https://golang.org/x/tools">the go.tools repository</a>.
To install all of them, run the <code>go</code> <code>get</code> command:
</p>
</div>

<p>
某些 Go 工具（包括 <a href="/cmd/godoc/">godoc</a>）保存在
<a href="https://code.google.com/p/go.tools">go.tools 源码库中</a>。
要安装所有的这些工具，请运行 <code>go</code> <code>get</code> 命令：
</p>

<pre>
$ go get golang.org/x/tools/cmd/...
</pre>

<div class="english">
<p>
Or if you just want to install a specific command (<code>godoc</code> in this case):
</p>
</div>

<p>
若你想安装具体的命令（此处例为 <code>godoc</code>），请执行：
</p>

<pre>
$ go get golang.org/x/tools/cmd/godoc
</pre>

<div class="english">
<p>
To install these tools, the <code>go</code> <code>get</code> command requires
that <a href="#git">Git</a> be installed locally.
</p>
</div>

<p>
要安装这些工具，<code>go</code> <code>get</code> 命令需要本地安装了
<a href="#git">Git</a>。
</p>

<div class="english">
<p>
You must also have a workspace (<code>GOPATH</code>) set up;
see <a href="/doc/code.html">How to Write Go Code</a> for the details.
</p>
</div>

<p>
你必须还设置了工作空间（<code>GOPATH</code>）；详情见
<a href="/doc/code.html">如何使用Go编程</a>。
</p>

<div class="english">
<p>
<b>Note</b>: The <code>go</code> command will install the <code>godoc</code>
binary to <code>$GOROOT/bin</code> (or <code>$GOBIN</code>) and the
<code>cover</code> and <code>vet</code> binaries to
<code>$GOROOT/pkg/tool/$GOOS_$GOARCH</code>.
You can access the latter commands with
"<code>go</code> <code>tool</code> <code>cover</code>" and
"<code>go</code> <code>tool</code> <code>vet</code>".
</p>
</div>

<p>
<b>注</b>：<code>go</code> 命令会将 <code>godoc</code> 程序安装到
<code>$GOROOT/bin</code>（或 <code>$GOBIN</code>）中，而 <code>cover</code>
和 <code>vet</code> 则会被安装到 <code>$GOROOT/pkg/tool/$GOOS_$GOARCH</code> 中。
你可以通过 “<code>go</code> <code>tool</code> <code>cover</code>” 和
“<code>go</code> <code>tool</code> <code>vet</code>” 来访问它们。
</p>

<div class="english">
<h2 id="community">Community resources</h2>
</div>

<h2 id="社区">社区资源</h2>

<div class="english">
<p>
The usual community resources such as
<code>#go-nuts</code> on the <a href="http://freenode.net/">Freenode</a> IRC server
and the
<a href="//groups.google.com/group/golang-nuts">Go Nuts</a>
mailing list have active developers that can help you with problems
with your installation or your development work.
For those who wish to keep up to date,
there is another mailing list, <a href="//groups.google.com/group/golang-checkins">golang-checkins</a>,
that receives a message summarizing each checkin to the Go repository.
</p>
</div>

<p>
一般的社区资源例如<a href="http://freenode.net/">Freenode</a> IRC服务器上的
<code>#go-nuts</code> 频道以及<a href="http://groups.google.com/group/golang-nuts">Go Nuts</a>
邮件列表有一些活跃的开发者可以帮助你的安装或开发工作问题。对于那些希望保持最新的人，有另一个邮件列表
<a href="http://groups.google.com/group/golang-checkins">golang-checkins</a>，它接收每一次对Go仓库的签入信息摘要。
</p>

<div class="english">
<p>
Bugs can be reported using the <a href="//golang.org/issue/new">Go issue tracker</a>.
</p>
</div>

<p>
Bug应当使用<a href="//code.google.com/p/go/issues/list">Go问题跟踪系统</a>报告。
</p>


<div class="english">
<h2 id="发行">保持最新的发行版</h2>
</div>

<div class="english">
<p>
New releases are announced on the
<a href="//groups.google.com/group/golang-announce">golang-announce</a>
mailing list.
Each announcement mentions the latest release tag, for instance,
<code class="versionTag">go1.6</code>.
</p>
</div>

<p>
新的发行版将在
<a href="http://groups.google.com/group/golang-announce">golang-announce</a>
邮件列表中宣布。每次宣布都会提及最新的发行标签，例如 <code>go1.5</code>。
</p>

<div class="english">
<p>
To update an existing tree to the latest release, you can run:
</p>
</div>

<p>
要将现有源码树更新到最新发行版，你可以运行：
</p>

<pre>
$ cd go/src
$ git fetch
$ git checkout <span class="versionTag"><i>&lt;tag&gt;</i></psan>
$ ./all.bash
</pre>

<p class="whereTag">
Where <code>&lt;tag&gt;</code> is the version string of the release.
</p>


<div class="english">
<h2 id="environment">Optional environment variables</h2>
</div>

<h2 id="环境">可选环境变量</h2>

<div class="english">
<p>
The Go compilation environment can be customized by environment variables.
<i>None is required by the build</i>, but you may wish to set some
to override the defaults.
</p>
</div>

<p>
Go编译环境可通过环境变量定制。<b>构建无需它们</b>，但你或许希望设置一些来覆盖默认的值。
</p>

<div class="english">
<ul>
<li><code>$GOROOT</code>
<p>
The root of the Go tree, often <code>$HOME/go</code>.
Its value is built into the tree when it is compiled, and
defaults to the parent of the directory where <code>all.bash</code> was run.
There is no need to set this unless you want to switch between multiple
local copies of the repository.
</p>
</div>

<li><code>$GOROOT</code>
<p>
Go树的根，一般为 <code>$HOME/go</code>。其值在编译时构建成树，默认为
<code>all.bash</code> 所运行的目录的父目录。它一般无需设置，
除非你想在代码库的多个本地副本之间选择。
</p>

<div class="english">
<li><code>$GOROOT_FINAL</code>
<p>
The value assumed by installed binaries and scripts when
<code>$GOROOT</code> is not set explicitly.
It defaults to the value of <code>$GOROOT</code>.
If you want to build the Go tree in one location
but move it elsewhere after the build, set
<code>$GOROOT_FINAL</code> to the eventual location.
</p>
</div>

<li><code>$GOROOT_FINAL</code>
<p>
在 <code>$GOROOT</code> 未显式地设置时，其值由已安装二进制文件及脚本假定。
它默认为 <code>$GOROOT</code> 的值。若你想在某个位置构建Go树而不在构建后移动它，
那么就将 <code>$GOROOT_FINAL</code> 设置为最后的位置。
</p>

<div class="english">
<li><code>$GOOS</code> and <code>$GOARCH</code>
<p>
The name of the target operating system and compilation architecture.
These default to the values of <code>$GOHOSTOS</code> and
<code>$GOHOSTARCH</code> respectively (described below).
</p>
</div>

<li><code>$GOOS</code> 与 <code>$GOARCH</code>
<p>
目标操作系统与编译架构的名字。它们分别默认为 <code>$GOHOSTOS</code> 和
<code>$GOHOSTARCH</code> 的值（将在下文描述）。
</p>

<div class="english">
<p>
Choices for <code>$GOOS</code> are
<code>darwin</code> (Mac OS X 10.7 and above and iOS), <code>dragonfly</code>, <code>freebsd</code>,
<code>linux</code>, <code>netbsd</code>, <code>openbsd</code>,
<code>plan9</code>, <code>solaris</code> and <code>windows</code>.
Choices for <code>$GOARCH</code> are
<code>amd64</code> (64-bit x86, the most mature port),
<code>386</code> (32-bit x86), <code>arm</code> (32-bit ARM), <code>arm64</code> (64-bit ARM),
<code>ppc64le</code> (PowerPC 64-bit, little-endian), <code>ppc64</code> (PowerPC 64-bit, big-endian),
<code>mips64le</code> (MIPS 64-bit, little-endian), and <code>mips64</code> (MIPS 64-bit, big-endian).
The valid combinations of <code>$GOOS</code> and <code>$GOARCH</code> are:
</p>
</div>

<p>
<code>$GOOS</code> 的选项为 <code>darwin</code>（Mac OS X 10.7 及以上）、<code>dragonfly</code>、
<code>freebsd</code>、<code>linux</code>、<code>netbsd</code>、<code>openbsd</code>、
<code>plan9</code>、<code>solaris</code> 以及 <code>windows</code>。
<code>$GOARCH</code> 的选项为 <code>amd64</code>（64 位 x86，最成熟的移植）、
<code>386</code>（32 位 x86）、<code>arm</code>（32 位 ARM）、<code>arm64</code>、(64 位 ARM）、
<code>ppc64le</code>（64 位小端序 PowerPC）以及 <code>ppc64</code>（64 位大端序 PowerPC）。
<code>$GOOS</code> 与 <code>$GOARCH</code> 的有效组合为：
</p>

<table cellpadding="0">
<tr>
<th width="50"></th><th align="left" width="100"><code>$GOOS</code></th> <th align="left" width="100"><code>$GOARCH</code></th>
</tr>
<tr>
<td></td><td><code>android</code></td> <td><code>arm</code></td>
</tr>
<tr>
<td></td><td><code>darwin</code></td> <td><code>386</code></td>
</tr>
<tr>
<td></td><td><code>darwin</code></td> <td><code>amd64</code></td>
</tr>
<tr>
<td></td><td><code>darwin</code></td> <td><code>arm</code></td>
</tr>
<tr>
<td></td><td><code>darwin</code></td> <td><code>arm64</code></td>
</tr>
<tr>
<td></td><td><code>dragonfly</code></td> <td><code>amd64</code></td>
</tr>
<tr>
<td></td><td><code>freebsd</code></td> <td><code>386</code></td>
</tr>
<tr>
<td></td><td><code>freebsd</code></td> <td><code>amd64</code></td>
</tr>
<tr>
<td></td><td><code>freebsd</code></td> <td><code>arm</code></td>
</tr>
<tr>
<td></td><td><code>linux</code></td> <td><code>386</code></td>
</tr>
<tr>
<td></td><td><code>linux</code></td> <td><code>amd64</code></td>
</tr>
<tr>
<td></td><td><code>linux</code></td> <td><code>arm</code></td>
</tr>
<tr>
<td></td><td><code>linux</code></td> <td><code>arm64</code></td>
</tr>
<tr>
<td></td><td><code>linux</code></td> <td><code>ppc64</code></td>
</tr>
<tr>
<td></td><td><code>linux</code></td> <td><code>ppc64le</code></td>
</tr>
<tr>
<td></td><td><code>linux</code></td> <td><code>mips64</code></td>
</tr>
<tr>
<td></td><td><code>linux</code></td> <td><code>mips64le</code></td>
</tr>
<tr>
<td></td><td><code>netbsd</code></td> <td><code>386</code></td>
</tr>
<tr>
<td></td><td><code>netbsd</code></td> <td><code>amd64</code></td>
</tr>
<tr>
<td></td><td><code>netbsd</code></td> <td><code>arm</code></td>
</tr>
<tr>
<td></td><td><code>openbsd</code></td> <td><code>386</code></td>
</tr>
<tr>
<td></td><td><code>openbsd</code></td> <td><code>amd64</code></td>
</tr>
<tr>
<td></td><td><code>openbsd</code></td> <td><code>arm</code></td>
</tr>
<tr>
<td></td><td><code>plan9</code></td> <td><code>386</code></td>
</tr>
<tr>
<td></td><td><code>plan9</code></td> <td><code>amd64</code></td>
</tr>
<tr>
<td></td><td><code>solaris</code></td> <td><code>amd64</code></td>
</tr>
<tr>
<td></td><td><code>windows</code></td> <td><code>386</code></td>
</tr>
<tr>
<td></td><td><code>windows</code></td> <td><code>amd64</code></td>
</tr>
</table>
<br>

<div class="english">
<li><code>$GOHOSTOS</code> and <code>$GOHOSTARCH</code>
<p>
The name of the host operating system and compilation architecture.
These default to the local system's operating system and
architecture.
</p>
</div>

<li><code>$GOHOSTOS</code> and <code>$GOHOSTARCH</code>
<p>
宿主操作系统与编译架构的名字。它们默认为本地系统的操作系统与架构。
</p>

<div class="english">
<p>
Valid choices are the same as for <code>$GOOS</code> and
<code>$GOARCH</code>, listed above.
The specified values must be compatible with the local system.
For example, you should not set <code>$GOHOSTARCH</code> to
<code>arm</code> on an x86 system.
</p>
</div>

<p>
其有效选项与 <code>$GOOS</code> 以及 <code>$GOARCH</code> 相同，已在上文列出。
其指定的值必须与本地系统兼容。例如在x86系统上，你不能将 <code>$GOHOSTARCH</code>
设置为 <code>arm</code>。
</p>

<div class="english">
<li><code>$GOBIN</code>
<p>
The location where Go binaries will be installed.
The default is <code>$GOROOT/bin</code>.
After installing, you will want to arrange to add this
directory to your <code>$PATH</code>, so you can use the tools.
If <code>$GOBIN</code> is set, the <a href="/cmd/go">go command</a>
installs all commands there.
</p>
</div>

</p>
<li><code>$GOBIN</code>
<p>
Go二进制文件将安装的位置。它默认为 <code>$GOROOT/bin</code> 。
在安装之后，你会想要为整理而将此目录添加到你的 <code>$PATH</code> 中，
此时你可以使用此工具。若 <code>$GOBIN</code> 已经设置，
那么<a href="/cmd/go">go命令</a>会把所有命名都安装到这儿。
</p>

<div class="english">
<li><code>$GO386</code> (for <code>386</code> only, default is auto-detected
if built on either <code>386</code> or <code>amd64</code>, <code>387</code> otherwise)
<p>
This controls the code generated by gc to use either the 387 floating-point unit
(set to <code>387</code>) or SSE2 instructions (set to <code>sse2</code>) for
floating point computations.
</p>
<ul>
	<li><code>GO386=387</code>: use x87 for floating point operations; should support all x86 chips (Pentium MMX or later).
	<li><code>GO386=sse2</code>: use SSE2 for floating point operations; has better performance than 387, but only available on Pentium 4/Opteron/Athlon 64 or later.
</ul>
</div>

<li><code>$GO386</code>（仅用于 <code>386</code>，若为原生构建，则默认自动决定，否则为
<code>387</code>）
<p>
它用于控制 gc 生成的代码，具体为387浮点运算单元（设置为 <code>387</code>），
或用于浮点数计算的 SSE2 指令（设置为 <code>sse2</code>）。
</p>
<ul>
	<li><code>GO386=387</code>：用x87来进行浮点运算；应该支持所有的x86芯片（奔腾MMX或更新）。
	<li><code>GO386=sse2</code>: 用SSE2来进行浮点运算；性能比387更高，但只能在
	Pentium 4/Opteron/Athlon 64或更新的芯片上运行。
</ul>

<div class="english">
<li><code>$GOARM</code> (for <code>arm</code> only; default is auto-detected if building
on the target processor, 6 if not)
<p>
This sets the ARM floating point co-processor architecture version the run-time
should target. If you are compiling on the target system, its value will be auto-detected.
</p>
<ul>
	<li><code>GOARM=5</code>: use software floating point; when CPU doesn't have VFP co-processor
	<li><code>GOARM=6</code>: use VFPv1 only; default if cross compiling; usually ARM11 or better cores (VFPv2 or better is also supported)
	<li><code>GOARM=7</code>: use VFPv3; usually Cortex-A cores
</ul>
<p>
If in doubt, leave this variable unset, and adjust it if required
when you first run the Go executable.
The <a href="//golang.org/wiki/GoArm">GoARM</a> page
on the <a href="//golang.org/wiki">Go community wiki</a>
contains further details regarding Go's ARM support.
</p>
</div>

<li><code>$GOARM</code>（仅用于 <code>arm</code>；若为原生构建，则默认自动决定，否则为
<code>6</code>）
<p>
它设置了运行时目标的ARM浮点协助处理器架构的版本。若你在目标系统上编译，它将自动决定。
</p>
<ul>
	<li><code>GOARM=5</code>：使用软浮点数；用于没有VFP协处理器的CPU
	<li><code>GOARM=6</code>：仅使用VFPv1；交叉编译时的默认值；通常用于ARM11或更好的核心（也支持VFPv2或更好的核心）
	<li><code>GOARM=7</code>：使用VFPv3；通常用于Cortex-A核心
</ul>
<p>
若你不能确定，请保持此变量为未设置状态。当你第一次运行Go的可执行程序时，若有需要，它会自动调整。
<a href="http://code.google.com/p/go-wiki/w/list">Go社区维基</a> 的
<a href="http://code.google.com/p/go-wiki/wiki/GoArm">GoARM</a> 页面包含有关Go
ARM支持更详细的信息。
</p>

</ul>

<div class="english">
<p>
Note that <code>$GOARCH</code> and <code>$GOOS</code> identify the
<em>target</em> environment, not the environment you are running on.
In effect, you are always cross-compiling.
By architecture, we mean the kind of binaries
that the target environment can run:
an x86-64 system running a 32-bit-only operating system
must set <code>GOARCH</code> to <code>386</code>,
not <code>amd64</code>.
</p>
</div>

<p>
注意 <code>$GOARCH</code> 与 <code>$GOOS</code> 标识了<em>目标</em>环境，
而不是你正在运行的环境。实际上，你总是跨平台编译。通过此架构，
我们想要目标环境可以运行的二进制种类：x86-64系统运行32位的操作系统必须将
<code>GOARCH</code> 设置为 <code>386</code> 而非 <code>amd64</code>。
</p>

<div class="english">
<p>
If you choose to override the defaults,
set these variables in your shell profile (<code>$HOME/.bashrc</code>,
<code>$HOME/.profile</code>, or equivalent). The settings might look
something like this:
</p>
</div>

<p>
若你选择覆盖默认值，需要在你的shell配置（<code>$HOME/.bashrc</code>、<code>$HOME/.profile</code>、或等价文件）中设置这些变量。该设置看起来可能像这样：
</p>

<pre>
export GOROOT=$HOME/go
export GOARCH=amd64
export GOOS=linux
</pre>

<div class="english">
<p>
although, to reiterate, none of these variables needs to be set to build,
install, and develop the Go tree.
</p>
</div>

<p>
再重申一遍：构建、安装并开发 Go 目录树无需设置这些变量。
</p><|MERGE_RESOLUTION|>--- conflicted
+++ resolved
@@ -73,7 +73,7 @@
 </div>
 
 <p>
-Go编译器支持五种指令集，以下为在不同的架构上，编译器特性中重要的不同之处。
+Go编译器支持六种指令集，以下为在不同的架构上，编译器特性中重要的不同之处。
 </p>
 
 <div class="english">
@@ -108,8 +108,13 @@
 	<code>ppc64, ppc64le</code> (64-bit PowerPC big- and little-endian)
 </dt>
 <dd>
-	Supports Linux binaries. New in 1.5 and not as well exercised as other ports.
-<<<<<<< HEAD
+Supports Linux binaries. New in 1.5 and not as well exercised as other ports.
+</dd>
+<dt>
+	<code>mips64, mips64le</code> (64-bit MIPS big- and little-endian)
+</dt>
+<dd>
+	Supports Linux binaries. New in 1.6 and not as well exercised as other ports.
 </dd>
 </dl>
 </div>
@@ -145,15 +150,14 @@
 </dt>
 <dd>
 	支持 Linux 二进制。1.5 新加入的移植，不如其它移植稳定。
-=======
->>>>>>> b7d96b8e
 </dd>
 <dt>
-	<code>mips64, mips64le</code> (64-bit MIPS big- and little-endian)
+	<code>mips64, mips64le</code>（大、小端序的 64 位 MIPS）
 </dt>
 <dd>
-	Supports Linux binaries. New in 1.6 and not as well exercised as other ports.
+	支持 Linux 二进制。1.6 新加入的移植，不如其它移植稳定。
 </dd>
+</dl>
 </dl>
 
 <div class="english">
@@ -376,19 +380,15 @@
 <p>Go will install to a directory named <code>go</code>.
 Change to the directory that will be its parent
 and make sure the <code>go</code> directory does not exist.
-<<<<<<< HEAD
-Then clone the repository and check out the latest release tag:</p>
+Then clone the repository and check out the latest release tag
+(<code class="versionTag">go1.6</code>, for example):</p>
 </div>
 
 <p>
 Go 将安装到名为 <code>go</code> 的目录。
 切换到你想要安装 Go 的目录并确认该目录下没有 <code>go</code> 目录。
-然后 clone 代码库并检出最新的发行版标签：
-</p>
-=======
-Then clone the repository and check out the latest release tag
-(<code class="versionTag">go1.6</code>, for example):</p>
->>>>>>> b7d96b8e
+然后 clone 代码库并检出最新的发行版标签（以 <code class="versionTag">go1.6</code> 为例）：
+</p>
 
 <pre>
 $ git clone https://go.googlesource.com/go
@@ -396,14 +396,15 @@
 $ git checkout <span class="versionTag"><i>&lt;tag&gt;</i></span>
 </pre>
 
-<<<<<<< HEAD
-<div class="english">
-=======
 <p class="whereTag">
 Where <code>&lt;tag&gt;</code> is the version string of the release.
 </p>
 
->>>>>>> b7d96b8e
+<p class="whereTag">
+其中 <code>&lt;tag&gt;</code> 为该发行版的版本字符串。
+</p>
+
+<div class="english">
 <h2 id="head">(Optional) Switch to the master branch</h2>
 </div>
 
