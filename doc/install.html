<!--{
	"Title": "起步",
	"Path":  "/doc/install"
}-->

<!--{
	"Title": "Getting Started",
	"Path":  "/doc/install"
}-->

<<<<<<< HEAD
<div class="english">
=======
<div class="hideFromDownload">

>>>>>>> c83e6f50
<h2 id="download">Download the Go distribution</h2>
</div>

<h2 id="下载">下载Go发行版</h2>

<div class="english">
<p>
<a href="https://golang.org/dl/" id="start" class="download">
<span class="big">Download Go</span>
<span class="desc">Click here to visit the downloads page</span>
</a>
</p>
</div>

<div class="english">
<p>
<a href="https://golang.org/dl/" target="_blank">Official binary
distributions</a> are available for the FreeBSD (release 8-STABLE and above),
Linux, Mac OS X (10.7 and above), and Windows operating systems and
the 32-bit (<code>386</code>) and 64-bit (<code>amd64</code>) x86 processor
architectures.
</p>
</div>

<p>
<a href="http://code.google.com/p/go/downloads" target="_blank">官方二进制发行版</a>
可支持FreeBSD、Linux、Mac OS X（Snow Leopard、Lion和Mountain Lion）、
NetBSD和Windows操作系统以及32位（<code>386</code>）和64位（<code>amd64</code>）的
x86 处理器架构。
</p>

<div class="english">
<p>
If a binary distribution is not available for your combination of operating
system and architecture, try
<a href="/doc/install/source">installing from source</a> or
<a href="/doc/install/gccgo">installing gccgo instead of gc</a>.
</p>
</div>

<p>
若在你的操作系统和架构上没有可用的二进制发行版，请尝试
<a href="/doc/install/source">从源码安装Go</a> 或
<a href="/doc/install/gccgo">安装gccgo来代替gc</a>。
</p>

<div class="english">
<h2 id="requirements">System requirements</h2>
</div>

<h2 id="需求">系统需求</h2>

<div class="english">
<p>
Go binary distributions are available for these supported operating systems and architectures.
Please ensure your system meets these requirements before proceeding.
If your OS or architecture is not on the list, you may be able to
<a href="/doc/install/source">install from source</a> or
<a href="/doc/install/gccgo">use gccgo instead</a>.
</p>
</div>

<p>
<code>gc</code> 编译器支持以下操作系统及架构。在开始前，请确保你的系统满足这些需求。
若你的OS及架构不在此列表中，那么 <code>gccgo</code> 可能支持你的设置，
详情请访问<a href="/doc/install/gccgo">设置并使用gccgo</a>。
</p>

<div class="english">
<table class="codetable" frame="border" summary="requirements">
<tr>
<th align="center">Operating system</th>
<th align="center">Architectures</th>
<th align="center">Notes</th>
</tr>
<tr><td colspan="3"><hr></td></tr>
<tr><td>FreeBSD 8-STABLE or later</td> <td>amd64</td> <td>Debian GNU/kFreeBSD not supported</td></tr>
<tr><td>Linux 2.6.23 or later with glibc</td> <td>amd64, 386, arm</td> <td>CentOS/RHEL 5.x not supported</td></tr>
<tr><td>Mac OS X 10.7 or later</td> <td>amd64</td> <td>use the clang or gcc<sup>&#8224;</sup> that comes with Xcode<sup>&#8225;</sup></td></tr>
<tr><td>Windows XP or later</td> <td>amd64, 386</td> <td>use MinGW gcc<sup>&#8224;</sup>. No need for cygwin or msys.</td></tr>
</table>

<p>
<sup>&#8224;</sup><code>gcc</code> is required only if you plan to use
<a href="/cmd/cgo">cgo</a>.<br/>
<sup>&#8225;</sup>You only need to install the command line tools for
<a href="http://developer.apple.com/Xcode/">Xcode</a>. If you have already
installed Xcode 4.3+, you can install it from the Components tab of the
Downloads preferences panel.
</p>
</div>

<<<<<<< HEAD
<table class="codetable" frame="border" summary="requirements">
<tr>
<th align="middle">操作系统</th>
<th align="middle">架构</th>
<th align="middle">注释</th>
</tr>
<tr><td colspan="3"><hr></td></tr>
<tr><td>FreeBSD 7或更新</td> <td>amd64、386、arm</td> <td>不支持Debian GNU/kFreeBSD；FreeBSD/ARM需要FreeBSD 10或更新</td></tr>
<tr><td>Linux 2.6.23或更新，带glibc</td> <td>amd64、386、arm</td> <td>不支持CentOS/RHEL 5.x；ARM还没有二进制发行版</td></tr>
<tr><td>Mac OS X 10.6或更新</td> <td>amd64、386</td> <td>使用Xcode<sup>&#8225;</sup>及其自带gcc<sup>&#8224;</sup></td></tr>
<tr><td>Windows 2000或更新</td> <td>amd64、386</td> <td>使用mingw gcc<sup>&#8224;</sup>，无需cygwin或msys</td></tr>
</table>

<p>
<sup>&#8224;</sup>仅当你打算用<a href="/cmd/cgo">cgo</a>时才需要<code>gcc</code>。<br/>
<sup>&#8225;</sup>只需为
<a href="http://developer.apple.com/Xcode/">Xcode</a>安装命令行工具即可。
若你已经安装了Xcode 4.3+，只需从下载配置面板的组件标签内安装它即可。
</p>
=======
</div><!-- hideFromDownload -->

>>>>>>> c83e6f50

<div class="english">
<h2 id="install">Install the Go tools</h2>
</div>

<h2 id="安装">安装Go工具</h2>

<div class="english">
<p>
If you are upgrading from an older version of Go you must
first <a href="#uninstall">remove the existing version</a>.
</p>
</div>

<p>
若你要从旧版本的Go升级，那么首先必须<a href="#uninstall">卸载已存在的版本</a>。
</p>

<<<<<<< HEAD
<div class="english">
=======
<div id="tarballInstructions">

>>>>>>> c83e6f50
<h3 id="tarball">Linux, Mac OS X, and FreeBSD tarballs</h3>
</div>

<h3 id="安装包">Linux、Mac OS X 和 FreeBSD 的安装包</h3>

<div class="english">
<p>
<a href="https://golang.org/dl/">Download the archive</a>
and extract it into <code>/usr/local</code>, creating a Go tree in
<code>/usr/local/go</code>. For example:
</p>
</div>

<p>
<a href="http://code.google.com/p/go/downloads/list?q=OpSys-FreeBSD+OR+OpSys-Linux+OR+OpSys-OSX+Type-Archive">下载此压缩包</a>并提取到
<code>/usr/local</code> 目录，在 <code>/usr/local/go</code> 中创建Go目录树。例如：
</p>

<pre>
tar -C /usr/local -xzf <span class="downloadFilename">go$VERSION.$OS-$ARCH.tar.gz</span>
</pre>

<<<<<<< HEAD
<div class="english">
<p>
=======
<p class="hideFromDownload">
>>>>>>> c83e6f50
Choose the archive file appropriate for your installation.
For instance, if you are installing Go version 1.2.1 for 64-bit x86 on Linux,
the archive you want is called <code>go1.2.1.linux-amd64.tar.gz</code>.
</p>
</div>

<p>
该压缩包的名称可能不同，这取决于你安装的Go版本和你的操作系统以及处理器架构。
</p>

<div class="english">
<p>
(Typically these commands must be run as root or through <code>sudo</code>.)
</p>
</div>

<p>
（此命令必须作为root或通过 <code>sudo</code> 运行。）
</p>

<div class="english">
<p>
Add <code>/usr/local/go/bin</code> to the <code>PATH</code> environment
variable. You can do this by adding this line to your <code>/etc/profile</code>
(for a system-wide installation) or <code>$HOME/.profile</code>:
</p>
</div>

<p>
要将 <code>/usr/local/go/bin</code> 添加到 <code>PATH</code> 环境变量，
你需要将此行添加到你的 <code>/etc/profile</code>（全系统安装）或 <code>$HOME/.profile</code> 文件中：
</p>

<pre>
export PATH=$PATH:/usr/local/go/bin
</pre>

<div class="english">
<h4 id="tarball_non_standard">Installing to a custom location</h4>
</div>

<h4 id="非标准安装包">安装到指定位置</h4>

<div class="english">
<p>
The Go binary distributions assume they will be installed in
<code>/usr/local/go</code> (or <code>c:\Go</code> under Windows),
but it is possible to install the Go tools to a different location.
In this case you must set the <code>GOROOT</code> environment variable
to point to the directory in which it was installed.
</p>
</div>

<p>
Go二进制发行版假定它们会被安装到 <code>/usr/local/go</code>
（或Windows下的 <code>c:\Go</code>）中，但也可将Go工具安装到不同的位置。
此时你必须设置 <code>GOROOT</code> 环境变量来指出它所安装的位置。
</p>

<div class="english">
<p>
For example, if you installed Go to your home directory you should add the
following commands to <code>$HOME/.profile</code>:
</p>
</div>

<p>
例如，若你将Go安装到你的home目录下，你应当将以下命令添加到 <code>$HOME/.profile</code> 文件中：
</p>

<pre>
export GOROOT=$HOME/go
export PATH=$PATH:$GOROOT/bin
</pre>

<div class="english">
<p>
<b>Note</b>: <code>GOROOT</code> must be set only when installing to a custom
location.
</p>
</div>

<<<<<<< HEAD
<p>
<b>注</b>：<code>GOROOT</code> 仅在安装到指定位置时才需要设置。
</p>

<div class="english">
=======
</div><!-- tarballInstructions -->

<div id="darwinPackageInstructions">

>>>>>>> c83e6f50
<h3 id="osx">Mac OS X package installer</h3>
</div>

<h3 id="osx">Mac OS X安装包</h3>

<div class="english">
<p>
<a href="https://golang.org/dl/">Download the package file</a>,
open it, and follow the prompts to install the Go tools.
The package installs the Go distribution to <code>/usr/local/go</code>.
</p>
</div>

<p>
打开此<a href="http://code.google.com/p/go/downloads/list?q=OpSys-Darwin+AND+Type-Installer">包文件</a>
并跟随提示来安装Go工具。该包会将Go发行版安装到 <code>/usr/local/go</code> 中。
</p>

<div class="english">
<p>
The package should put the <code>/usr/local/go/bin</code> directory in your
<code>PATH</code> environment variable. You may need to restart any open
Terminal sessions for the change to take effect.
</p>
</div>

<p>
此包应该会将 <code>/usr/local/go/bin</code> 目录放到你的 <code>PATH</code> 环境变量中。
要使此更改生效，你需要重启所有打开的终端回话。
</p>

</div><!-- darwinPackageInstructions -->

<div id="windowsInstructions">

<h3 id="windows">Windows</h3>

<<<<<<< HEAD
<div class="english">
<p>
=======
<p class="hideFromDownload">
>>>>>>> c83e6f50
The Go project provides two installation options for Windows users
(besides <a href="/doc/install/source">installing from source</a>):
a zip archive that requires you to set some environment variables and an
MSI installer that configures your installation automatically.
</p>
</div>

<p>
对于Windows用户，Go项目提供两种安装选项（<a href="/doc/install/source">从源码安装</a>除外）：
zip压缩包需要你设置一些环境变量，而实验性MSI安装程序则会自动配置你的安装。
</p>

<<<<<<< HEAD
<div class="english">
=======
<div id="windowsInstallerInstructions">

>>>>>>> c83e6f50
<h4 id="windows_msi">MSI installer</h4>
</div>

<h4 id="msi安装">MSI安装程序</h4>

<div class="english">
<p>
Open the <a href="https://golang.org/dl/">MSI file</a>
and follow the prompts to install the Go tools.
By default, the installer puts the Go distribution in <code>c:\Go</code>.
</p>
</div>

<p>
打开此<a href="http://code.google.com/p/go/downloads/list?q=OpSys-Windows+Type%3DInstaller">MSI文件</a>
并跟随提示来安装Go工具。默认情况下，该安装程序会将Go发行版放到 <code>c:\Go</code> 中。
</p>

<div class="english">
<p>
The installer should put the <code>c:\Go\bin</code> directory in your
<code>PATH</code> environment variable. You may need to restart any open
command prompts for the change to take effect.
</p>
</div>

<<<<<<< HEAD
<p>
此安装程序应该会将 <code>c:\Go\bin</code> 目录放到你的 <code>PATH</code> 环境变量中。
要使此更改生效，你需要重启所有打开的命令行。
</p>

<div class="english">
=======
</div><!-- windowsInstallerInstructions -->

<div id="windowsZipInstructions">

>>>>>>> c83e6f50
<h4 id="windows_zip">Zip archive</h4>
</div>

<h4 id="windows_zip">Zip压缩包</h4>

<div class="english">
<p>
<a href="https://golang.org/dl/">Download the zip file</a> and extract it into the directory of your choice (we suggest <code>c:\Go</code>).
</p>
</div>

<p>
<a href="http://code.google.com/p/go/downloads/list?q=OpSys-Windows+Type%3DArchive">下载此zip文件</a>
并提取到你的自选目录（我们的建议是<code>c:\Go</code>）：
</p>

<div class="english">
<p>
If you chose a directory other than <code>c:\Go</code>,
you must set the <code>GOROOT</code> environment variable to your chosen path.
</p>
</div>

<p>
若你选择了 <code>c:\Go</code> 之外的目录，你必须为你所选的路径设置 <code>GOROOT</code> 环境变量。
</p>

<div class="english">
<p>
Add the <code>bin</code> subdirectory of your Go root (for example, <code>c:\Go\bin</code>) to your <code>PATH</code> environment variable.
</p>
</div>

<p>
将你的Go根目录中的 <code>bin</code> 子目录（例如 <code>c:\Go\bin</code>）添加到你的
<code>PATH</code> 环境变量中。
</p>

<<<<<<< HEAD
<div class="english">
=======
</div><!-- windowsZipInstructions -->

>>>>>>> c83e6f50
<h4 id="windows_env">Setting environment variables under Windows</h4>
</div>

<h4 id="环境变量">在Windows下设置环境变量</h4>

<div class="english">
<p>
Under Windows, you may set environment variables through the "Environment
Variables" button on the "Advanced" tab of the "System" control panel. Some
versions of Windows provide this control panel through the "Advanced System
Settings" option inside the "System" control panel.
</p>
</div>

<<<<<<< HEAD
<p>
在Windows下，你可以通过在系统“控制面板”中，“高级”标签上的“环境变量”按钮来设置环境变量。
Windows的一些版本通过系统“控制面板”中的“高级系统设置”选项提供此控制板。
</p>
=======
</div><!-- windowsInstructions -->

>>>>>>> c83e6f50

<div class="english">
<h2 id="testing">Test your installation</h2>
</div>

<h2 id="测试">测试你的安装</h2>

<div class="english">
<p>
Check that Go is installed correctly by setting up a workspace
and building a simple program, as follows.
</p>

<p>
Create a directory to contain your <a href="code.html#Workspaces">workspace</a>,
<code class="testUnix">$HOME/work</code>
<code class="testWindows" style="display: none">C:\work</code>
for example, and set the <code>GOPATH</code> environment
variable to point to that location.
</p>
</div>

<p>
通过构建一个简单的程序来检查Go的安装是否正确，具体操作如下：
</p>

<<<<<<< HEAD
<div class="english">
=======
<pre class="testUnix">
$ <b>export GOPATH=$HOME/work</b>
</pre>

<pre class="testWindows" style="display: none">
C:\&gt; <b>set GOPATH=C:\work</b>
</pre>

>>>>>>> c83e6f50
<p>
<span class="testUnix">
You should put the above command in your shell startup script
(<code>$HOME/.profile</code> for example).
</span>
<span class="testWindows">
On Windows, follow the <a href="#windows_env">instructions above</a> to set the
<code>GOPATH</code> environment variable on your system.
</span>
</p>

<p>
Next, make the directories <code>src/github.com/user/hello</code> inside your
workspace (if you use GitHub, substitute your user name for <code>user</code>),
and inside the <code>hello</code> directory create a file named <code>hello.go</code>
with the following contents:
</p>
</div>

<p>
首先创建一个名为 <code>hello.go</code> 的文件，并将以下代码保存在其中：
</p>

<pre>
package main

import "fmt"

func main() {
    fmt.Printf("hello, world\n")
}
</pre>

<div class="english">
<p>
Then compile it with the <code>go</code> tool:
</p>
</div>

<p>
接着通过 <code>go</code> 工具运行它：
</p>

<pre class="testUnix">
$ <b>go install github.com/user/hello</b>
</pre>

<pre class="testWindows" style="display: none">
C:\&gt; <b>go install github.com/user/hello</b>
</pre>

<div class="english">
<p>
The command above will put an executable command named <code>hello</code> 
(or <code>hello.exe</code>) inside the <code>bin</code> directory of your workspace.
Execute the command to see the greeting:
</p>
</div>

<<<<<<< HEAD
<p>
若你看到了“hello, world”信息，那么你的Go已被正确安装。
</p>

<div class="english">
<h2 id="gopath">Set up your work environment</h2>
</div>

<h2 id="Go路径">设置你的工作环境变量</h2>
=======
<pre class="testUnix">
$ <b>$GOPATH/bin/hello</b>
hello, world
</pre>

<pre class="testWindows" style="display: none">
C:\&gt; <b>%GOPATH%\bin\hello</b>
hello, world
</pre>
>>>>>>> c83e6f50

<div class="english">
<p>
If you see the "hello, world" message then your Go installation is working.
</p>
</div>

<p>
差不多了，你只要再设置一下就好。
</p>


<div class="english">
<p>
Before rushing off to write Go code please read the
<a href="/doc/code.html">How to Write Go Code</a> document,
which describes some essential concepts about using the Go tools.
</p>
</div>

<p>
请阅读<a href="/doc/code.html">如何使用Go编程</a>，它提供了使用Go工具的<b>基本设置说明</b>。
</p>

<div class="english">
<h2 id="uninstall">Uninstalling Go</h2>
</div>

<h2 id="卸载">卸载 Go</h2>

<div class="english">
<p>
To remove an existing Go installation from your system delete the
<code>go</code> directory. This is usually <code>/usr/local/go</code>
under Linux, Mac OS X, and FreeBSD or <code>c:\Go</code>
under Windows.
</p>
</div>

<p>
要从你的系统中移除既有的Go安装，需删除 <code>go</code> 目录。
在 Linux、Mac OS X、和 FreeBSD 系统下通常为 <code>/usr/local/go</code>，
在 Windows 下则为 <code>c:\Go</code>。
</p>

<div class="english">
<p>
You should also remove the Go <code>bin</code> directory from your
<code>PATH</code> environment variable.
Under Linux and FreeBSD you should edit <code>/etc/profile</code> or
<code>$HOME/.profile</code>.
If you installed Go with the <a href="#osx">Mac OS X package</a> then you
should remove the <code>/etc/paths.d/go</code> file.
Windows users should read the section about <a href="#windows_env">setting
environment variables under Windows</a>.
</p>
</div>

<p>
你也应当从你的 <code>PATH</code> 环境变量中移除 Go 的 <code>bin</code> 目录。
在 Linux 和 FreeBSD 下你应当编辑 <code>/etc/profile</code> 或 <code>$HOME/.profile</code>。
若你是通过<a href="#osx">Mac OS X 包</a>安装的 Go，那么你应当移除 <code>/etc/paths.d/go</code> 文件。
Windows 用户请阅读<a href="#环境变量">在 Windows 下设置环境变量</a>一节。
</p>


<h2 id="帮助">获取帮助</h2>

<div class="english">
<p>
For real-time help, ask the helpful gophers in <code>#go-nuts</code> on the
<a href="http://freenode.net/">Freenode</a> IRC server.
</p>
</div>

<p>
要获取实时帮助，请询问 <a href="http://freenode.net/">Freenode</a> IRC 上
<code>#go-nuts</code> 中的 Gopher 们。
</p>

<div class="english">
<p>
The official mailing list for discussion of the Go language is
<a href="//groups.google.com/group/golang-nuts">Go Nuts</a>.
</p>
</div>

<p>
Go 语言的官方讨论邮件列表为
<a href="http://groups.google.com/group/golang-nuts">Go Nuts</a>。
</p>

<div class="english">
<p>
Report bugs using the
<a href="//golang.org/issue">Go issue tracker</a>.
</p>
</div>

<p>
请使用<a href="//golang.org/issue">Go 问题跟踪器</a>报告Bug。
</p><|MERGE_RESOLUTION|>--- conflicted
+++ resolved
@@ -8,12 +8,9 @@
 	"Path":  "/doc/install"
 }-->
 
-<<<<<<< HEAD
-<div class="english">
-=======
 <div class="hideFromDownload">
 
->>>>>>> c83e6f50
+<div class="english">
 <h2 id="download">Download the Go distribution</h2>
 </div>
 
@@ -106,7 +103,6 @@
 </p>
 </div>
 
-<<<<<<< HEAD
 <table class="codetable" frame="border" summary="requirements">
 <tr>
 <th align="middle">操作系统</th>
@@ -126,10 +122,8 @@
 <a href="http://developer.apple.com/Xcode/">Xcode</a>安装命令行工具即可。
 若你已经安装了Xcode 4.3+，只需从下载配置面板的组件标签内安装它即可。
 </p>
-=======
+
 </div><!-- hideFromDownload -->
-
->>>>>>> c83e6f50
 
 <div class="english">
 <h2 id="install">Install the Go tools</h2>
@@ -148,12 +142,9 @@
 若你要从旧版本的Go升级，那么首先必须<a href="#uninstall">卸载已存在的版本</a>。
 </p>
 
-<<<<<<< HEAD
-<div class="english">
-=======
 <div id="tarballInstructions">
 
->>>>>>> c83e6f50
+<div class="english">
 <h3 id="tarball">Linux, Mac OS X, and FreeBSD tarballs</h3>
 </div>
 
@@ -176,12 +167,10 @@
 tar -C /usr/local -xzf <span class="downloadFilename">go$VERSION.$OS-$ARCH.tar.gz</span>
 </pre>
 
-<<<<<<< HEAD
-<div class="english">
-<p>
-=======
 <p class="hideFromDownload">
->>>>>>> c83e6f50
+
+<div class="english">
+<p>
 Choose the archive file appropriate for your installation.
 For instance, if you are installing Go version 1.2.1 for 64-bit x86 on Linux,
 the archive you want is called <code>go1.2.1.linux-amd64.tar.gz</code>.
@@ -264,18 +253,15 @@
 </p>
 </div>
 
-<<<<<<< HEAD
 <p>
 <b>注</b>：<code>GOROOT</code> 仅在安装到指定位置时才需要设置。
 </p>
 
-<div class="english">
-=======
 </div><!-- tarballInstructions -->
 
 <div id="darwinPackageInstructions">
 
->>>>>>> c83e6f50
+<div class="english">
 <h3 id="osx">Mac OS X package installer</h3>
 </div>
 
@@ -313,12 +299,10 @@
 
 <h3 id="windows">Windows</h3>
 
-<<<<<<< HEAD
-<div class="english">
-<p>
-=======
 <p class="hideFromDownload">
->>>>>>> c83e6f50
+
+<div class="english">
+<p>
 The Go project provides two installation options for Windows users
 (besides <a href="/doc/install/source">installing from source</a>):
 a zip archive that requires you to set some environment variables and an
@@ -331,12 +315,9 @@
 zip压缩包需要你设置一些环境变量，而实验性MSI安装程序则会自动配置你的安装。
 </p>
 
-<<<<<<< HEAD
-<div class="english">
-=======
 <div id="windowsInstallerInstructions">
 
->>>>>>> c83e6f50
+<div class="english">
 <h4 id="windows_msi">MSI installer</h4>
 </div>
 
@@ -363,19 +344,14 @@
 </p>
 </div>
 
-<<<<<<< HEAD
 <p>
 此安装程序应该会将 <code>c:\Go\bin</code> 目录放到你的 <code>PATH</code> 环境变量中。
 要使此更改生效，你需要重启所有打开的命令行。
 </p>
 
-<div class="english">
-=======
-</div><!-- windowsInstallerInstructions -->
-
 <div id="windowsZipInstructions">
 
->>>>>>> c83e6f50
+<div class="english">
 <h4 id="windows_zip">Zip archive</h4>
 </div>
 
@@ -414,12 +390,9 @@
 <code>PATH</code> 环境变量中。
 </p>
 
-<<<<<<< HEAD
-<div class="english">
-=======
 </div><!-- windowsZipInstructions -->
 
->>>>>>> c83e6f50
+<div class="english">
 <h4 id="windows_env">Setting environment variables under Windows</h4>
 </div>
 
@@ -434,15 +407,12 @@
 </p>
 </div>
 
-<<<<<<< HEAD
 <p>
 在Windows下，你可以通过在系统“控制面板”中，“高级”标签上的“环境变量”按钮来设置环境变量。
 Windows的一些版本通过系统“控制面板”中的“高级系统设置”选项提供此控制板。
 </p>
-=======
+
 </div><!-- windowsInstructions -->
-
->>>>>>> c83e6f50
 
 <div class="english">
 <h2 id="testing">Test your installation</h2>
@@ -469,9 +439,6 @@
 通过构建一个简单的程序来检查Go的安装是否正确，具体操作如下：
 </p>
 
-<<<<<<< HEAD
-<div class="english">
-=======
 <pre class="testUnix">
 $ <b>export GOPATH=$HOME/work</b>
 </pre>
@@ -480,7 +447,7 @@
 C:\&gt; <b>set GOPATH=C:\work</b>
 </pre>
 
->>>>>>> c83e6f50
+<div class="english">
 <p>
 <span class="testUnix">
 You should put the above command in your shell startup script
@@ -540,17 +507,6 @@
 </p>
 </div>
 
-<<<<<<< HEAD
-<p>
-若你看到了“hello, world”信息，那么你的Go已被正确安装。
-</p>
-
-<div class="english">
-<h2 id="gopath">Set up your work environment</h2>
-</div>
-
-<h2 id="Go路径">设置你的工作环境变量</h2>
-=======
 <pre class="testUnix">
 $ <b>$GOPATH/bin/hello</b>
 hello, world
@@ -560,7 +516,6 @@
 C:\&gt; <b>%GOPATH%\bin\hello</b>
 hello, world
 </pre>
->>>>>>> c83e6f50
 
 <div class="english">
 <p>
@@ -569,9 +524,14 @@
 </div>
 
 <p>
-差不多了，你只要再设置一下就好。
-</p>
-
+若你看到了“hello, world”信息，那么你的Go已被正确安装。
+</p>
+
+<div class="english">
+<h2 id="gopath">Set up your work environment</h2>
+</div>
+
+<h2 id="Go路径">设置你的工作环境变量</h2>
 
 <div class="english">
 <p>
