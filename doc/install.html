<!--{
	"Title": "起步",
	"Path":  "/doc/install"
}-->

<!--{
	"Title": "Getting Started",
	"Path":  "/doc/install"
}-->

<div class="english">
<h2 id="introduction">Introduction</h2>
</div>

<h2 id="前言">前言</h2>

<div class="english">
<p>
Go is an open source project with a BSD-style license.
There are two official Go compiler toolchains: the <code>gc</code> Go compiler
and the <code>gccgo</code> compiler that is part of the GNU C Compiler (GCC).
</p>
</div>

<p>
Go是一个使用BSD风格授权的开源项目，它有两个官方Go编译器工具链：<code>gc</code>
Go编译器，以及 <code>gccgo</code> 编译器，它是GNU编译器集合（GCC）的一部分。
</p>

<div class="english">
<p>
The <code>gc</code> compiler is the more mature and well-tested of the two.
This page is about installing a binary distribution of the <code>gc</code>
compiler.
</p>
</div>

<p>
The <code>gc</code> compiler is the more mature and well-tested of the two.
This page is about installing a binary distribution of the <code>gc</code>
compiler.
其中，<code>gc</code> 编译器更为成熟，测试更全面。本页面与安装 <code>gc</code>
编译器的二进制发行版有关。
</p>

<div class="english">
<p>
For information about installing the <code>gc</code> compiler from source, see
<a href="/doc/install/source">Installing Go from source</a>.
For information about installing <code>gccgo</code>, see
<a href="/doc/install/gccgo">Setting up and using gccgo</a>.
</p>
</div>

<p>
关于从源码安装 <code>gc</code> 编译器的信息，请访问<a href="/doc/install/source">从源码安装Go</a>。
关于安装 <code>gccgo</code> 的信息，请访问<a href="/doc/install/gccgo">设置并使用gccgo</a>。
</p>

<div class="english">
<h2 id="requirements">System requirements</h2>
</div>

<h2 id="需求">系统需求</h2>

<div class="english">
<p>
The <code>gc</code> compiler supports the following operating systems and
architectures. Please ensure your system meets these requirements before
proceeding. If your OS or architecture is not on the list, it's possible that
<code>gccgo</code> might support your setup; see
<a href="/doc/install/gccgo">Setting up and using gccgo</a> for details.
</p>
</div>

<p>
<code>gc</code> 编译器支持一下操作系统及架构。在开始前，请确保你的系统满足这些需求。
若你的OS及架构不在此列表中，那么 <code>gccgo</code> 可能支持你的设置，
详情请访问<a href="/doc/install/gccgo">设置并使用gccgo</a>。
</p>

<div class="english">
<table class="codetable" frame="border" summary="requirements">
<tr>
<th align="middle">Operating system</th>
<th align="middle">Architectures</th>
<th align="middle">Notes</th>
</tr>
<tr><td colspan="3"><hr></td></tr>
<tr><td>FreeBSD 7 or later</td> <td>amd64, 386</td> <td>Debian GNU/kFreeBSD not supported</td></tr>
<tr><td>Linux 2.6.23 or later with glibc</td> <td>amd64, 386, arm</td> <td>CentOS/RHEL 5.x</td> not supported; no binary distribution for ARM yet</tr>
<tr><td>Mac OS X 10.6/10.7</td> <td>amd64, 386</td> <td>use the gcc<sup>&#8224;</sup> that comes with Xcode</td></tr>
<tr><td>Windows 2000 or later</td> <td>amd64, 386</td> <td>use mingw gcc<sup>&#8224;</sup>; cygwin or msys is not needed</td></tr>
</table>

<p>
<sup>&#8224;</sup><code>gcc</code> is required only if you plan to use <a href="/cmd/cgo">cgo</a>.
</p>
</div>

<table class="codetable" frame="border" summary="requirements">
<tr>
<th align="middle">操作系统</th>
<th align="middle">架构</th>
<th align="middle">注记</th>
</tr>
<tr><td colspan="3"><hr></td></tr>
<tr><td>FreeBSD 7或更新版本</td> <td>amd64, 386</td> <td>Debian GNU/kFreeBSD不支持</td></tr>
<tr><td>Linux 2.6.23或更新版本配合glibc</td> <td>amd64, 386, arm</td> <td>CentOS/RHEL 5.x</td>不支持；还没有ARM的二进制发行版</tr>
<tr><td>Mac OS X 10.6/10.7</td> <td>amd64, 386</td> <td>使用Xcode自带的gcc<sup>&#8224;</sup></td></tr>
<tr><td>Windows 2000或更新版本</td> <td>amd64, 386</td> <td>使用mingw gcc<sup>&#8224;</sup>，无需cygwin或msys</td></tr>
</table>

<p>
<sup>&#8224;只有当你打算使用<a href="/cmd/cgo">cgo</a>时才需要。
</p>

<div class="english">
<h2 id="download">Download the Go tools</h2>
</div>

<h2 id="下载">下载Go工具</h2>

<div class="english">
<p>
Visit the
<a href="http://code.google.com/p/go/downloads">Go project's downloads page</a>
and select the binary distribution that matches
your operating system and processor architecture.
</p>
</div>

<p>
请访问<a href="http://code.google.com/p/go/downloads">Go项目的下载页面</a>，
并选择与你的操作系统及处理器架构相匹配的二进制发行版。
</p>

<div class="english">
<p>
Official binary distributions are available
for the FreeBSD, Linux, Mac OS X (Snow Leopard/Lion), and Windows operating systems
and the 32-bit (<code>386</code>) and 64-bit (<code>amd64</code>)
x86 processor architectures.
</p>
</div>

<p>
官方为FreeBSD、Linux、Mac OS X（Snow Leopard/Lion）与Windows操作系统以及32位
（<code>386</code>）与64位（<code>amd64</code>）的x86处理器架构提供二进制发行版。
</p>

<div class="english">
<p>
If a binary distribution is not available for your
OS/arch combination you may want to try
<a href="/doc/install/source">installing from source</a> or
<a href="/doc/install/gccgo">installing gccgo instead of gc</a>.
</p>
</div>

<p>
If a binary distribution is not available for your
OS/arch combination you may want to try
<a href="/doc/install/source">installing from source</a> or
<a href="/doc/install/gccgo">installing gccgo instead of gc</a>.
若对于你的OS/arch组合并未提供二进制发行版，你或许想试试
<a href="/doc/install/source">从源码安装</a>或
<a href="/doc/install/gccgo">安装gccgo以替代gc</a>.
</p>

<div class="english">
<h2 id="install">Install the Go tools</h2>
</div>

<h2 id="安装">安装Go工具</h2>

<div class="english">
<p>
The Go binary distributions assume they will be installed in
<code>/usr/local/go</code> (or <code>c:\Go</code> under Windows),
but it is possible to install them in a different
location. If you do this, you will need to set the <code>GOROOT</code>
environment variable to that directory when using the Go tools.
</p>
</div>

<p>
Go二进制发行版假定它们会被安装到 <code>/usr/local/go</code>
（或Windows下的 <code>c:\Go</code>）中，但也可将它们安装到不同的位置。
若这样，则在你使用Go工具时，需要为该目录设置 <code>GOROOT</code> 环境变量。
</p>

<div class="english">
<p>
For example, if you installed Go to your home directory you should add the
following commands to <code>$HOME/.profile</code>:
</p>
</div>

<p>
例如，若你将Go安装到你的home目录下，你应当将以下命令添加到 <code>$HOME/.profile</code> 文件中：
</p>

<pre>
export GOROOT=$HOME/go
export PATH=$PATH:$GOROOT/bin
</pre>

<div class="english">
<p>
Windows users should read the section about <a href="#windows_env">setting
environment variables under Windows</a>.
</p>
</div>

<p>
Windows用户应当阅读<a href="#环境变量">在Windows下设置环境变量</a>一节。
</p>

<div class="english">
<h3 id="freebsd_linux">FreeBSD and Linux</h3>
</div>

<h3 id="freebsd与linux">FreeBSD与Linux</h3>

<div class="english">
<p>
On FreeBSD and Linux, if you are upgrading from an older version of Go you must
first remove the existing version from <code>/usr/local/go</code>:
</p>
</div>

<p>
在FreeBSD于Linux上，如果你从Go的老版本升级，那么首先你必须从
<code>/usr/local/go</code> 中移除已存在的版本：
</p>

<pre>
rm -r /usr/local/go
</pre>

<div class="english">
<p>
Extract <a href="http://code.google.com/p/go/downloads/list?q=OpSys-FreeBSD+OR+OpSys-Linux">the archive</a>
into <code>/usr/local</code>, creating a Go tree in <code>/usr/local/go</code>:
</p>
</div>

<p>
将<a href="http://code.google.com/p/go/downloads/list?q=OpSys-FreeBSD+OR+OpSys-Linux">此压缩包</a>提取到
<code>/usr/local</code> 目录，在 <code>/usr/local/go</code> 中创建Go目录树：
</p>

<pre>
tar -C /usr/local -xzf go.release.go1.tar.gz
</pre>

<div class="english">
<p>
(Typically these commands must be run as root or through <code>sudo</code>.)
</p>
</div>

<p>
（此命令必须作为root或通过 <code>sudo</code> 运行。）
</p>

<div class="english">
<p>
Add <code>/usr/local/go/bin</code> to the <code>PATH</code> environment
variable. You can do this by adding this line to your <code>/etc/profile</code>
(for a system-wide installation) or <code>$HOME/.profile</code>:
</p>
</div>

<p>
要将 <code>/usr/local/go/bin</code> 添加到 <code>PATH</code> 环境变量，
你需要将此行添加到你的 <code>/etc/profile</code>（全系统安装）或 <code>$HOME/.profile</code> 文件中：
</p>

<pre>
export PATH=$PATH:/usr/local/go/bin
</pre>

<h3 id="osx">Mac OS X</h3>

<div class="english">
<p>
Open the <a href="http://code.google.com/p/go/downloads/list?q=OpSys-Darwin">package file</a>
and follow the prompts to install the Go tools.
The package installs the Go distribution to <code>/usr/local/go</code>.
</p>
</div>

<p>
打开此<a href="http://code.google.com/p/go/downloads/list?q=OpSys-Darwin">包文件</a>
并跟随提示来安装Go工具。该包会将Go发行版安装到 <code>/usr/local/go</code> 中。
</p>

<div class="english">
<p>
The package should put the <code>/usr/local/go/bin</code> directory in your
<code>PATH</code> environment variable. You may need to restart any open
Terminal sessions for the change to take effect.
</p>
</div>

<p>
此包应该会将 <code>/usr/local/go/bin</code> 目录放到你的 <code>PATH</code> 环境变量中。
要使此更改生效，你需要重启所有打开的终端回话。
</p>

<h3 id="windows">Windows</h3>

<div class="english">
<p>
The Go project provides two installation options for Windows users
(besides <a href="/doc/install/source">installing from source</a>):
a zip archive that requires you to set some environment variables and an
experimental MSI installer that configures your installation automatically.
</p>
</div>

<p>
对于Windows用户，Go项目提供两种安装选项（<a href="/doc/install/source">从源码安装</a>除外）：
zip压缩包需要你设置一些环境变量，而实验性MSI安装程序则会自动配置你的安装。
</p>

<div class="english">
<h4 id="windows_zip">Zip archive</h4>
</div>

<h4 id="windows_zip">Zip压缩包</h4>

<div class="english">
<p>
Extract the <a href="http://code.google.com/p/go/downloads/list?q=OpSys-Windows+Type%3DArchive">zip file</a>
to the directory of your choice (we suggest <code>c:\Go</code>).
</p>
</div>

<p>
将此<a href="http://code.google.com/p/go/downloads/list?q=OpSys-Windows+Type%3DArchive">zip文件</a>
提取到你的自选目录（我们的建议是<code>c:\Go</code>）：
</p>

<div class="english">
<p>
If you chose a directory other than <code>c:\Go</code>, you must set
the <code>GOROOT</code> environment variable to your chosen path.
</p>
</div>

<p>
若你选择了 <code>c:\Go</code> 之外的目录，你必须为你所选的路径设置 <code>GOROOT</code> 环境变量。
</p>

<div class="english">
<p>
Add the <code>bin</code> subdirectory of your Go root (for example, <code>c:\Go\bin</code>) to to your <code>PATH</code> environment variable.
</p>
</div>

<p>
将你的Go根目录中的 <code>bin</code> 子目录（例如 <code>c:\Go\bin</code>）添加到你的
<code>PATH</code> 环境变量中。
</p>

<div class="english">
<h4 id="windows_msi">MSI installer (experimental)</h4>
</div>

<h4 id="msi安装">MSI安装程序（实验性）</h4>

<div class="english">
<p>
Open the <a href="http://code.google.com/p/go/downloads/list?q=OpSys-Windows+Type%3DInstaller">MSI file</a>
and follow the prompts to install the Go tools.
By default, the installer puts the Go distribution in <code>c:\Go</code>.
</p>
</div>

<p>
打开此<a href="http://code.google.com/p/go/downloads/list?q=OpSys-Windows+Type%3DInstaller">MSI文件</a>
并跟随提示来安装Go工具。默认情况下，该安装程序会将Go发行版放到 <code>c:\Go</code> 中。
</p>

<div class="english">
<p>
The installer should put the <code>c:\Go\bin</code> directory in your
<code>PATH</code> environment variable. You may need to restart any open
command prompts for the change to take effect.
</p>
</div>

<p>
此安装程序应该会将 <code>c:\Go\bin</code> 目录放到你的 <code>PATH</code> 环境变量中。
要使此更改生效，你需要重启所有打开的命令行。
</p>

<div class="english">
<h4 id="windows_env">Setting environment variables under Windows</h4>
</div>

<h4 id="环境变量">在Windows下设置环境变量</h4>

<div class="english">
<p>
Under Windows, you may set environment variables through the "Environment
Variables" button on the "Advanced" tab of the "System" control panel. Some
versions of Windows provide this control panel through the "Advanced System
Settings" option inside the "System" control panel.
</p>
</div>

<p>
在Windows下，你可以通过在系统“控制面板”中，“高级”标签上的“环境变量”按钮来设置环境变量。
Windows的一些版本通过系统“控制面板”中的“高级系统设置”选项提供此控制板。
</p>

<div class="english">
<h2 id="testing">Test your installation</h2>
</div>

<h2 id="测试">测试你的安装</h2>

<div class="english">
<p>
Check that Go is installed correctly by building a simple program, as follows.
</p>
</div>

<p>
通过构建一个简单的程序来检查Go的安装是否正确，具体操作如下：
</p>

<div class="english">
<p>
Create a file named <code>hello.go</code> and put the following program in it:
</p>
</div>

<p>
首先创建一个名为 <code>hello.go</code> 的文件，并将以下代码保存在其中：
</p>

<pre>
package main

import "fmt"

func main() {
    fmt.Printf("hello, world\n")
}
</pre>

<div class="english">
<p>
Then run it with the <code>go</code> tool:
</p>
</div>

<p>
接着通过 <code>go</code> 工具运行它：
</p>

<pre>
$ go run hello.go
hello, world
</pre>

<div class="english">
<p>
If you see the "hello, world" message then your Go installation is working.
</p>
</div>

<p>
若你看到了“hello, world”信息，那么你的Go已被正确安装。
</p>

<<<<<<< HEAD
<div class="english">
<h2 id="gopath">Set up your work environment</h2>
</div>

<h2 id="Go路径">设置你的工作环境变量</h2>

<div class="english">
<p>
The document <a href="/doc/code.html">How to Write Go Code</a> explains how to
set up a work environment in which to build and test Go code.
</p>
</div>

<p>
文档<a href="/doc/code.html">如何编写Go代码</a>说明了如何为构建并测试Go代码来设置工作环境。
</p>

<div class="english">
<h2 id="next">What's next</h2>
</div>
=======
<h2 id="gopath">Set up your work environment</h2>
>>>>>>> 834edc42

<h2 id="接着">接下来做什么？</h2>

<div class="english">
<p>
The document <a href="/doc/code.html">How to Write Go Code</a> explains how to
set up a work environment in which to build and test Go code.
</p>
</div>

<h2 id="next">What's next</h2>

<p>
<<<<<<< HEAD
开始<a href="http://go-tour-zh.appsp0t.com/">Go语言之旅</a>。
</p>

<div class="english">
<p>
For more detail about the process of building and testing Go programs
read <a href="/doc/code.html">How to Write Go Code</a>.
=======
Start by taking <a href="http://code.google.com/p/go-tour/">A Tour of Go</a>.
>>>>>>> 834edc42
</p>
</div>

<p>
更多有关Go程序构建与测试的方法，请阅读<a href="/doc/code.html">如何编写Go代码</a>。
</p>

<div class="english">
<p>
Build a web application by following the <a href="/doc/articles/wiki/">Wiki
Tutorial</a>.
</p>
</div>

<p>
跟随<a href="/doc/articles/wiki/">维基教程</a>来构建一个Web应用。
</p>

<div class="english">
<p>
Read <a href="/doc/effective_go.html">Effective Go</a> to learn about writing
idiomatic Go code.
</p>
</div>

<p>
阅读<a href="/doc/effective_go.html">高效Go编程</a>来了解如何编写地道的Go代码。
</p>

<div class="english">
<p>
For the full story, consult Go's extensive <a href="/doc/">documentation</a>.
</p>
</div>

<p>
关于Go完整的故事，请查阅大量的<a href="/doc/">文档</a>。
</p>

<div class="english">
<p>
Subscribe to the
<a href="http://groups.google.com/group/golang-announce">golang-announce</a>
mailing list to be notified when a new stable version of Go is released.
</p>
</div>

<p>
订阅<a href="http://groups.google.com/group/golang-announce">golang-announce</a>
邮件列表来关注新的Go稳定版何时发布。
</p>


<div class="english">
<h2 id="community">Community resources</h2>
</div>

<h2 id="社区">社区资源</h2>

<div class="english">
<p>
For real-time help, there may be users or developers on
<code>#go-nuts</code> on the <a href="http://freenode.net/">Freenode</a> IRC server.
</p>
</div>

<p>
在<a href="http://freenode.net/">Freenode</a> IRC服务器上的 <code>#go-nuts</code>
频道中可能有一些用户或开发者，你可以在这里获取实时帮助。
</p>

<div class="english">
<p>
The official mailing list for discussion of the Go language is
<a href="http://groups.google.com/group/golang-nuts">Go Nuts</a>.
</p>
</div>

<p>
关于Go语言讨论的官方邮件列表是<a href="http://groups.google.com/group/golang-nuts">Go Nuts</a>。
</p>

<div class="english">
<p>
Bugs should be reported using the
<a href="http://code.google.com/p/go/issues/list">Go issue tracker</a>.
</p>
</div>

<p>
Bug应当使用<a href="http://code.google.com/p/go/issues/list">Go问题跟踪系统</a>报告。
</p><|MERGE_RESOLUTION|>--- conflicted
+++ resolved
@@ -36,11 +36,8 @@
 </div>
 
 <p>
-The <code>gc</code> compiler is the more mature and well-tested of the two.
-This page is about installing a binary distribution of the <code>gc</code>
-compiler.
-其中，<code>gc</code> 编译器更为成熟，测试更全面。本页面与安装 <code>gc</code>
-编译器的二进制发行版有关。
+其中，<code>gc</code> 编译器更为成熟，测试更全面。本页面主要说明如何安装
+<code>gc</code>编译器的二进制发行版。
 </p>
 
 <div class="english">
@@ -74,7 +71,7 @@
 </div>
 
 <p>
-<code>gc</code> 编译器支持一下操作系统及架构。在开始前，请确保你的系统满足这些需求。
+<code>gc</code> 编译器支持以下操作系统及架构。在开始前，请确保你的系统满足这些需求。
 若你的OS及架构不在此列表中，那么 <code>gccgo</code> 可能支持你的设置，
 详情请访问<a href="/doc/install/gccgo">设置并使用gccgo</a>。
 </p>
@@ -88,7 +85,7 @@
 </tr>
 <tr><td colspan="3"><hr></td></tr>
 <tr><td>FreeBSD 7 or later</td> <td>amd64, 386</td> <td>Debian GNU/kFreeBSD not supported</td></tr>
-<tr><td>Linux 2.6.23 or later with glibc</td> <td>amd64, 386, arm</td> <td>CentOS/RHEL 5.x</td> not supported; no binary distribution for ARM yet</tr>
+<tr><td>Linux 2.6.23 or later with glibc</td> <td>amd64, 386, arm</td> <td>CentOS/RHEL 5.x not supported; no binary distribution for ARM yet</td></tr>
 <tr><td>Mac OS X 10.6/10.7</td> <td>amd64, 386</td> <td>use the gcc<sup>&#8224;</sup> that comes with Xcode</td></tr>
 <tr><td>Windows 2000 or later</td> <td>amd64, 386</td> <td>use mingw gcc<sup>&#8224;</sup>; cygwin or msys is not needed</td></tr>
 </table>
@@ -106,13 +103,13 @@
 </tr>
 <tr><td colspan="3"><hr></td></tr>
 <tr><td>FreeBSD 7或更新版本</td> <td>amd64, 386</td> <td>Debian GNU/kFreeBSD不支持</td></tr>
-<tr><td>Linux 2.6.23或更新版本配合glibc</td> <td>amd64, 386, arm</td> <td>CentOS/RHEL 5.x</td>不支持；还没有ARM的二进制发行版</tr>
+<tr><td>Linux 2.6.23或更新版本配合glibc</td> <td>amd64, 386, arm</td> <td>CentOS/RHEL 5.x不支持；还没有ARM的二进制发行版</td></tr>
 <tr><td>Mac OS X 10.6/10.7</td> <td>amd64, 386</td> <td>使用Xcode自带的gcc<sup>&#8224;</sup></td></tr>
 <tr><td>Windows 2000或更新版本</td> <td>amd64, 386</td> <td>使用mingw gcc<sup>&#8224;</sup>，无需cygwin或msys</td></tr>
 </table>
 
 <p>
-<sup>&#8224;只有当你打算使用<a href="/cmd/cgo">cgo</a>时才需要。
+<sup>&#8224;只有当你打算使用<a href="/cmd/cgo">cgo</a>时才需要<code>gcc</code>。
 </p>
 
 <div class="english">
@@ -159,11 +156,7 @@
 </div>
 
 <p>
-If a binary distribution is not available for your
-OS/arch combination you may want to try
-<a href="/doc/install/source">installing from source</a> or
-<a href="/doc/install/gccgo">installing gccgo instead of gc</a>.
-若对于你的OS/arch组合并未提供二进制发行版，你或许想试试
+若对于你的操作系统/CPU架构并未提供二进制发行版，你或许可以试试
 <a href="/doc/install/source">从源码安装</a>或
 <a href="/doc/install/gccgo">安装gccgo以替代gc</a>.
 </p>
@@ -479,7 +472,6 @@
 若你看到了“hello, world”信息，那么你的Go已被正确安装。
 </p>
 
-<<<<<<< HEAD
 <div class="english">
 <h2 id="gopath">Set up your work environment</h2>
 </div>
@@ -500,42 +492,20 @@
 <div class="english">
 <h2 id="next">What's next</h2>
 </div>
-=======
-<h2 id="gopath">Set up your work environment</h2>
->>>>>>> 834edc42
 
 <h2 id="接着">接下来做什么？</h2>
 
 <div class="english">
 <p>
-The document <a href="/doc/code.html">How to Write Go Code</a> explains how to
-set up a work environment in which to build and test Go code.
-</p>
-</div>
-
-<h2 id="next">What's next</h2>
-
-<p>
-<<<<<<< HEAD
+Start by taking <a href="http://code.google.com/p/go-tour/">A Tour of Go</a>.
+</p>
+</div>
+
+<p>
 开始<a href="http://go-tour-zh.appsp0t.com/">Go语言之旅</a>。
 </p>
 
 <div class="english">
-<p>
-For more detail about the process of building and testing Go programs
-read <a href="/doc/code.html">How to Write Go Code</a>.
-=======
-Start by taking <a href="http://code.google.com/p/go-tour/">A Tour of Go</a>.
->>>>>>> 834edc42
-</p>
-</div>
-
-<p>
-更多有关Go程序构建与测试的方法，请阅读<a href="/doc/code.html">如何编写Go代码</a>。
-</p>
-
-<div class="english">
-<p>
 Build a web application by following the <a href="/doc/articles/wiki/">Wiki
 Tutorial</a>.
 </p>
@@ -563,7 +533,7 @@
 </div>
 
 <p>
-关于Go完整的故事，请查阅大量的<a href="/doc/">文档</a>。
+关于Go完整的故事，请查阅Go丰富的<a href="/doc/">文档</a>。
 </p>
 
 <div class="english">
