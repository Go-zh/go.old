--- conflicted
+++ resolved
@@ -1980,61 +1980,8 @@
 关于如何进行的更多信息请访问<a href="contribute.html">为Go项目做贡献</a>。
 </p>
 
-<<<<<<< HEAD
-<div class="english">
-<h3 id="Why_does_the_project_use_Mercurial_and_not_git">
-Why does the project use Mercurial and not git?</h3>
-</div>
-
-<h3 id="为什么此项目使用Mercurial而非git">为什么此项目使用Mercurial而非git？</h3>
-
-<div class="english">
-<p>
-The Go project, hosted by Google Code at
-<a href="//code.google.com/p/go">code.google.com/p/go</a>,
-uses Mercurial as its version control system.
-When the project launched,
-Google Code supported only Subversion and Mercurial.
-Mercurial was a better choice because of its plugin mechanism
-that allowed us to create the "codereview" plugin to connect
-the project to the excellent code review tools at
-<a href="//codereview.appspot.com">codereview.appspot.com</a>.
-</p>
-</div>
-
-<p>
-Go项目托管在Google Code的
-<a href="http://code.google.com/p/go">code.google.com/p/go</a> 上，
-使用Mercurial作为它的版本控制系统。当该项目启动时，Google
-Code只支持Subversion和Mercurial。Mercurial是个更好的选择，
-因为它的插件机制能让我们创建“codereview”插件，以此来将该项目与
-<a href="http://codereview.appspot.com">codereview.appspot.com</a>
-上卓越的代码审核工具连接起来。
-</p>
-
-<div class="english">
-<p>
-Programmers who work
-with the Go project's source rather than release downloads sometimes
-ask for the project to switch to git.
-That would be possible, but it would be a lot of work and
-would also require reimplementing the codereview plugin.
-Given that Mercurial works today, with code review support,
-combined with the Go project's mostly linear, non-branching use of
-version control, a switch to git doesn't seem worthwhile.
-</p>
-</div>
-
-<p>
-在Go项目源码上工作的程序员，比起发行下载版的程序员，有时会请求将此项目切换到git上。
-这是可能的，但它不仅需要做大量的工作，还需要重新实现codereview插件。
-由于现在的Mercurial拥有代码审核的支持，加上Go项目几乎是线性的，无分支的版本控制，
-切换到git上似乎不大值得。
-</p>
-
-<div class="english">
-=======
->>>>>>> e8f13700
+
+<div class="english">
 <h3 id="git_https">
 Why does "go get" use HTTPS when cloning a repository?</h3>
 </div>
