<!--{
	"Title": "如何使用Go编程"
}-->
<!--{
	"Title": "How to Write Go Code"
}-->

<div class="english">
<h2 id="Introduction">Introduction</h2>
</div>

<h2 id="前言">前言</h2>

<div class="english">
<p>
This document demonstrates the development of a simple Go package and
introduces the <a href="/cmd/go/">go tool</a>, the standard way to fetch,
build, and install Go packages and commands.
</p>
</div>

<p>
本文档展示了一个简单Go包的开发，并介绍了用<a href="/cmd/go/">go工具</a>来获取、
构建并安装Go包及命令的标准方式。
</p>

<div class="english">
<p>
The <code>go</code> tool requires you to organize your code in a specific
way. Please read this document carefully.
It explains the simplest way to get up and running with your Go installation.
</p>
</div>

<p>
<code>go</code> 工具需要你按照指定的方式来组织代码。请仔细阅读本文档，
它说明了如何以最简单的方式来准备并运行你的Go安装。
</p>

<div class="english">
<p>
A similar explanation is available as a
<a href="http://www.youtube.com/watch?v=XCsL89YtqCs">screencast</a>.
</p>
</div>

<p>
类似的视频讲解可在<a href="http://www.youtube.com/watch?v=XCsL89YtqCs">此处</a>观看。
</p>


<div class="english">
<h2 id="Organization">Code organization</h2>
</div>

<h2 id="组织">代码的组织</h2>

<div class="english">
<h3 id="Workspaces">Workspaces</h3>
</div>

<h3 id="工作空间">工作空间</h3>

<div class="english">
<p>
The <code>go</code> tool is designed to work with open source code maintained
in public repositories. Although you don't need to publish your code, the model
for how the environment is set up works the same whether you do or not.
</p>
</div>

<p>
<code>go</code> 工具为公共代码仓库中维护的开源代码而设计。
无论你会不会公布代码，该模型设置工作环境的方法都是相同的。
</p>

<div class="english">
<p>
Go code must be kept inside a <i>workspace</i>.
A workspace is a directory hierarchy with three directories at its root:
</p>
</div>

<p>
Go代码必须放在<b>工作空间</b>内。它其实就是一个目录，其中包含三个子目录：
</p>

<div class="english">
<ul>
<li><code>src</code> contains Go source files organized into packages (one package per directory),
<li><code>pkg</code> contains package objects, and
<li><code>bin</code> contains executable commands.
</ul>
</div>

<ul>
<li><code>src</code> 目录包含Go的源文件，它们被组织成包（每个目录都对应一个包），
<li><code>pkg</code> 目录包含包对象，
<li><code>bin</code> 目录包含可执行命令。
</ul>

<div class="english">
<p>
The <code>go</code> tool builds source packages and installs the resulting
binaries to the <code>pkg</code> and <code>bin</code> directories.
</p>
</div>

<p>
<code>go</code> 工具用于构建源码包，并将其生成的二进制文件安装到 <code>pkg</code>
和 <code>bin</code> 目录中。
</p>

<div class="english">
<p>
The <code>src</code> subdirectory typically contains multiple version control
repositories (such as for Git or Mercurial) that track the development of one
or more source packages.
</p>
</div>

<p>
<code>src</code> 子目录通常包会含多种版本控制的代码仓库（例如Git或Mercurial），
以此来跟踪一个或多个源码包的开发。
</p>

<div class="english">
<p>
To give you an idea of how a workspace looks in practice, here's an example:
</p>
</div>

<p>
以下例子展现了实践中工作空间的概念：
</p>

<div class="english">
<pre>
bin/
    streak                         # command executable
    todo                           # command executable
pkg/
    linux_amd64/
        code.google.com/p/goauth2/
            oauth.a                # package object
        github.com/nf/todo/
            task.a                 # package object
src/
    code.google.com/p/goauth2/
        .hg/                       # mercurial repository metadata
        oauth/
            oauth.go               # package source
            oauth_test.go          # test source
    github.com/nf/
        streak/
            .git/                  # git repository metadata
            oauth.go               # command source
            streak.go              # command source
        todo/
            .git/                  # git repository metadata
            task/
                task.go            # package source
            todo.go                # command source
</pre>
</div>

<pre>
bin/
    streak                         # 可执行命令
    todo                           # 可执行命令
pkg/
    linux_amd64/
        code.google.com/p/goauth2/
            oauth.a                # 包对象
        github.com/nf/todo/
            task.a                 # 包对象
src/
    code.google.com/p/goauth2/
        .hg/                       # mercurial 代码库元数据
        oauth/
            oauth.go               # 包源码
            oauth_test.go          # 测试源码
    github.com/nf/
        streak/
        .git/                      # git 代码库元数据
            oauth.go               # 命令源码
            streak.go              # 命令源码
        todo/
        .git/                      # git 代码库元数据
            task/
                task.go            # 包源码
            todo.go                # 命令源码
</pre>

<div class="english">
<p>
This workspace contains three repositories (<code>goauth2</code>,
<code>streak</code>, and <code>todo</code>) comprising two commands
(<code>streak</code> and <code>todo</code>) and two libraries
(<code>oauth</code> and <code>task</code>).
</p>
</div>

<p>
此工作空间包含三个代码库（<code>goauth2</code>、<code>streak</code> 和
<code>todo</code>），两个命令（<code>streak</code> 和 <code>todo</code>）
以及两个库（<code>oauth</code> 和 <code>task</code>）。
</p>

<div class="english">
<p>
Commands and libraries are built from different kinds of source packages.
We will discuss the distinction <a href="#PackageNames">later</a>.
</p>
</div>

<p>
命令和库从不同的源码包编译而来。<a href="#包名">稍后</a>我们会对讨论它的特性。
</p>


<div class="english">
<h3 id="GOPATH">The <code>GOPATH</code> environment variable</h3>
</div>

<h3 id="GOPATH变量"><code>GOPATH</code> 环境变量</h3>

<div class="english">
<p>
The <code>GOPATH</code> environment variable specifies the location of your
workspace. It is likely the only environment variable you'll need to set
when developing Go code.
</p>
</div>

<p>
<code>GOPATH</code> 环境变量指定了你的工作空间位置。它或许是你在开发Go代码时，
唯一需要设置的环境变量。
</p>

<div class="english">
<p>
To get started, create a workspace directory and set <code>GOPATH</code>
accordingly. Your workspace can be located wherever you like, but we'll use
<code>$HOME/go</code> in this document. Note that this must <b>not</b> be the
same path as your Go installation.
</p>
</div>

<p>
首先创建一个工作空间目录，并设置相应的 <code>GOPATH</code>。你的工作空间可以放在任何地方，
在此文档中我们使用 <code>$HOME/go</code>。注意，它<b>绝对不能</b>和你的Go安装目录相同。
</p>

<pre>
$ <b>mkdir $HOME/go</b>
$ <b>export GOPATH=$HOME/go</b>
</pre>

<div class="english">
<p>
For convenience, add the workspace's <code>bin</code> subdirectory
to your <code>PATH</code>:
</p>
</div>

<p>
作为约定，请将此工作空间的 <code>bin</code> 子目录添加到你的 <code>PATH</code> 中：
</p>

<pre>
$ <b>export PATH=$PATH:$GOPATH/bin</b>
</pre>


<div class="english">
<h3 id="PackagePaths">Package paths</h3>
</div>

<h3 id="包路径">包路径</h3>

<div class="english">
<p>
The packages from the standard library are given short paths such as
<code>"fmt"</code> and <code>"net/http"</code>.
For your own packages, you must choose a base path that is unlikely to
collide with future additions to the standard library or other external
libraries.
</p>
</div>

<p>
标准库中的包有给定的短路径，比如 <code>"fmt"</code> 和 <code>"net/http"</code>。
对于你自己的包，你必须选择一个基本路径，来保证它不会与将来添加到标准库，
或其它扩展库中的包相冲突。
</p>

<div class="english">
<p>
If you keep your code in a source repository somewhere, then you should use the
root of that source repository as your base path.
For instance, if you have a <a href="https://github.com/">GitHub</a> account at
<code>github.com/user</code>, that should be your base path.
</p>
</div>

<p>
如果你将你的代码放到了某处的源码库，那就应当使用该源码库的根目录作为你的基本路径。
例如，若你在 <a href="https://github.com/">GitHub</a> 上有账户 <code>github.com/user</code>
那么它就应该是你的基本路径。
</p>

<div class="english">
<p>
Note that you don't need to publish your code to a remote repository before you
can build it. It's just a good habit to organize your code as if you will
publish it someday. In practice you can choose any arbitrary path name,
as long as it is unique to the standard library and greater Go ecosystem.
</p>
</div>

<p>
注意，在你能构建这些代码之前，无需将其公布到远程代码库上。只是若你某天会发布它，
这会是个好习惯。在实践中，你可以选择任何路径名，只要它对于标准库和更大的Go生态系统来说，
是唯一的就行。
</p>

<div class="english">
<p>
We'll use <code>github.com/user</code> as our base path. Create a directory
inside your workspace in which to keep source code:
</p>
</div>

<p>
我们将使用 <code>github.com/user</code> 作为基本路径。在你的工作空间里创建一个目录，
我们将源码存放到其中：
</p>

<pre>
$ <b>mkdir -p $GOPATH/src/github.com/user</b>
</pre>


<div class="english">
<h3 id="Command">Your first program</h3>
</div>

<h3 id="命令">你的第一个程序</h3>

<div class="english">
<p>
To compile and run a simple program, first choose a package path (we'll use
<code>github.com/user/hello</code>) and create a corresponding package directory
inside your workspace:
</p>
</div>

<p>
要编译并运行简单的程序，首先要选择包路径（我们在这里使用
<code>github.com/user/hello</code>），并在你的工作空间内创建相应的包目录：
</p>

<pre>
$ <b>mkdir $GOPATH/src/github.com/user/hello</b>
</pre>

<div class="english">
<p>
Next, create a file named <code>hello.go</code> inside that directory,
containing the following Go code.
</p>
</div>

<p>
接着，在该目录中创建名为 <code>hello.go</code> 的文件，其内容为以下Go代码：
</p>

<pre>
package main

import "fmt"

func main() {
	fmt.Printf("Hello, world.\n")
}
</pre>

<div class="english">
<p>
Now you can build and install that program with the <code>go</code> tool:
</p>
</div>

<p>
现在你可以用 <code>go</code> 工具构建并安装此程序了：
</p>

<pre>
$ <b>go install github.com/user/hello</b>
</pre>

<div class="english">
<p>
Note that you can run this command from anywhere on your system. The
<code>go</code> tool finds the source code by looking for the
<code>github.com/user/hello</code> package inside the workspace specified by
<code>GOPATH</code>.
</p>
</div>

<p>
注意，你可以在系统的任何地方运行此命令。<code>go</code> 工具会根据 <code>GOPATH</code>
指定的工作空间，在 <code>github.com/user/hello</code> 包内查找源码。
</p>

<div class="english">
<p>
You can also omit the package path if you run <code>go install</code> from the
package directory:
</p>
</div>

<p>
若在从包目录中运行 <code>go install</code>，也可以省略包路径：
</p>

<pre>
$ <b>cd $GOPATH/src/github.com/user/hello</b>
$ <b>go install</b>
</pre>

<div class="english">
<p>
This command builds the <code>hello</code> command, producing an executable
binary. It then installs that binary to the workspace's <code>bin</code>
directory as <code>hello</code> (or, under Windows, <code>hello.exe</code>).
In our example, that will be <code>$GOPATH/bin/hello</code>, which is
<code>$HOME/go/bin/hello</code>.
</p>
</div>

<p>
此命令会构建 <code>hello</code> 命令，产生一个可执行的二进制文件。
接着它会将该二进制文件作为 <code>hello</code>（在 Windows 下则为
<code>hello.exe</code>）安装到工作空间的 <code>bin</code> 目录中。
在我们的例子中为 <code>$GOPATH/bin/hello</code>，具体一点就是
<code>$HOME/go/bin/hello</code>。
</p>

<div class="english">
<p>
The <code>go</code> tool will only print output when an error occurs, so if
these commands produce no output they have executed successfully.
</p>
</div>

<p>
<code>go</code> 工具只有在发生错误时才会打印输出，因此若这些命令没有产生输出，
就表明执行成功了。
</p>

<div class="english">
<p>
You can now run the program by typing its full path at the command line:
</p>
</div>

<p>
现在，你可以在命令行下输入它的完整路径来运行它了：
</p>

<pre>
$ <b>$GOPATH/bin/hello</b>
Hello, world.
</pre>

<div class="english">
<p>
Or, as you have added <code>$GOPATH/bin</code> to your <code>PATH</code>,
just type the binary name:
</p>
</div>

<p>
若你已经将 <code>$GOPATH/bin</code> 添加到 <code>PATH</code> 中了，只需输入该二进制文件名即可：
</p>

<pre>
$ <b>hello</b>
Hello, world.
</pre>

<div class="english">
<p>
If you're using a source control system, now would be a good time to initialize
a repository, add the files, and commit your first change. Again, this step is
optional: you do not need to use source control to write Go code.
</p>
</div>

<p>
若你使用源码控制系统，那现在就该初始化仓库，添加文件并提交你的第一次更改了。
再次强调，这一步是可选的：你无需使用源码控制来编写Go代码。
</p>

<pre>
$ <b>cd $GOPATH/src/github.com/user/hello</b>
$ <b>git init</b>
Initialized empty Git repository in /home/user/go/src/github.com/user/hello/.git/
$ <b>git add hello.go</b>
$ <b>git commit -m "initial commit"</b>
[master (root-commit) 0b4507d] initial commit
 1 file changed, 1 insertion(+)
  create mode 100644 hello.go
</pre>

<div class="english">
<p>
Pushing the code to a remote repository is left as an exercise for the reader.
</p>
</div>

<p>
将代码推送到远程仓库就留作读者的练习了。
</p>


<div class="english">
<h3 id="Library">Your first library</h3>
</div>

<h3 id="库">你的第一个库</h3>

<div class="english">
<p>
Let's write a library and use it from the <code>hello</code> program.
</p>
</div>

<p>
让我们编写一个库，并让 <code>hello</code> 程序来使用它。
</p>

<div class="english">
<p>
Again, the first step is to choose a package path (we'll use
<code>github.com/user/newmath</code>) and create the package directory:
</p>
</div>

<p>
同样，第一步还是选择包路径（我们将使用 <code>github.com/user/newmath</code>）
并创建包目录：
</p>

<pre>
$ <b>mkdir $GOPATH/src/github.com/user/newmath</b>
</pre>

<div class="english">
<p>
Next, create a file named <code>sqrt.go</code> in that directory with the
following contents.
</p>
</div>

<p>
接着，在该目录中创建名为 <code>sqrt.go</code> 的文件，内容如下：
</p>

<div class="english">
<pre>
// Package newmath is a trivial example package.
package newmath

// Sqrt returns an approximation to the square root of x.
func Sqrt(x float64) float64 {
	z := 1.0
	for i := 0; i &lt; 1000; i++ {
		z -= (z*z - x) / (2 * z)
	}
	return z
}
</pre>
</div>

<pre>
// newmath 是个小例子包。
package newmath

// Sqrt 返回 x 的平方根的近似值。
func Sqrt(x float64) float64 {
	z := 0.0
	for i := 0; i < 1000; i++ {
		z -= (z*z - x) / (2 * x)
	}
	return z
}
</pre>

<div class="english">
<p>
Now, test that the package compiles with <code>go build</code>:
</p>
</div>

<p>
现在用 <code>go build</code> 命令来测试该包的编译：
</p>

<pre>
$ <b>go build github.com/user/newmath</b>
</pre>

<div class="english">
<p>
Or, if you are working in the package's source directory, just:
</p>
</div>

<p>
当然，若你在该包的源码目录中，只需执行：
</p>

<pre>
$ <b>go build</b>
</pre>

<div class="english">
<p>
This won't produce an output file. To do that, you must use <code>go
install</code>, which places the package object inside the <code>pkg</code>
directory of the workspace.
</p>
</div>

<p>
即可。这不会产生输出文件。想要输出的话，必须使用 <code>go install</code>
命令，它会将包的对象放到工作空间的 <code>pkg</code> 目录中。
</p>

<div class="english">
<p>
After confirming that the <code>newmath</code> package builds,
modify your original <code>hello.go</code> (which is in
<code>$GOPATH/src/github.com/user/hello</code>) to use it:
</p>
</div>

<p>
确认 <code>newmath</code> 包构建完毕后，修改原来的 <code>hello.go</code>
文件（它位于 <code>$GOPATH/src/github.com/user/hello</code>）去使用它：
</p>

<pre>
package main

import (
	"fmt"

	<b>"github.com/user/newmath"</b>
)

func main() {
	fmt.Printf("Hello, world.  <b>Sqrt(2) = %v\n", newmath.Sqrt(2)</b>)
}
</pre>

<div class="english">
<p>
Whenever the <code>go</code> tool installs a package or binary, it also
installs whatever dependencies it has. So when you install the <code>hello</code>
program
</p>
</div>

<p>
无论是安装包还是二进制文件，<code>go</code> 工具都会安装它所依赖的任何东西。
因此当我们通过
</p>

<pre>
$ <b>go install github.com/user/hello</b>
</pre>

<div class="english">
<p>
the <code>newmath</code> package will be installed as well, automatically.
</p>
</div>

<p>
来安装 <code>hello</code> 程序时，<code>newmath</code> 包也会被自动安装。
</p>

<div class="english">
<p>
Running the new version of the program, you should see some numerical output:
</p>
</div>

<p>
运行此程序的新版本，你应该能看到一些数值的输出：
</p>

<pre>
$ <b>hello</b>
Hello, world.  Sqrt(2) = 1.414213562373095
</pre>

<div class="english">
<p>
After the steps above, your workspace should look like this:
</p>
</div>

<p>
做完上面这些步骤后，你的工作空间应该是这样的：
</p>

<div class="english">
<pre>
bin/
    hello              # command executable
pkg/
    linux_amd64/       # this will reflect your OS and architecture
        github.com/user/
            newmath.a  # package object
src/
    github.com/user/
        hello/
            hello.go   # command source
        newmath/
            sqrt.go    # package source
</pre>
</div>

<pre>
bin/
    hello              # 可执行命令
pkg/
    linux_amd64/       # 这里会反映出你的操作系统和架构
        github.com/user/
            newmath.a  # 包对象
src/
    github.com/user/
        hello/
            hello.go   # 命令源码
        newmath/
            sqrt.go    # 包源码
</pre>

<div class="english">
<p>
Note that <code>go install</code> placed the <code>newmath.a</code> object in a
directory inside <code>pkg/linux_amd64</code> that mirrors its source
directory.
This is so that future invocations of the <code>go</code> tool can find the
package object and avoid recompiling the package unnecessarily.
The <code>linux_amd64</code> part is there to aid in cross-compilation,
and will reflect the operating system and architecture of your system.
</p>
</div>

<p>
注意 <code>go install</code> 会将 <code>newmath.a</code> 对象放到
<code>pkg/linux_amd64</code> 目录中，它会反映出其源码目录。
这就是在此之后调用 <code>go</code> 工具，能找到包对象并避免不必要的重新编译的原因。
<code>linux_amd64</code> 这部分能帮助跨平台编译，并反映出你的操作系统和架构。
</p>

<div class="english">
<p>
Go command executables are statically linked; the package objects need not
be present to run Go programs.
</p>
</div>

<p>
Go的可执行命令是静态链接的；在运行Go程序时，包对象无需存在。
</p>


<div class="english">
<h3 id="PackageNames">Package names</h3>
</div>

<h3 id="包名">包名</h3>

<div class="english">
<p>
The first statement in a Go source file must be
</p>
</div>

<p>
Go源文件中的第一个语句必须是
</p>

<div class="english">
<pre>
package <i>name</i>
</pre>
</div>

<pre>
package <i>名称</i>
</pre>

<div class="english">
<p>
where <code><i>name</i></code> is the package's default name for imports.
(All files in a package must use the same <code><i>name</i></code>.)
</p>
</div>

<p>
这里的 <code><i>名称</i></code> 即为导入该包时使用的默认名称。
（一个包中的所有文件都必须使用相同的 <code><i>名称</i></code>。）
</p>

<div class="english">
<p>
Go's convention is that the package name is the last element of the
import path: the package imported as "<code>crypto/rot13</code>"
should be named <code>rot13</code>.
</p>
</div>

<p>
Go的约定是包名为导入路径的最后一个元素：作为 “<code>crypto/rot13</code>”
导入的包应命名为 <code>rot13</code>。
</p>

<div class="english">
<p>
Executable commands must always use <code>package main</code>.
</p>
</div>

<p>
可执行命令必须使用 <code>package main</code>。
</p>

<div class="english">
<p>
There is no requirement that package names be unique
across all packages linked into a single binary,
only that the import paths (their full file names) be unique.
</p>
</div>

<p>
链接成单个二进制文件的所有包，其包名无需是唯一的，只有导入路径（它们的完整文件名）
才是唯一的。
</p>

<div class="english">
<p>
See <a href="/doc/effective_go.html#names">Effective Go</a> to learn more about
Go's naming conventions.
</p>
</div>

<p>
共多关于Go的命名约定见 <a href="/doc/effective_go.html#名称">实效Go编程</a>。
</p>


<div class="english">
<h2 id="Testing">Testing</h2>
</div>

<h2 id="测试">测试</h2>

<div class="english">
<p>
Go has a lightweight test framework composed of the <code>go test</code>
command and the <code>testing</code> package.
</p>
</div>

<p>
Go拥有一个轻量级的测试框架，它由 <code>go test</code> 命令和 <code>testing</code>
包构成。
</p>

<div class="english">
<p>
You write a test by creating a file with a name ending in <code>_test.go</code>
that contains functions named <code>TestXXX</code> with signature
<code>func (t *testing.T)</code>.
The test framework runs each such function;
if the function calls a failure function such as <code>t.Error</code> or
<code>t.Fail</code>, the test is considered to have failed.
</p>
</div>

<p>
你可以通过创建一个名字以 <code>_test.go</code> 结尾的，包含名为
<code>TestXXX</code> 且签名为 <code>func (t *testing.T)</code> 函数的文件来编写测试。
测试框架会运行每一个这样的函数；若该函数调用了像 <code>t.Error</code> 或
<code>t.Fail</code> 这样表示失败的函数，此测试即表示失败。
</p>

<div class="english">
<p>
Add a test to the <code>newmath</code> package by creating the file
<code>$GOPATH/src/github.com/user/newmath/sqrt_test.go</code> containing the
following Go code.
</p>
</div>

<p>
我们可通过创建文件 <code>$GOPATH/src/github.com/user/newmath/sqrt_test.go</code>
来为 <code>newmath</code> 添加测试，其内容如下：
</p>

<pre>
package newmath

import "testing"

func TestSqrt(t *testing.T) {
	const in, out = 4, 2
	if x := Sqrt(in); x != out {
		t.Errorf("Sqrt(%v) = %v, want %v", in, x, out)
	}
}
</pre>

<div class="english">
<p>
Then run the test with <code>go test</code>:
</p>
</div>

<p>
接着使用 <code>go test</code> 运行该测试：
</p>

<pre>
$ <b>go test github.com/user/newmath</b>
ok      github.com/user/newmath 0.165s
</pre>

<div class="english">
<p>
As always, if you are running the <code>go</code> tool from the package
directory, you can omit the package path:
</p>
</div>

<p>
同样，若你在包目录下运行 <code>go</code> 工具，也可以忽略包路径
</p>

<pre>
$ <b>go test</b>
ok      github.com/user/newmath 0.165s
</pre>

<div class="english">
<p>
Run <code><a href="/cmd/go/#hdr-Test_packages">go help test</a></code> and see the
<a href="/pkg/testing/">testing package documentation</a> for more detail.
</p>
</div>

<p>
更多详情可运行 <code><a href="/cmd/go/#hdr-测试包">go help test</a></code> 或从
<a href="/pkg/testing/">testing 包文档</a> 中查看。
</p>


<div class="english">
<h2 id="remote">Remote packages</h2>
</div>

<h2 id="远程">远程包</h2>

<div class="english">
<p>
An import path can describe how to obtain the package source code using a
revision control system such as Git or Mercurial. The <code>go</code> tool uses
this property to automatically fetch packages from remote repositories.
For instance, the examples described in this document are also kept in a
Mercurial repository hosted at Google Code,
<code><a href="http://code.google.com/p/go.example">code.google.com/p/go.example</a></code>.
If you include the repository URL in the package's import path,
<code>go get</code> will fetch, build, and install it automatically:
</p>
</div>

<p>
像Git或Mercurial这样的版本控制系统，可根据导入路径的描述来获取包源代码。<code>go</code>
工具可通过此特性来从远程代码库自动获取包。例如，本文档中描述的例子也可存放到Google
Code上的Mercurial仓库
<code><a href="http://code.google.com/p/go.example">code.google.com/p/go.example</a></code>
中，若你在包的导入路径中包含了代码仓库的URL，<code>go get</code> 就会自动地获取、
构建并安装它：
</p>

<pre>
$ <b>go get code.google.com/p/go.example/hello</b>
$ <b>$GOPATH/bin/hello</b>
Hello, world.  Sqrt(2) = 1.414213562373095
</pre>

<div class="english">
<p>
If the specified package is not present in a workspace, <code>go get</code>
will place it inside the first workspace specified by <code>GOPATH</code>.
(If the package does already exist, <code>go get</code> skips the remote
fetch and behaves the same as <code>go install</code>.)
</p>
</div>

<p>
若指定的包不在工作空间中，<code>go get</code> 就会将会将它放到 <code>GOPATH</code>
指定的第一个工作空间内。（若该包已存在，<code>go get</code> 就会跳过远程获取，
其行为与 <code>go install</code> 相同）
</p>

<div class="english">
<p>
After issuing the above <code>go get</code> command, the workspace directory
tree should now look like this:
</p>
</div>

<p>
在执行完上面的<code>go get</code> 命令后，工作空间的目录树看起来应该是这样的：
</p>

<div class="english">
<pre>
bin/
    hello                 # command executable
pkg/
    linux_amd64/
        code.google.com/p/go.example/
            newmath.a     # package object
        github.com/user/
            newmath.a     # package object
src/
    code.google.com/p/go.example/
        hello/
            hello.go      # command source
        newmath/
            sqrt.go       # package source
            sqrt_test.go  # test source
    github.com/user/
        hello/
            hello.go      # command source
        newmath/
            sqrt.go       # package source
            sqrt_test.go  # test source
</pre>
</div>

<pre>
bin/
    hello                 # 可执行命令
pkg/
    linux_amd64/
        code.google.com/p/go.example/
            newmath.a     # 包对象
        github.com/user/
            newmath.a     # 包对象
src/
    code.google.com/p/go.example/
        hello/
            hello.go      # 命令源码
        newmath/
            sqrt.go       # 包源码
            sqrt_test.go  # 测试源码
    github.com/user/
        hello/
            hello.go      # 命令源码
        newmath/
            sqrt.go       # 包源码
            sqrt_test.go  # 测试源码
</pre>

<div class="english">
<p>
The <code>hello</code> command hosted at Google Code depends on the
<code>newmath</code> package within the same repository. The imports in
<code>hello.go</code> file use the same import path convention, so the <code>go
get</code> command is able to locate and install the dependent package, too.
</p>
</div>

<p>
<code>hello</code> 命令及其依赖的 <code>newmath</code> 包都托管在Google
Code上的同一代码库中。<code>hello.go</code> 文件使用了同样的导入路径约定，
因此 <code>go get</code> 命令也能够定位并安装其依赖包。
</p>

<pre>
import "code.google.com/p/go.example/newmath"
</pre>

<div class="english">
<p>
This convention is the easiest way to make your Go packages available for
others to use.
The <a href="http://code.google.com/p/go-wiki/wiki/Projects">Go Wiki</a>
and <a href="http://godoc.org/">godoc.org</a>
provide lists of external Go projects.
</p>
</div>

<p>
遵循此约定可让他人以最简单的方式使用你的Go包。
<a href="http://code.google.com/p/go-wiki/wiki/Projects">Go维基</a> 与
<a href="http://godoc.org/">godoc.org</a> 提供了外部Go项目的列表。
</p>

<div class="english">
<p>
For more information on using remote repositories with the <code>go</code> tool, see
<code><a href="/cmd/go/#hdr-Remote_import_paths">go help importpath</a></code>.
</p>
</div>

<p>
通过 <code>go</code> 工具使用远程代码库的更多详情，见
<code><a href="/cmd/go/#hdr-远程导入路径语法">go help remote</a></code>。
</p>


<<<<<<< HEAD
<div class="english">
<h2 id="more">Further reading</h2>
</div>

<h2 id="更多">扩展阅读</h2>
=======
<h2 id="next">What's next</h2>

<p>
Subscribe to the
<a href="http://groups.google.com/group/golang-announce">golang-announce</a>
mailing list to be notified when a new stable version of Go is released.
</p>
>>>>>>> 624f9da3

<div class="english">
<p>
See <a href="/doc/effective_go.html">Effective Go</a> for tips on writing
clear, idiomatic Go code.
</p>
</div>

<p>
关于如何编写清晰、地道的Go代码的技巧，见<a href="/doc/effective_go.html">实效Go编程</a>。
</p>

<div class="english">
<p>
Take <a href="http://tour.golang.org/">A Tour of Go</a> to learn the language
proper.
</p>
</div>

<p>
要学习Go语言，请跟随<a href="http://tour.golang.org/">Go语言之旅</a>。
</p>

<div class="english">
<p>
Visit the <a href="/doc/#articles">documentation page</a> for a set of in-depth
articles about the Go language and its libraries and tools.
</p>
<<<<<<< HEAD
</div>

<p>
关于Go语言的深入性文章及其库和工具，见<a href="/doc/#articles">文档页面</a>。
=======


<h2 id="help">Getting help</h2>

<p>
For real-time help, ask the helpful gophers in <code>#go-nuts</code> on the
<a href="http://freenode.net/">Freenode</a> IRC server.
</p>

<p>
The official mailing list for discussion of the Go language is
<a href="http://groups.google.com/group/golang-nuts">Go Nuts</a>.
</p>

<p>
Report bugs using the
<a href="http://code.google.com/p/go/issues/list">Go issue tracker</a>.
>>>>>>> 624f9da3
</p><|MERGE_RESOLUTION|>--- conflicted
+++ resolved
@@ -1131,22 +1131,24 @@
 <code><a href="/cmd/go/#hdr-远程导入路径语法">go help remote</a></code>。
 </p>
 
-
-<<<<<<< HEAD
+<div class="english">
+<h2 id="next">What's next</h2>
+</div>
+
+<h2 id="接下来">接下来做什么</h2>
+
+<div class="english">
+<p>
+订阅 <a href="http://groups.google.com/group/golang-announce">golang-announce</a>
+邮件列表来获取Go的稳定版发布信息。
+</p>
+</div>
+
 <div class="english">
 <h2 id="more">Further reading</h2>
 </div>
 
 <h2 id="更多">扩展阅读</h2>
-=======
-<h2 id="next">What's next</h2>
-
-<p>
-Subscribe to the
-<a href="http://groups.google.com/group/golang-announce">golang-announce</a>
-mailing list to be notified when a new stable version of Go is released.
-</p>
->>>>>>> 624f9da3
 
 <div class="english">
 <p>
@@ -1175,28 +1177,49 @@
 Visit the <a href="/doc/#articles">documentation page</a> for a set of in-depth
 articles about the Go language and its libraries and tools.
 </p>
-<<<<<<< HEAD
 </div>
 
 <p>
 关于Go语言的深入性文章及其库和工具，见<a href="/doc/#articles">文档页面</a>。
-=======
-
-
+</p>
+
+<div class="english">
 <h2 id="help">Getting help</h2>
-
+</div>
+
+<h2 id="帮助">获取帮助</h2>
+
+<div class="english">
 <p>
 For real-time help, ask the helpful gophers in <code>#go-nuts</code> on the
 <a href="http://freenode.net/">Freenode</a> IRC server.
 </p>
-
+</div>
+
+<p>
+要获取实时帮助，请询问 <a href="http://freenode.net/">Freenode</a> IRC 上
+<code>#go-nuts</code> 中的 Gopher 们。
+</p>
+
+<div class="english">
 <p>
 The official mailing list for discussion of the Go language is
 <a href="http://groups.google.com/group/golang-nuts">Go Nuts</a>.
 </p>
-
+</div>
+
+<p>
+Go 语言的官方讨论邮件列表为
+<a href="http://groups.google.com/group/golang-nuts">Go Nuts</a>。
+</p>
+
+<div class="english">
 <p>
 Report bugs using the
 <a href="http://code.google.com/p/go/issues/list">Go issue tracker</a>.
->>>>>>> 624f9da3
+</p>
+</div>
+
+<p>
+请使用<a href="http://code.google.com/p/go/issues/list">Go 问题跟踪器</a>报告Bug。
 </p>