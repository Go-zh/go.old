<!--{
	"Title": "如何使用Go编程"
}-->
<!--{
	"Title": "How to Write Go Code"
}-->

<div class="english">
<h2 id="Introduction">Introduction</h2>
</div>

<h2 id="引言">引言</h2>

<div class="english">
<p>
This document demonstrates the development of a simple Go package and
introduces the <a href="/cmd/go/">go tool</a>, the standard way to fetch,
build, and install Go packages and commands.
</p>
</div>

<p>
本文档展示了一个简单Go包的开发，并介绍了用<a href="/cmd/go/">go工具</a>来获取、
构建并安装Go包及命令的标准方式。
</p>

<div class="english">
<p>
The <code>go</code> tool requires you to organize your code in a specific
way. Please read this document carefully.
It explains the simplest way to get up and running with your Go installation.
</p>
</div>

<p>
<code>go</code> 工具需要你按照指定的方式来组织代码。请仔细阅读本文档，
它说明了如何以最简单的方式来准备并运行你的Go安装。
</p>

<div class="english">
<p>
A similar explanation is available as a
<a href="//www.youtube.com/watch?v=XCsL89YtqCs">screencast</a>.
</p>
</div>

<p>
类似的视频讲解可在<a href="http://www.youtube.com/watch?v=XCsL89YtqCs">此处</a>观看。
</p>


<div class="english">
<h2 id="Organization">Code organization</h2>
</div>

<<<<<<< HEAD
<h2 id="组织">代码的组织</h2>

<div class="english">
<h3 id="Workspaces">Workspaces</h3>
</div>

<h3 id="工作空间">工作空间</h3>
=======
<h3 id="Overview">Overview</h3>

<ul>
	<li>Go programmers typically keep all their Go code in a single <i>workspace</i>.</li>
	<li>A workspace contains many version control <i>repositories</i>
	    (managed by Git, for example).</li>
	<li>Each repository contains one or more <i>packages</i>.</li>
	<li>Each package consists of one or more Go source files in a single directory.</li>
	<li>The path to a package's directory determines its <i>import path</i>.</li>
</ul>
>>>>>>> 438ce713

<div class="english">
<p>
Note that this differs from other programming environments in which every
project has a separate workspace and workspaces are closely tied to version
control repositories.
</p>
</div>

<h3 id="Workspaces">Workspaces</h3>

<p>
<<<<<<< HEAD
<code>go</code> 工具为公共代码仓库中维护的开源代码而设计。
无论你会不会公布代码，该模型设置工作环境的方法都是相同的。
</p>

<div class="english">
<p>
Go code must be kept inside a <i>workspace</i>.
=======
>>>>>>> 438ce713
A workspace is a directory hierarchy with three directories at its root:
</p>
</div>

<p>
Go代码必须放在<b>工作空间</b>内。它其实就是一个目录，其中包含三个子目录：
</p>

<div class="english">
<ul>
<li><code>src</code> contains Go source files,
<li><code>pkg</code> contains package objects, and
<li><code>bin</code> contains executable commands.
</ul>
</div>

<ul>
<li><code>src</code> 目录包含Go的源文件，它们被组织成包（每个目录都对应一个包），
<li><code>pkg</code> 目录包含包对象，
<li><code>bin</code> 目录包含可执行命令。
</ul>

<div class="english">
<p>
The <code>go</code> tool builds source packages and installs the resulting
binaries to the <code>pkg</code> and <code>bin</code> directories.
</p>
</div>

<p>
<code>go</code> 工具用于构建源码包，并将其生成的二进制文件安装到 <code>pkg</code>
和 <code>bin</code> 目录中。
</p>

<div class="english">
<p>
The <code>src</code> subdirectory typically contains multiple version control
repositories (such as for Git or Mercurial) that track the development of one
or more source packages.
</p>
</div>

<p>
<code>src</code> 子目录通常包会含多种版本控制的代码仓库（例如Git或Mercurial），
以此来跟踪一个或多个源码包的开发。
</p>

<div class="english">
<p>
To give you an idea of how a workspace looks in practice, here's an example:
</p>
</div>

<p>
以下例子展现了实践中工作空间的概念：
</p>

<div class="english">
<pre>
bin/
	hello                          # command executable
	outyet                         # command executable
pkg/
	linux_amd64/
		github.com/golang/example/
			stringutil.a           # package object
src/
	<a href="https://github.com/golang/example/">github.com/golang/example/</a>
		.git/                      # Git repository metadata
	hello/
		hello.go               # command source
	outyet/
		main.go                # command source
		main_test.go           # test source
	stringutil/
<<<<<<< HEAD
		reverse.go             # package source
		reverse_test.go        # test source
</pre>
</div>

<pre>
bin/
	streak                         # 可执行命令
	todo                           # 可执行命令
pkg/
	linux_amd64/
		code.google.com/p/goauth2/
			oauth.a                # 包对象
		github.com/nf/todo/
			task.a                 # 包对象
src/
	code.google.com/p/goauth2/
		.hg/                       # mercurial 代码库元数据
		oauth/
			oauth.go               # 包源码
			oauth_test.go          # 测试源码
	github.com/nf/
		streak/
		.git/                      # git 代码库元数据
			oauth.go               # 命令源码
			streak.go              # 命令源码
		todo/
		.git/                      # git 代码库元数据
			task/
				task.go            # 包源码
			todo.go                # 命令源码
=======
	    reverse.go             # package source
	    reverse_test.go        # test source
    <a href="https://golang.org/x/image/">golang.org/x/image/</a>
        .git/                      # Git repository metadata
	bmp/
	    reader.go              # package source
	    writer.go              # package source
    ... (many more repositories and packages omitted) ...
>>>>>>> 438ce713
</pre>

<div class="english">
<p>
The tree above shows a workspace containing two repositories
(<code>example</code> and <code>image</code>).
The <code>example</code> repository contains two commands (<code>hello</code>
and <code>outyet</code>) and one library (<code>stringutil</code>).
The <code>image</code> repository contains the <code>bmp</code> package
and <a href="https://godoc.org/golang.org/x/image">several others</a>.
</p>

<p>
A typical workspace contains many source repositories containing many
packages and commands. Most Go programmers keep <i>all</i> their Go source code
and dependencies in a single workspace.
</p>
</div>

<p>
此工作空间包含三个代码库（<code>goauth2</code>、<code>streak</code> 和
<code>todo</code>），两个命令（<code>streak</code> 和 <code>todo</code>）
以及两个库（<code>oauth</code> 和 <code>task</code>）。
</p>

<div class="english">
<p>
Commands and libraries are built from different kinds of source packages.
We will discuss the distinction <a href="#PackageNames">later</a>.
</p>
</div>

<p>
命令和库从不同的源码包编译而来。<a href="#包名">稍后</a>我们会对讨论它的特性。
</p>


<div class="english">
<h3 id="GOPATH">The <code>GOPATH</code> environment variable</h3>
</div>

<h3 id="GOPATH变量"><code>GOPATH</code> 环境变量</h3>

<div class="english">
<p>
The <code>GOPATH</code> environment variable specifies the location of your
workspace. It is likely the only environment variable you'll need to set
when developing Go code.
</p>
</div>

<p>
<code>GOPATH</code> 环境变量指定了你的工作空间位置。它或许是你在开发Go代码时，
唯一需要设置的环境变量。
</p>

<div class="english">
<p>
To get started, create a workspace directory and set <code>GOPATH</code>
accordingly. Your workspace can be located wherever you like, but we'll use
<code>$HOME/work</code> in this document. Note that this must <b>not</b> be the
same path as your Go installation.
(Another common setup is to set <code>GOPATH=$HOME</code>.)
</p>
</div>

<p>
首先创建一个工作空间目录，并设置相应的 <code>GOPATH</code>。你的工作空间可以放在任何地方，
在此文档中我们使用 <code>$HOME/work</code>。注意，它<b>绝对不能</b>和你的Go安装目录相同。
（另一种常见的设置是 <code>GOPATH=$HOME</code>。）
</p>

<pre>
$ <b>mkdir $HOME/work</b>
$ <b>export GOPATH=$HOME/work</b>
</pre>

<div class="english">
<p>
For convenience, add the workspace's <code>bin</code> subdirectory
to your <code>PATH</code>:
</p>
</div>

<p>
作为约定，请将此工作空间的 <code>bin</code> 子目录添加到你的 <code>PATH</code> 中：
</p>

<pre>
$ <b>export PATH=$PATH:$GOPATH/bin</b>
</pre>

<p>
To learn more about setting up the <code>GOPATH</code> environment variable,
please see
<a href="/cmd/go/#hdr-GOPATH_environment_variable"><code>go help gopath</code></a>
</p>

<<<<<<< HEAD
<div class="english">
<h3 id="PackagePaths">Package paths</h3>
</div>

<h3 id="包路径">包路径</h3>
=======
<h3 id="ImportPaths">Import paths</h3>

<p>
An <i>import path</i> is a string that uniquely identifies a package.
A package's import path corresponds to its location inside a workspace
or in a remote repository (explained below).
</p>
>>>>>>> 438ce713

<div class="english">
<p>
The packages from the standard library are given short import paths such as
<code>"fmt"</code> and <code>"net/http"</code>.
For your own packages, you must choose a base path that is unlikely to
collide with future additions to the standard library or other external
libraries.
</p>
</div>

<p>
标准库中的包有给定的短路径，比如 <code>"fmt"</code> 和 <code>"net/http"</code>。
对于你自己的包，你必须选择一个基本路径，来保证它不会与将来添加到标准库，
或其它扩展库中的包相冲突。
</p>

<div class="english">
<p>
If you keep your code in a source repository somewhere, then you should use the
root of that source repository as your base path.
For instance, if you have a <a href="https://github.com/">GitHub</a> account at
<code>github.com/user</code>, that should be your base path.
</p>
</div>

<p>
如果你将你的代码放到了某处的源码库，那就应当使用该源码库的根目录作为你的基本路径。
例如，若你在 <a href="https://github.com/">GitHub</a> 上有账户 <code>github.com/user</code>
那么它就应该是你的基本路径。
</p>

<div class="english">
<p>
Note that you don't need to publish your code to a remote repository before you
can build it. It's just a good habit to organize your code as if you will
publish it someday. In practice you can choose any arbitrary path name,
as long as it is unique to the standard library and greater Go ecosystem.
</p>
</div>

<p>
注意，在你能构建这些代码之前，无需将其公布到远程代码库上。只是若你某天会发布它，
这会是个好习惯。在实践中，你可以选择任何路径名，只要它对于标准库和更大的Go生态系统来说，
是唯一的就行。
</p>

<div class="english">
<p>
We'll use <code>github.com/user</code> as our base path. Create a directory
inside your workspace in which to keep source code:
</p>
</div>

<p>
我们将使用 <code>github.com/user</code> 作为基本路径。在你的工作空间里创建一个目录，
我们将源码存放到其中：
</p>

<pre>
$ <b>mkdir -p $GOPATH/src/github.com/user</b>
</pre>


<div class="english">
<h3 id="Command">Your first program</h3>
</div>

<h3 id="命令">你的第一个程序</h3>

<div class="english">
<p>
To compile and run a simple program, first choose a package path (we'll use
<code>github.com/user/hello</code>) and create a corresponding package directory
inside your workspace:
</p>
</div>

<p>
要编译并运行简单的程序，首先要选择包路径（我们在这里使用
<code>github.com/user/hello</code>），并在你的工作空间内创建相应的包目录：
</p>

<pre>
$ <b>mkdir $GOPATH/src/github.com/user/hello</b>
</pre>

<div class="english">
<p>
Next, create a file named <code>hello.go</code> inside that directory,
containing the following Go code.
</p>
</div>

<p>
接着，在该目录中创建名为 <code>hello.go</code> 的文件，其内容为以下Go代码：
</p>

<pre>
package main

import "fmt"

func main() {
	fmt.Printf("Hello, world.\n")
}
</pre>

<div class="english">
<p>
Now you can build and install that program with the <code>go</code> tool:
</p>
</div>

<p>
现在你可以用 <code>go</code> 工具构建并安装此程序了：
</p>

<pre>
$ <b>go install github.com/user/hello</b>
</pre>

<div class="english">
<p>
Note that you can run this command from anywhere on your system. The
<code>go</code> tool finds the source code by looking for the
<code>github.com/user/hello</code> package inside the workspace specified by
<code>GOPATH</code>.
</p>
</div>

<p>
注意，你可以在系统的任何地方运行此命令。<code>go</code> 工具会根据 <code>GOPATH</code>
指定的工作空间，在 <code>github.com/user/hello</code> 包内查找源码。
</p>

<div class="english">
<p>
You can also omit the package path if you run <code>go install</code> from the
package directory:
</p>
</div>

<p>
若在从包目录中运行 <code>go install</code>，也可以省略包路径：
</p>

<pre>
$ <b>cd $GOPATH/src/github.com/user/hello</b>
$ <b>go install</b>
</pre>

<div class="english">
<p>
This command builds the <code>hello</code> command, producing an executable
binary. It then installs that binary to the workspace's <code>bin</code>
directory as <code>hello</code> (or, under Windows, <code>hello.exe</code>).
In our example, that will be <code>$GOPATH/bin/hello</code>, which is
<code>$HOME/work/bin/hello</code>.
</p>
</div>

<p>
此命令会构建 <code>hello</code> 命令，产生一个可执行的二进制文件。
接着它会将该二进制文件作为 <code>hello</code>（在 Windows 下则为
<code>hello.exe</code>）安装到工作空间的 <code>bin</code> 目录中。
在我们的例子中为 <code>$GOPATH/bin/hello</code>，具体一点就是
<code>$HOME/go/bin/hello</code>。
</p>

<div class="english">
<p>
The <code>go</code> tool will only print output when an error occurs, so if
these commands produce no output they have executed successfully.
</p>
</div>

<p>
<code>go</code> 工具只有在发生错误时才会打印输出，因此若这些命令没有产生输出，
就表明执行成功了。
</p>

<div class="english">
<p>
You can now run the program by typing its full path at the command line:
</p>
</div>

<p>
现在，你可以在命令行下输入它的完整路径来运行它了：
</p>

<pre>
$ <b>$GOPATH/bin/hello</b>
Hello, world.
</pre>

<div class="english">
<p>
Or, as you have added <code>$GOPATH/bin</code> to your <code>PATH</code>,
just type the binary name:
</p>
</div>

<p>
若你已经将 <code>$GOPATH/bin</code> 添加到 <code>PATH</code> 中了，只需输入该二进制文件名即可：
</p>

<pre>
$ <b>hello</b>
Hello, world.
</pre>

<div class="english">
<p>
If you're using a source control system, now would be a good time to initialize
a repository, add the files, and commit your first change. Again, this step is
optional: you do not need to use source control to write Go code.
</p>
</div>

<p>
若你使用源码控制系统，那现在就该初始化仓库，添加文件并提交你的第一次更改了。
再次强调，这一步是可选的：你无需使用源码控制来编写Go代码。
</p>

<pre>
$ <b>cd $GOPATH/src/github.com/user/hello</b>
$ <b>git init</b>
Initialized empty Git repository in /home/user/work/src/github.com/user/hello/.git/
$ <b>git add hello.go</b>
$ <b>git commit -m "initial commit"</b>
[master (root-commit) 0b4507d] initial commit
 1 file changed, 1 insertion(+)
  create mode 100644 hello.go
</pre>

<div class="english">
<p>
Pushing the code to a remote repository is left as an exercise for the reader.
</p>
</div>

<p>
将代码推送到远程仓库就留作读者的练习了。
</p>


<div class="english">
<h3 id="Library">Your first library</h3>
</div>

<h3 id="库">你的第一个库</h3>

<div class="english">
<p>
Let's write a library and use it from the <code>hello</code> program.
</p>
</div>

<p>
让我们编写一个库，并让 <code>hello</code> 程序来使用它。
</p>

<div class="english">
<p>
Again, the first step is to choose a package path (we'll use
<code>github.com/user/stringutil</code>) and create the package directory:
</p>
</div>

<p>
同样，第一步还是选择包路径（我们将使用 <code>github.com/user/stringutil</code>）
并创建包目录：
</p>

<pre>
$ <b>mkdir $GOPATH/src/github.com/user/stringutil</b>
</pre>

<div class="english">
<p>
Next, create a file named <code>reverse.go</code> in that directory with the
following contents.
</p>
</div>

<p>
接着，在该目录中创建名为 <code>reverse.go</code> 的文件，内容如下：
</p>

<div class="english">
<pre>
// Package stringutil contains utility functions for working with strings.
package stringutil

// Reverse returns its argument string reversed rune-wise left to right.
func Reverse(s string) string {
	r := []rune(s)
	for i, j := 0, len(r)-1; i &lt; len(r)/2; i, j = i+1, j-1 {
		r[i], r[j] = r[j], r[i]
	}
	return string(r)
}
</pre>
</div>

<pre>
// stringutil 包含有用于处理字符串的工具函数。
package stringutil

// Reverse 将其实参字符串以符文为单位左右反转。
func Reverse(s string) string {
	r := []rune(s)
	for i, j := 0, len(r)-1; i &lt; len(r)/2; i, j = i+1, j-1 {
		r[i], r[j] = r[j], r[i]
	}
	return string(r)
}
</pre>

<div class="english">
<p>
Now, test that the package compiles with <code>go build</code>:
</p>
</div>

<p>
现在用 <code>go build</code> 命令来测试该包的编译：
</p>

<pre>
$ <b>go build github.com/user/stringutil</b>
</pre>

<div class="english">
<p>
Or, if you are working in the package's source directory, just:
</p>
</div>

<p>
当然，若你在该包的源码目录中，只需执行：
</p>

<pre>
$ <b>go build</b>
</pre>

<div class="english">
<p>
This won't produce an output file. To do that, you must use <code>go
install</code>, which places the package object inside the <code>pkg</code>
directory of the workspace.
</p>
</div>

<p>
即可。这不会产生输出文件。想要输出的话，必须使用 <code>go install</code>
命令，它会将包的对象放到工作空间的 <code>pkg</code> 目录中。
</p>

<div class="english">
<p>
After confirming that the <code>stringutil</code> package builds,
modify your original <code>hello.go</code> (which is in
<code>$GOPATH/src/github.com/user/hello</code>) to use it:
</p>
</div>

<p>
确认 <code>stringutil</code> 包构建完毕后，修改原来的 <code>hello.go</code>
文件（它位于 <code>$GOPATH/src/github.com/user/hello</code>）去使用它：
</p>

<pre>
package main

import (
	"fmt"

	<b>"github.com/user/stringutil"</b>
)

func main() {
	fmt.Printf(stringutil.Reverse("!oG ,olleH"))
}
</pre>

<div class="english">
<p>
Whenever the <code>go</code> tool installs a package or binary, it also
installs whatever dependencies it has.
So when you install the <code>hello</code> program
</p>
</div>

<p>
无论是安装包还是二进制文件，<code>go</code> 工具都会安装它所依赖的任何东西。
因此当我们通过
</p>

<pre>
$ <b>go install github.com/user/hello</b>
</pre>

<div class="english">
<p>
the <code>stringutil</code> package will be installed as well, automatically.
</p>
</div>

<p>
来安装 <code>hello</code> 程序时，<code>stringutil</code> 包也会被自动安装。
</p>

<div class="english">
<p>
Running the new version of the program, you should see a new, reversed message:
</p>
</div>

<p>
运行此程序的新版本，你应该能看到一条新的，反向的信息：
</p>

<pre>
$ <b>hello</b>
Hello, Go!
</pre>

<div class="english">
<p>
After the steps above, your workspace should look like this:
</p>
</div>

<p>
做完上面这些步骤后，你的工作空间应该是这样的：
</p>

<div class="english">
<pre>
bin/
	hello                 # command executable
pkg/
	linux_amd64/          # this will reflect your OS and architecture
		github.com/user/
			stringutil.a  # package object
src/
	github.com/user/
		hello/
			hello.go      # command source
		stringutil/
			reverse.go    # package source
</pre>
</div>

<pre>
bin/
	hello                 # 可执行命令
pkg/
	linux_amd64/          # 这里会反映出你的操作系统和架构
		github.com/user/
			stringutil.a  # 包对象
src/
	github.com/user/
		hello/
			hello.go      # 命令源码
		stringutil/
			reverse.go       # 包源码
</pre>

<div class="english">
<p>
Note that <code>go install</code> placed the <code>stringutil.a</code> object
in a directory inside <code>pkg/linux_amd64</code> that mirrors its source
directory.
This is so that future invocations of the <code>go</code> tool can find the
package object and avoid recompiling the package unnecessarily.
The <code>linux_amd64</code> part is there to aid in cross-compilation,
and will reflect the operating system and architecture of your system.
</p>
</div>

<p>
注意 <code>go install</code> 会将 <code>stringutil.a</code> 对象放到
<code>pkg/linux_amd64</code> 目录中，它会反映出其源码目录。
这就是在此之后调用 <code>go</code> 工具，能找到包对象并避免不必要的重新编译的原因。
<code>linux_amd64</code> 这部分能帮助跨平台编译，并反映出你的操作系统和架构。
</p>

<div class="english">
<p>
Go command executables are statically linked; the package objects need not
be present to run Go programs.
</p>
</div>

<p>
Go的可执行命令是静态链接的；在运行Go程序时，包对象无需存在。
</p>


<div class="english">
<h3 id="PackageNames">Package names</h3>
</div>

<h3 id="包名">包名</h3>

<div class="english">
<p>
The first statement in a Go source file must be
</p>
</div>

<p>
Go源文件中的第一个语句必须是
</p>

<div class="english">
<pre>
package <i>name</i>
</pre>
</div>

<pre>
package <b>名称</b>
</pre>

<div class="english">
<p>
where <code><i>name</i></code> is the package's default name for imports.
(All files in a package must use the same <code><i>name</i></code>.)
</p>
</div>

<p>
这里的 <code><b>名称</b></code> 即为导入该包时使用的默认名称。
（一个包中的所有文件都必须使用相同的 <code><b>名称</b></code>。）
</p>

<div class="english">
<p>
Go's convention is that the package name is the last element of the
import path: the package imported as "<code>crypto/rot13</code>"
should be named <code>rot13</code>.
</p>
</div>

<p>
Go的约定是包名为导入路径的最后一个元素：作为 “<code>crypto/rot13</code>”
导入的包应命名为 <code>rot13</code>。
</p>

<div class="english">
<p>
Executable commands must always use <code>package main</code>.
</p>
</div>

<p>
可执行命令必须使用 <code>package main</code>。
</p>

<div class="english">
<p>
There is no requirement that package names be unique
across all packages linked into a single binary,
only that the import paths (their full file names) be unique.
</p>
</div>

<p>
链接成单个二进制文件的所有包，其包名无需是唯一的，只有导入路径（它们的完整文件名）
才是唯一的。
</p>

<div class="english">
<p>
See <a href="/doc/effective_go.html#names">Effective Go</a> to learn more about
Go's naming conventions.
</p>
</div>

<p>
共多关于Go的命名约定见 <a href="/doc/effective_go.html#名称">实效Go编程</a>。
</p>


<div class="english">
<h2 id="Testing">Testing</h2>
</div>

<h2 id="测试">测试</h2>

<div class="english">
<p>
Go has a lightweight test framework composed of the <code>go test</code>
command and the <code>testing</code> package.
</p>
</div>

<p>
Go拥有一个轻量级的测试框架，它由 <code>go test</code> 命令和 <code>testing</code>
包构成。
</p>

<div class="english">
<p>
You write a test by creating a file with a name ending in <code>_test.go</code>
that contains functions named <code>TestXXX</code> with signature
<code>func (t *testing.T)</code>.
The test framework runs each such function;
if the function calls a failure function such as <code>t.Error</code> or
<code>t.Fail</code>, the test is considered to have failed.
</p>
</div>

<p>
你可以通过创建一个名字以 <code>_test.go</code> 结尾的，包含名为
<code>TestXXX</code> 且签名为 <code>func (t *testing.T)</code> 函数的文件来编写测试。
测试框架会运行每一个这样的函数；若该函数调用了像 <code>t.Error</code> 或
<code>t.Fail</code> 这样表示失败的函数，此测试即表示失败。
</p>

<div class="english">
<p>
Add a test to the <code>stringutil</code> package by creating the file
<code>$GOPATH/src/github.com/user/stringutil/reverse_test.go</code> containing
the following Go code.
</p>
</div>

<p>
我们可通过创建文件 <code>$GOPATH/src/github.com/user/stringutil/reverse_test.go</code>
来为 <code>stringutil</code> 添加测试，其内容如下：
</p>

<pre>
package stringutil

import "testing"

func TestReverse(t *testing.T) {
	cases := []struct {
		in, want string
	}{
		{"Hello, world", "dlrow ,olleH"},
		{"Hello, 世界", "界世 ,olleH"},
		{"", ""},
	}
	for _, c := range cases {
		got := Reverse(c.in)
		if got != c.want {
			t.Errorf("Reverse(%q) == %q, want %q", c.in, got, c.want)
		}
	}
}
</pre>

<div class="english">
<p>
Then run the test with <code>go test</code>:
</p>
</div>

<p>
接着使用 <code>go test</code> 运行该测试：
</p>

<pre>
$ <b>go test github.com/user/stringutil</b>
ok  	github.com/user/stringutil 0.165s
</pre>

<div class="english">
<p>
As always, if you are running the <code>go</code> tool from the package
directory, you can omit the package path:
</p>
</div>

<p>
同样，若你在包目录下运行 <code>go</code> 工具，也可以忽略包路径
</p>

<pre>
$ <b>go test</b>
ok  	github.com/user/stringutil 0.165s
</pre>

<div class="english">
<p>
Run <code><a href="/cmd/go/#hdr-Test_packages">go help test</a></code> and see the
<a href="/pkg/testing/">testing package documentation</a> for more detail.
</p>
</div>

<p>
更多详情可运行 <code><a href="/cmd/go/#hdr-测试包">go help test</a></code> 或从
<a href="/pkg/testing/">testing 包文档</a> 中查看。
</p>


<div class="english">
<h2 id="remote">Remote packages</h2>
</div>

<h2 id="远程">远程包</h2>

<div class="english">
<p>
An import path can describe how to obtain the package source code using a
revision control system such as Git or Mercurial. The <code>go</code> tool uses
this property to automatically fetch packages from remote repositories.
For instance, the examples described in this document are also kept in a
Git repository hosted at GitHub
<code><a href="https://github.com/golang/example">github.com/golang/example</a></code>.
If you include the repository URL in the package's import path,
<code>go get</code> will fetch, build, and install it automatically:
</p>
</div>

<p>
像Git或Mercurial这样的版本控制系统，可根据导入路径的描述来获取包源代码。<code>go</code>
工具可通过此特性来从远程代码库自动获取包。例如，本文档中描述的例子也可存放到Google
Code上的Mercurial仓库
<code><a href="http://code.google.com/p/go.example">code.google.com/p/go.example</a></code>
中，若你在包的导入路径中包含了代码仓库的URL，<code>go get</code> 就会自动地获取、
构建并安装它：
</p>

<pre>
$ <b>go get github.com/golang/example/hello</b>
$ <b>$GOPATH/bin/hello</b>
Hello, Go examples!
</pre>

<div class="english">
<p>
If the specified package is not present in a workspace, <code>go get</code>
will place it inside the first workspace specified by <code>GOPATH</code>.
(If the package does already exist, <code>go get</code> skips the remote
fetch and behaves the same as <code>go install</code>.)
</p>
</div>

<p>
若指定的包不在工作空间中，<code>go get</code> 就会将会将它放到 <code>GOPATH</code>
指定的第一个工作空间内。（若该包已存在，<code>go get</code> 就会跳过远程获取，
其行为与 <code>go install</code> 相同）
</p>

<div class="english">
<p>
After issuing the above <code>go get</code> command, the workspace directory
tree should now look like this:
</p>
</div>

<p>
在执行完上面的<code>go get</code> 命令后，工作空间的目录树看起来应该是这样的：
</p>

<div class="english">
<pre>
bin/
	hello                           # command executable
pkg/
	linux_amd64/
		github.com/golang/example/
			stringutil.a            # package object
		github.com/user/
			stringutil.a            # package object
src/
	github.com/golang/example/
	.git/                       # Git repository metadata
		hello/
			hello.go                # command source
		stringutil/
			reverse.go              # package source
			reverse_test.go         # test source
	github.com/user/
		hello/
			hello.go                # command source
		stringutil/
			reverse.go              # package source
			reverse_test.go         # test source
</pre>
</div>

<pre>
bin/
	hello                 # 可执行命令
pkg/
	linux_amd64/
		code.google.com/p/go.example/
			stringutil.a     # 包对象
		github.com/user/
			stringutil.a     # 包对象
src/
	code.google.com/p/go.example/
		hello/
			hello.go      # 命令源码
		stringutil/
			reverse.go       # 包源码
			reverse_test.go  # 测试源码
	github.com/user/
		hello/
			hello.go      # 命令源码
		stringutil/
			reverse.go       # 包源码
			reverse_test.go  # 测试源码
</pre>

<div class="english">
<p>
The <code>hello</code> command hosted at GitHub depends on the
<code>stringutil</code> package within the same repository. The imports in
<code>hello.go</code> file use the same import path convention, so the
<code>go get</code> command is able to locate and install the dependent
package, too.
</p>
</div>

<p>
<code>hello</code> 命令及其依赖的 <code>stringutil</code> 包都托管在Google
Code上的同一代码库中。<code>hello.go</code> 文件使用了同样的导入路径约定，
因此 <code>go get</code> 命令也能够定位并安装其依赖包。
</p>

<pre>
import "github.com/golang/example/stringutil"
</pre>

<div class="english">
<p>
This convention is the easiest way to make your Go packages available for
others to use.
The <a href="//golang.org/wiki/Projects">Go Wiki</a>
and <a href="//godoc.org/">godoc.org</a>
provide lists of external Go projects.
</p>
</div>

<p>
遵循此约定可让他人以最简单的方式使用你的Go包。
<a href="http://code.google.com/p/go-wiki/wiki/Projects">Go维基</a> 与
<a href="http://godoc.org/">godoc.org</a> 提供了外部Go项目的列表。
</p>

<div class="english">
<p>
For more information on using remote repositories with the <code>go</code> tool, see
<code><a href="/cmd/go/#hdr-Remote_import_paths">go help importpath</a></code>.
</p>
</div>

<p>
通过 <code>go</code> 工具使用远程代码库的更多详情，见
<code><a href="/cmd/go/#hdr-远程导入路径语法">go help remote</a></code>。
</p>

<div class="english">
<h2 id="next">What's next</h2>
</div>

<h2 id="接下来">接下来做什么</h2>

<div class="english">
<p>
Subscribe to the
<a href="//groups.google.com/group/golang-announce">golang-announce</a>
mailing list to be notified when a new stable version of Go is released.
</p>
</div>

<p>
订阅 <a href="http://groups.google.com/group/golang-announce">golang-announce</a>
邮件列表来获取Go的稳定版发布信息。
</p>

<div class="english">
<p>
See <a href="/doc/effective_go.html">Effective Go</a> for tips on writing
clear, idiomatic Go code.
</p>
</div>

<p>
关于如何编写清晰、地道的Go代码的技巧，见<a href="/doc/effective_go.html">实效Go编程</a>。
</p>

<div class="english">
<p>
Take <a href="//tour.golang.org/">A Tour of Go</a> to learn the language
proper.
</p>
</div>

<p>
要学习Go语言，请跟随<a href="//tour.golang.org/">Go语言之旅</a>。
</p>

<div class="english">
<p>
Visit the <a href="/doc/#articles">documentation page</a> for a set of in-depth
articles about the Go language and its libraries and tools.
</p>
</div>

<p>
关于Go语言的深入性文章及其库和工具，见<a href="/doc/#articles">文档页面</a>。
</p>

<div class="english">
<h2 id="help">Getting help</h2>
</div>

<h2 id="帮助">获取帮助</h2>

<div class="english">
<p>
For real-time help, ask the helpful gophers in <code>#go-nuts</code> on the
<a href="http://freenode.net/">Freenode</a> IRC server.
</p>
</div>

<p>
要获取实时帮助，请询问 <a href="http://freenode.net/">Freenode</a> IRC 上
<code>#go-nuts</code> 中的 Gopher 们。
</p>

<div class="english">
<p>
The official mailing list for discussion of the Go language is
<a href="//groups.google.com/group/golang-nuts">Go Nuts</a>.
</p>
</div>

<p>
Go 语言的官方讨论邮件列表为
<a href="http://groups.google.com/group/golang-nuts">Go Nuts</a>。
</p>

<div class="english">
<p>
Report bugs using the
<a href="//golang.org/issue">Go issue tracker</a>.
</p>
</div>

<p>
请使用<a href="http://code.google.com/p/go/issues/list">Go 问题跟踪器</a>报告 Bug。
</p><|MERGE_RESOLUTION|>--- conflicted
+++ resolved
@@ -53,26 +53,33 @@
 <h2 id="Organization">Code organization</h2>
 </div>
 
-<<<<<<< HEAD
 <h2 id="组织">代码的组织</h2>
 
-<div class="english">
-<h3 id="Workspaces">Workspaces</h3>
-</div>
-
-<h3 id="工作空间">工作空间</h3>
-=======
+
+<div class="english">
 <h3 id="Overview">Overview</h3>
-
+</div>
+
+<h3 id="概览">概览</h3>
+
+<div class="english">
 <ul>
 	<li>Go programmers typically keep all their Go code in a single <i>workspace</i>.</li>
 	<li>A workspace contains many version control <i>repositories</i>
-	    (managed by Git, for example).</li>
+		(managed by Git, for example).</li>
 	<li>Each repository contains one or more <i>packages</i>.</li>
 	<li>Each package consists of one or more Go source files in a single directory.</li>
 	<li>The path to a package's directory determines its <i>import path</i>.</li>
 </ul>
->>>>>>> 438ce713
+</div>
+
+<ul>
+	<li>Go 程序员通常将他们的所有 Go 代码保存在单个<b>工作空间</b>内。</li>
+	<li>一个工作空间包含几个通过版本控制软件（例如 Git）管理的<b>源码库</b>。</li>
+	<li>每个源码库包含一个或多个<b>包</b>。</li>
+	<li>每个包由单个目录中的一个或多个 Go 源码文件组成。</li>
+	<li>包目录的路径决定了它的<b>导入路径</b>。</li>
+</ul>
 
 <div class="english">
 <p>
@@ -82,25 +89,24 @@
 </p>
 </div>
 
+<p>
+注意这种方式与其它编程环境的区别，其它环境中每个项目都有一个独立的工作空间，而工作空间和版本控制仓库紧紧地捆绑在一起。
+</p>
+
+<div class="english">
 <h3 id="Workspaces">Workspaces</h3>
-
-<p>
-<<<<<<< HEAD
-<code>go</code> 工具为公共代码仓库中维护的开源代码而设计。
-无论你会不会公布代码，该模型设置工作环境的方法都是相同的。
-</p>
-
-<div class="english">
-<p>
-Go code must be kept inside a <i>workspace</i>.
-=======
->>>>>>> 438ce713
+</div>
+
+<h3 id="工作空间">工作空间</h3>
+
+<div class="english">
+<p>
 A workspace is a directory hierarchy with three directories at its root:
 </p>
 </div>
 
 <p>
-Go代码必须放在<b>工作空间</b>内。它其实就是一个目录，其中包含三个子目录：
+工作空间就是一个目录，其中包含三个子目录：
 </p>
 
 <div class="english">
@@ -170,48 +176,42 @@
 		main.go                # command source
 		main_test.go           # test source
 	stringutil/
-<<<<<<< HEAD
 		reverse.go             # package source
 		reverse_test.go        # test source
+	<a href="https://golang.org/x/image/">golang.org/x/image/</a>
+		.git/                      # Git repository metadata
+	bmp/
+		reader.go              # package source
+		writer.go              # package source
+	... (many more repositories and packages omitted) ...
 </pre>
 </div>
 
 <pre>
 bin/
-	streak                         # 可执行命令
-	todo                           # 可执行命令
+	hello                          # 可执行命令
+	outyet                         # 可执行命令
 pkg/
 	linux_amd64/
-		code.google.com/p/goauth2/
-			oauth.a                # 包对象
-		github.com/nf/todo/
-			task.a                 # 包对象
+		github.com/golang/example/
+			stringutil.a           # 包目标文件
 src/
-	code.google.com/p/goauth2/
-		.hg/                       # mercurial 代码库元数据
-		oauth/
-			oauth.go               # 包源码
-			oauth_test.go          # 测试源码
-	github.com/nf/
-		streak/
-		.git/                      # git 代码库元数据
-			oauth.go               # 命令源码
-			streak.go              # 命令源码
-		todo/
-		.git/                      # git 代码库元数据
-			task/
-				task.go            # 包源码
-			todo.go                # 命令源码
-=======
-	    reverse.go             # package source
-	    reverse_test.go        # test source
-    <a href="https://golang.org/x/image/">golang.org/x/image/</a>
-        .git/                      # Git repository metadata
+	<a href="https://github.com/golang/example/">github.com/golang/example/</a>
+		.git/                      # Git 源码库元数据
+	hello/
+		hello.go               # 命令源码
+	outyet/
+		main.go                # 命令源码
+		main_test.go           # 测试源码
+	stringutil/
+		reverse.go             # 包源码
+		reverse_test.go        # 测试源码
+	<a href="https://golang.org/x/image/">golang.org/x/image/</a>
+		.git/                      # Git 源码库源文件
 	bmp/
-	    reader.go              # package source
-	    writer.go              # package source
-    ... (many more repositories and packages omitted) ...
->>>>>>> 438ce713
+		reader.go              # 包源码
+		writer.go              # 包源码
+	...（以及更多源码和包）...
 </pre>
 
 <div class="english">
@@ -223,7 +223,17 @@
 The <code>image</code> repository contains the <code>bmp</code> package
 and <a href="https://godoc.org/golang.org/x/image">several others</a>.
 </p>
-
+</div>
+
+<p>
+上面三个目录展示了一个工作空间，它包含两个源码库（<code>example</code>
+和 <code>image</code>）。<code>example</code> 库包含两个命令（<code>hello</code>
+和 <code>outyet</code>）和一个库（<code>stringutil</code>）。
+<code>image</code> 库包含 <code>bmp</code> 包和
+<a href="https://godoc.org/golang.org/x/image">几个其它的包</a>。
+</p>
+
+<div class="english">
 <p>
 A typical workspace contains many source repositories containing many
 packages and commands. Most Go programmers keep <i>all</i> their Go source code
@@ -232,9 +242,8 @@
 </div>
 
 <p>
-此工作空间包含三个代码库（<code>goauth2</code>、<code>streak</code> 和
-<code>todo</code>），两个命令（<code>streak</code> 和 <code>todo</code>）
-以及两个库（<code>oauth</code> 和 <code>task</code>）。
+一个典型的工作空间包含几个源码库，库中又包含一些包和命令。大部分 Go
+程序员会将他们的<b>所有</b> Go 源码及其依赖保存在一个工作空间内。
 </p>
 
 <div class="english">
@@ -310,21 +319,30 @@
 <a href="/cmd/go/#hdr-GOPATH_environment_variable"><code>go help gopath</code></a>
 </p>
 
-<<<<<<< HEAD
 <div class="english">
 <h3 id="PackagePaths">Package paths</h3>
 </div>
 
 <h3 id="包路径">包路径</h3>
-=======
+
+<div class="english">
 <h3 id="ImportPaths">Import paths</h3>
-
+</div>
+
+<h3 id="导入路径">导入路径</h3>
+
+<div class="english">
 <p>
 An <i>import path</i> is a string that uniquely identifies a package.
 A package's import path corresponds to its location inside a workspace
 or in a remote repository (explained below).
 </p>
->>>>>>> 438ce713
+</div>
+
+<p>
+<b>导入路径</b>是用来唯一确定一个包的字符串。
+包的导入路径与它在工作空间或远程代码库内的位置一致（稍后解释）。
+</p>
 
 <div class="english">
 <p>
