--- conflicted
+++ resolved
@@ -6,38 +6,38 @@
 <h2>Introduction</h2>
 
 <p>
-    Covered in this tutorial:
+Covered in this tutorial:
 </p>
 <ul>
-    <li>Creating a data structure with load and save methods</li>
-    <li>Using the <code>net/http</code> package to build web applications
-    <li>Using the <code>html/template</code> package to process HTML templates</li>
-    <li>Using the <code>regexp</code> package to validate user input</li>
-    <li>Using closures</li>
+<li>Creating a data structure with load and save methods</li>
+<li>Using the <code>net/http</code> package to build web applications
+<li>Using the <code>html/template</code> package to process HTML templates</li>
+<li>Using the <code>regexp</code> package to validate user input</li>
+<li>Using closures</li>
 </ul>
 
 <p>
-    Assumed knowledge:
+Assumed knowledge:
 </p>
 <ul>
-    <li>Programming experience</li>
-    <li>Understanding of basic web technologies (HTTP, HTML)</li>
-    <li>Some UNIX/DOS command-line knowledge</li>
+<li>Programming experience</li>
+<li>Understanding of basic web technologies (HTTP, HTML)</li>
+<li>Some UNIX/DOS command-line knowledge</li>
 </ul>
 
 <h2>Getting Started</h2>
 
 <p>
-    At present, you need to have a FreeBSD, Linux, OS X, or Windows machine to run Go.
-    We will use <code>$</code> to represent the command prompt.
-</p>
-
-<p>
-    Install Go (see the <a href="/doc/install">Installation Instructions</a>).
-</p>
-
-<p>
-    Make a new directory for this tutorial inside your <code>GOPATH</code> and cd to it:
+At present, you need to have a FreeBSD, Linux, OS X, or Windows machine to run Go.
+We will use <code>$</code> to represent the command prompt.
+</p>
+
+<p>
+Install Go (see the <a href="/doc/install">Installation Instructions</a>).
+</p>
+
+<p>
+Make a new directory for this tutorial inside your <code>GOPATH</code> and cd to it:
 </p>
 
 <pre>
@@ -46,8 +46,8 @@
 </pre>
 
 <p>
-    Create a file named <code>wiki.go</code>, open it in your favorite editor, and
-    add the following lines:
+Create a file named <code>wiki.go</code>, open it in your favorite editor, and
+add the following lines:
 </p>
 
 <pre>
@@ -60,128 +60,120 @@
 </pre>
 
 <p>
-    We import the <code>fmt</code> and <code>ioutil</code> packages from the Go
-    standard library. Later, as we implement additional functionality, we will
-    add more packages to this <code>import</code> declaration.
+We import the <code>fmt</code> and <code>ioutil</code> packages from the Go
+standard library. Later, as we implement additional functionality, we will
+add more packages to this <code>import</code> declaration.
 </p>
 
 <h2>Data Structures</h2>
 
 <p>
-    Let's start by defining the data structures. A wiki consists of a series of
-    interconnected pages, each of which has a title and a body (the page content).
-    Here, we define <code>Page</code> as a struct with two fields representing
-    the title and body.
+Let's start by defining the data structures. A wiki consists of a series of
+interconnected pages, each of which has a title and a body (the page content).
+Here, we define <code>Page</code> as a struct with two fields representing
+the title and body.
 </p>
 
 {{code "doc/articles/wiki/part1.go" `/^type Page/` `/}/`}}
 
 <p>
-    The type <code>[]byte</code> means "a <code>byte</code> slice".
-    (See <a href="/doc/articles/slices_usage_and_internals.html">Slices: usage and
-    internals</a> for more on slices.)
-    The <code>Body</code> element is a <code>[]byte</code> rather than
-    <code>string</code> because that is the type expected by the <code>io</code>
-    libraries we will use, as you'll see below.
-</p>
-
-<p>
-    The <code>Page</code> struct describes how page data will be stored in memory.
-    But what about persistent storage? We can address that by creating a
-    <code>save</code> method on <code>Page</code>:
+The type <code>[]byte</code> means "a <code>byte</code> slice".
+(See <a href="/doc/articles/slices_usage_and_internals.html">Slices: usage and
+internals</a> for more on slices.)
+The <code>Body</code> element is a <code>[]byte</code> rather than
+<code>string</code> because that is the type expected by the <code>io</code>
+libraries we will use, as you'll see below.
+</p>
+
+<p>
+The <code>Page</code> struct describes how page data will be stored in memory.
+But what about persistent storage? We can address that by creating a
+<code>save</code> method on <code>Page</code>:
 </p>
 
 {{code "doc/articles/wiki/part1.go" `/^func.*Page.*save/` `/}/`}}
 
 <p>
-    This method's signature reads: "This is a method named <code>save</code> that
-    takes as its receiver <code>p</code>, a pointer to <code>Page</code> . It takes
-    no parameters, and returns a value of type <code>error</code>."
-</p>
-
-<p>
-    This method will save the <code>Page</code>'s <code>Body</code> to a text
-    file. For simplicity, we will use the <code>Title</code> as the file name.
-</p>
-
-<p>
-    The <code>save</code> method returns an <code>error</code> value because
-    that is the return type of <code>WriteFile</code> (a standard library function
-    that writes a byte slice to a file). The <code>save</code> method returns the
-    error value, to let the application handle it should anything go wrong while
-    writing the file. If all goes well, <code>Page.save()</code> will return
-    <code>nil</code> (the zero-value for pointers, interfaces, and some other
-    types).
-</p>
-
-<p>
-    The octal integer literal <code>0600</code>, passed as the third parameter to
-    <code>WriteFile</code>, indicates that the file should be created with
-    read-write permissions for the current user only. (See the Unix man page
-    <code>open(2)</code> for details.)
-</p>
-
-<p>
-    In addition to saving pages, we will want to load pages, too:
+This method's signature reads: "This is a method named <code>save</code> that
+takes as its receiver <code>p</code>, a pointer to <code>Page</code> . It takes
+no parameters, and returns a value of type <code>error</code>."
+</p>
+
+<p>
+This method will save the <code>Page</code>'s <code>Body</code> to a text
+file. For simplicity, we will use the <code>Title</code> as the file name.
+</p>
+
+<p>
+The <code>save</code> method returns an <code>error</code> value because
+that is the return type of <code>WriteFile</code> (a standard library function
+that writes a byte slice to a file).  The <code>save</code> method returns the
+error value, to let the application handle it should anything go wrong while
+writing the file.  If all goes well, <code>Page.save()</code> will return
+<code>nil</code> (the zero-value for pointers, interfaces, and some other
+types).
+</p>
+
+<p>
+The octal integer literal <code>0600</code>, passed as the third parameter to
+<code>WriteFile</code>, indicates that the file should be created with
+read-write permissions for the current user only. (See the Unix man page
+<code>open(2)</code> for details.)
+</p>
+
+<p>
+In addition to saving pages, we will want to load pages, too:
 </p>
 
 {{code "doc/articles/wiki/part1-noerror.go" `/^func loadPage/` `/^}/`}}
 
 <p>
-<<<<<<< local
-    The function <code>loadPage</code> constructs the file name from
-    the title parameter, reads the file's contents into a new
-    variable <code>body</code>, and returns two values: a pointer to a
-    <code>Page</code> literal constructed with the proper title and body
-    values and <code>nil</code> for the error value.
-=======
 The function <code>loadPage</code> constructs the file name from the title
 parameter, reads the file's contents into a new variable <code>body</code>, and
 returns a pointer to a <code>Page</code> literal constructed with the proper
 title and body values.
->>>>>>> other
-</p>
-
-<p>
-    Functions can return multiple values. The standard library function
-    <code>io.ReadFile</code> returns <code>[]byte</code> and <code>error</code>.
-    In <code>loadPage</code>, error isn't being handled yet; the "blank identifier"
-    represented by the underscore (<code>_</code>) symbol is used to throw away the
-    error return value (in essence, assigning the value to nothing).
-</p>
-
-<p>
-    But what happens if <code>ReadFile</code> encounters an error? For example,
-    the file might not exist. We should not ignore such errors. Let's modify the
-    function to return <code>*Page</code> and <code>error</code>.
+</p>
+
+<p>
+Functions can return multiple values. The standard library function
+<code>io.ReadFile</code> returns <code>[]byte</code> and <code>error</code>.
+In <code>loadPage</code>, error isn't being handled yet; the "blank identifier"
+represented by the underscore (<code>_</code>) symbol is used to throw away the
+error return value (in essence, assigning the value to nothing).
+</p>
+
+<p>
+But what happens if <code>ReadFile</code> encounters an error?  For example,
+the file might not exist. We should not ignore such errors.  Let's modify the
+function to return <code>*Page</code> and <code>error</code>.
 </p>
 
 {{code "doc/articles/wiki/part1.go" `/^func loadPage/` `/^}/`}}
 
 <p>
-    Callers of this function can now check the second parameter; if it is
-    <code>nil</code> then it has successfully loaded a Page. If not, it will be an
-    <code>error</code> that can be handled by the caller (see the
-    <a href="/ref/spec#Errors">language specification</a> for details).
-</p>
-
-<p>
-    At this point we have a simple data structure and the ability to save to and
-    load from a file. Let's write a <code>main</code> function to test what we've
-    written:
+Callers of this function can now check the second parameter; if it is
+<code>nil</code> then it has successfully loaded a Page. If not, it will be an
+<code>error</code> that can be handled by the caller (see the
+<a href="/ref/spec#Errors">language specification</a> for details).
+</p>
+
+<p>
+At this point we have a simple data structure and the ability to save to and
+load from a file. Let's write a <code>main</code> function to test what we've
+written:
 </p>
 
 {{code "doc/articles/wiki/part1.go" `/^func main/` `/^}/`}}
 
 <p>
-    After compiling and executing this code, a file named <code>TestPage.txt</code>
-    would be created, containing the contents of <code>p1</code>. The file would
-    then be read into the struct <code>p2</code>, and its <code>Body</code> element
-    printed to the screen.
-</p>
-
-<p>
-    You can compile and run the program like this:
+After compiling and executing this code, a file named <code>TestPage.txt</code>
+would be created, containing the contents of <code>p1</code>. The file would
+then be read into the struct <code>p2</code>, and its <code>Body</code> element
+printed to the screen.
+</p>
+
+<p>
+You can compile and run the program like this:
 </p>
 
 <pre>
@@ -191,68 +183,68 @@
 </pre>
 
 <p>
-    (If you're using Windows you must type "<code>wiki</code>" without the
-    "<code>./</code>" to run the program.)
-</p>
-
-<p>
-    <a href="part1.go">Click here to view the code we've written so far.</a>
+(If you're using Windows you must type "<code>wiki</code>" without the
+"<code>./</code>" to run the program.)
+</p>
+
+<p>
+<a href="part1.go">Click here to view the code we've written so far.</a>
 </p>
 
 <h2>Introducing the <code>net/http</code> package (an interlude)</h2>
 
 <p>
-    Here's a full working example of a simple web server:
+Here's a full working example of a simple web server:
 </p>
 
 {{code "doc/articles/wiki/http-sample.go"}}
 
 <p>
-    The <code>main</code> function begins with a call to
-    <code>http.HandleFunc</code>, which tells the <code>http</code> package to
-    handle all requests to the web root (<code>"/"</code>) with
-    <code>handler</code>.
-</p>
-
-<p>
-    It then calls <code>http.ListenAndServe</code>, specifying that it should
-    listen on port 8080 on any interface (<code>":8080"</code>). (Don't
-    worry about its second parameter, <code>nil</code>, for now.)
-    This function will block until the program is terminated.
-</p>
-
-<p>
-    The function <code>handler</code> is of the type <code>http.HandlerFunc</code>.
-    It takes an <code>http.ResponseWriter</code> and an <code>http.Request</code> as
-    its arguments.
-</p>
-
-<p>
-    An <code>http.ResponseWriter</code> value assembles the HTTP server's response; by writing
-    to it, we send data to the HTTP client.
-</p>
-
-<p>
-    An <code>http.Request</code> is a data structure that represents the client
-    HTTP request. <code>r.URL.Path</code> is the path component
-    of the request URL. The trailing <code>[1:]</code> means
-    "create a sub-slice of <code>Path</code> from the 1st character to the end."
-    This drops the leading "/" from the path name.
-</p>
-
-<p>
-    If you run this program and access the URL:
+The <code>main</code> function begins with a call to
+<code>http.HandleFunc</code>, which tells the <code>http</code> package to
+handle all requests to the web root (<code>"/"</code>) with
+<code>handler</code>.
+</p>
+
+<p>
+It then calls <code>http.ListenAndServe</code>, specifying that it should
+listen on port 8080 on any interface (<code>":8080"</code>). (Don't
+worry about its second parameter, <code>nil</code>, for now.)
+This function will block until the program is terminated.
+</p>
+
+<p>
+The function <code>handler</code> is of the type <code>http.HandlerFunc</code>.
+It takes an <code>http.ResponseWriter</code> and an <code>http.Request</code> as
+its arguments.
+</p>
+
+<p>
+An <code>http.ResponseWriter</code> value assembles the HTTP server's response; by writing
+to it, we send data to the HTTP client.
+</p>
+
+<p>
+An <code>http.Request</code> is a data structure that represents the client
+HTTP request. <code>r.URL.Path</code> is the path component
+of the request URL. The trailing <code>[1:]</code> means
+"create a sub-slice of <code>Path</code> from the 1st character to the end."
+This drops the leading "/" from the path name.
+</p>
+
+<p>
+If you run this program and access the URL:
 </p>
 <pre>http://localhost:8080/monkeys</pre>
 <p>
-    the program would present a page containing:
+the program would present a page containing:
 </p>
 <pre>Hi there, I love monkeys!</pre>
 
 <h2>Using <code>net/http</code> to serve wiki pages</h2>
 
 <p>
-    To use the <code>net/http</code> package, it must be imported:
+To use the <code>net/http</code> package, it must be imported:
 </p>
 
 <pre>
@@ -264,62 +256,52 @@
 </pre>
 
 <p>
-    Let's create a handler, <code>viewHandler</code> that will allow users to
-    view a wiki page. It will handle URLs prefixed with "/view/".
+Let's create a handler, <code>viewHandler</code> that will allow users to
+view a wiki page. It will handle URLs prefixed with "/view/".
 </p>
 
 {{code "doc/articles/wiki/part2.go" `/^func viewHandler/` `/^}/`}}
 
 <p>
-<<<<<<< HEAD
-    First, this function extracts the page title from <code>r.URL.Path</code>,
-    the path component of the request URL. The global constant
-    <code>lenPath</code> is the length of the leading <code>"/view/"</code>
-    component of the request path.
-    The <code>Path</code> is re-sliced with <code>[lenPath:]</code> to drop the
-    first 6 characters of the string. This is because the path will invariably
-    begin with <code>"/view/"</code>, which is not part of the page's title.
-=======
 First, this function extracts the page title from <code>r.URL.Path</code>,
 the path component of the request URL.
 The <code>Path</code> is re-sliced with <code>[len("/view/"):]</code> to drop
 the leading <code>"/view/"</code> component of the request path.
 This is because the path will invariably begin with <code>"/view/"</code>,
 which is not part of the page's title.
->>>>>>> 9a420b79
-</p>
-
-<p>
-    The function then loads the page data, formats the page with a string of simple
-    HTML, and writes it to <code>w</code>, the <code>http.ResponseWriter</code>.
-</p>
-
-<p>
-    Again, note the use of <code>_</code> to ignore the <code>error</code>
-    return value from <code>loadPage</code>. This is done here for simplicity
-    and generally considered bad practice. We will attend to this later.
-</p>
-
-<p>
-    To use this handler, we rewrite our <code>main</code> function to
-    initialize <code>http</code> using the <code>viewHandler</code> to handle
-    any requests under the path <code>/view/</code>.
+</p>
+
+<p>
+The function then loads the page data, formats the page with a string of simple
+HTML, and writes it to <code>w</code>, the <code>http.ResponseWriter</code>.
+</p>
+
+<p>
+Again, note the use of <code>_</code> to ignore the <code>error</code>
+return value from <code>loadPage</code>. This is done here for simplicity
+and generally considered bad practice. We will attend to this later.
+</p>
+
+<p>
+To use this handler, we rewrite our <code>main</code> function to
+initialize <code>http</code> using the <code>viewHandler</code> to handle
+any requests under the path <code>/view/</code>.
 </p>
 
 {{code "doc/articles/wiki/part2.go" `/^func main/` `/^}/`}}
 
 <p>
-    <a href="part2.go">Click here to view the code we've written so far.</a>
-</p>
-
-<p>
-    Let's create some page data (as <code>test.txt</code>), compile our code, and
-    try serving a wiki page.
-</p>
-
-<p>
-    Open <code>test.txt</code> file in your editor, and save the string "Hello world" (without quotes)
-    in it.
+<a href="part2.go">Click here to view the code we've written so far.</a>
+</p>
+
+<p>
+Let's create some page data (as <code>test.txt</code>), compile our code, and
+try serving a wiki page.
+</p>
+
+<p>
+Open <code>test.txt</code> file in your editor, and save the string "Hello world" (without quotes)
+in it.
 </p>
 
 <pre>
@@ -328,56 +310,56 @@
 </pre>
 
 <p>
-    (If you're using Windows you must type "<code>wiki</code>" without the
-    "<code>./</code>" to run the program.)
-</p>
-
-<p>
-    With this web server running, a visit to <code><a
-        href="http://localhost:8080/view/test">http://localhost:8080/view/test</a></code>
-    should show a page titled "test" containing the words "Hello world".
+(If you're using Windows you must type "<code>wiki</code>" without the
+"<code>./</code>" to run the program.)
+</p>
+
+<p>
+With this web server running, a visit to <code><a
+href="http://localhost:8080/view/test">http://localhost:8080/view/test</a></code>
+should show a page titled "test" containing the words "Hello world".
 </p>
 
 <h2>Editing Pages</h2>
 
 <p>
-    A wiki is not a wiki without the ability to edit pages. Let's create two new
-    handlers: one named <code>editHandler</code> to display an 'edit page' form,
-    and the other named <code>saveHandler</code> to save the data entered via the
-    form.
-</p>
-
-<p>
-    First, we add them to <code>main()</code>:
+A wiki is not a wiki without the ability to edit pages. Let's create two new
+handlers: one named <code>editHandler</code> to display an 'edit page' form,
+and the other named <code>saveHandler</code> to save the data entered via the
+form.
+</p>
+
+<p>
+First, we add them to <code>main()</code>:
 </p>
 
 {{code "doc/articles/wiki/final-noclosure.go" `/^func main/` `/^}/`}}
 
 <p>
-    The function <code>editHandler</code> loads the page
-    (or, if it doesn't exist, create an empty <code>Page</code> struct),
-    and displays an HTML form.
+The function <code>editHandler</code> loads the page
+(or, if it doesn't exist, create an empty <code>Page</code> struct),
+and displays an HTML form.
 </p>
 
 {{code "doc/articles/wiki/notemplate.go" `/^func editHandler/` `/^}/`}}
 
 <p>
-    This function will work fine, but all that hard-coded HTML is ugly.
-    Of course, there is a better way.
+This function will work fine, but all that hard-coded HTML is ugly.
+Of course, there is a better way.
 </p>
 
 <h2>The <code>html/template</code> package</h2>
 
 <p>
-    The <code>html/template</code> package is part of the Go standard library.
-    We can use <code>html/template</code> to keep the HTML in a separate file,
-    allowing us to change the layout of our edit page without modifying the
-    underlying Go code.
-</p>
-
-<p>
-    First, we must add <code>html/template</code> to the list of imports. We
-    also won't be using <code>fmt</code> anymore, so we have to remove that.
+The <code>html/template</code> package is part of the Go standard library.
+We can use <code>html/template</code> to keep the HTML in a separate file,
+allowing us to change the layout of our edit page without modifying the
+underlying Go code.
+</p>
+
+<p>
+First, we must add <code>html/template</code> to the list of imports. We
+also won't be using <code>fmt</code> anymore, so we have to remove that.
 </p>
 
 <pre>
@@ -389,60 +371,60 @@
 </pre>
 
 <p>
-    Let's create a template file containing the HTML form.
-    Open a new file named <code>edit.html</code>, and add the following lines:
+Let's create a template file containing the HTML form.
+Open a new file named <code>edit.html</code>, and add the following lines:
 </p>
 
 {{code "doc/articles/wiki/edit.html"}}
 
 <p>
-    Modify <code>editHandler</code> to use the template, instead of the hard-coded
-    HTML:
+Modify <code>editHandler</code> to use the template, instead of the hard-coded
+HTML:
 </p>
 
 {{code "doc/articles/wiki/final-noerror.go" `/^func editHandler/` `/^}/`}}
 
 <p>
-    The function <code>template.ParseFiles</code> will read the contents of
-    <code>edit.html</code> and return a <code>*template.Template</code>.
-</p>
-
-<p>
-    The method <code>t.Execute</code> executes the template, writing the
-    generated HTML to the <code>http.ResponseWriter</code>.
-    The <code>.Title</code> and <code>.Body</code> dotted identifiers refer to
-    <code>p.Title</code> and <code>p.Body</code>.
-</p>
-
-<p>
-    Template directives are enclosed in double curly braces.
-    The <code>printf "%s" .Body</code> instruction is a function call
-    that outputs <code>.Body</code> as a string instead of a stream of bytes,
-    the same as a call to <code>fmt.Printf</code>.
-    The <code>html/template</code> package helps guarantee that only safe and
-    correct-looking HTML is generated by template actions. For instance, it
-    automatically escapes any greater than sign (<code>&gt;</code>), replacing it
-    with <code>&amp;gt;</code>, to make sure user data does not corrupt the form
-    HTML.
-</p>
-
-<p>
-    Since we're working with templates now, let's create a template for our
-    <code>viewHandler</code> called <code>view.html</code>:
+The function <code>template.ParseFiles</code> will read the contents of
+<code>edit.html</code> and return a <code>*template.Template</code>.
+</p>
+
+<p>
+The method <code>t.Execute</code> executes the template, writing the
+generated HTML to the <code>http.ResponseWriter</code>.
+The <code>.Title</code> and <code>.Body</code> dotted identifiers refer to
+<code>p.Title</code> and <code>p.Body</code>.
+</p>
+
+<p>
+Template directives are enclosed in double curly braces.
+The <code>printf "%s" .Body</code> instruction is a function call
+that outputs <code>.Body</code> as a string instead of a stream of bytes,
+the same as a call to <code>fmt.Printf</code>.
+The <code>html/template</code> package helps guarantee that only safe and
+correct-looking HTML is generated by template actions. For instance, it
+automatically escapes any greater than sign (<code>&gt;</code>), replacing it
+with <code>&amp;gt;</code>, to make sure user data does not corrupt the form
+HTML.
+</p>
+
+<p>
+Since we're working with templates now, let's create a template for our
+<code>viewHandler</code> called <code>view.html</code>:
 </p>
 
 {{code "doc/articles/wiki/view.html"}}
 
 <p>
-    Modify <code>viewHandler</code> accordingly:
+Modify <code>viewHandler</code> accordingly:
 </p>
 
 {{code "doc/articles/wiki/final-noerror.go" `/^func viewHandler/` `/^}/`}}
 
 <p>
-    Notice that we've used almost exactly the same templating code in both
-    handlers. Let's remove this duplication by moving the templating code
-    to its own function:
+Notice that we've used almost exactly the same templating code in both
+handlers. Let's remove this duplication by moving the templating code
+to its own function:
 </p>
 
 {{code "doc/articles/wiki/final-template.go" `/^func renderTemplate/` `/^}/`}}
@@ -455,186 +437,175 @@
 {{code "doc/articles/wiki/final-template.go" `/^func editHandler/` `/^}/`}}
 
 <p>
-    If we comment out the registration of our unimplemented save handler in
-    <code>main</code>, we can once again build and test our program.
-    <a href="part3.go">Click here to view the code we've written so far.</a>
+If we comment out the registration of our unimplemented save handler in
+<code>main</code>, we can once again build and test our program.
+<a href="part3.go">Click here to view the code we've written so far.</a>
 </p>
 
 <h2>Handling non-existent pages</h2>
 
 <p>
-    What if you visit <a href="http://localhost:8080/view/APageThatDoesntExist">
-    <code>/view/APageThatDoesntExist</code></a>? You'll see a page containing
-    HTML. This is because it ignores the error return value from
-    <code>loadPage</code> and continues to try and fill out the template
-    with no data. Instead, if the requested Page doesn't exist, it should
-    redirect the client to the edit Page so the content may be created:
+What if you visit <a href="http://localhost:8080/view/APageThatDoesntExist">
+<code>/view/APageThatDoesntExist</code></a>? You'll see a page containing
+HTML. This is because it ignores the error return value from
+<code>loadPage</code> and continues to try and fill out the template
+with no data. Instead, if the requested Page doesn't exist, it should
+redirect the client to the edit Page so the content may be created:
 </p>
 
 {{code "doc/articles/wiki/part3-errorhandling.go" `/^func viewHandler/` `/^}/`}}
 
 <p>
-    The <code>http.Redirect</code> function adds an HTTP status code of
-    <code>http.StatusFound</code> (302) and a <code>Location</code>
-    header to the HTTP response.
+The <code>http.Redirect</code> function adds an HTTP status code of
+<code>http.StatusFound</code> (302) and a <code>Location</code>
+header to the HTTP response.
 </p>
 
 <h2>Saving Pages</h2>
 
 <p>
-    The function <code>saveHandler</code> will handle the submission of forms
-    located on the edit pages. After uncommenting the related line in
-    <code>main</code>, let's implement the the handler:
+The function <code>saveHandler</code> will handle the submission of forms
+located on the edit pages. After uncommenting the related line in
+<code>main</code>, let's implement the the handler:
 </p>
 
 {{code "doc/articles/wiki/final-template.go" `/^func saveHandler/` `/^}/`}}
 
 <p>
-    The page title (provided in the URL) and the form's only field,
-    <code>Body</code>, are stored in a new <code>Page</code>.
-    The <code>save()</code> method is then called to write the data to a file,
-    and the client is redirected to the <code>/view/</code> page.
-</p>
-
-<p>
-    The value returned by <code>FormValue</code> is of type <code>string</code>.
-    We must convert that value to <code>[]byte</code> before it will fit into
-    the <code>Page</code> struct. We use <code>[]byte(body)</code> to perform
-    the conversion.
+The page title (provided in the URL) and the form's only field,
+<code>Body</code>, are stored in a new <code>Page</code>.
+The <code>save()</code> method is then called to write the data to a file,
+and the client is redirected to the <code>/view/</code> page.
+</p>
+
+<p>
+The value returned by <code>FormValue</code> is of type <code>string</code>.
+We must convert that value to <code>[]byte</code> before it will fit into
+the <code>Page</code> struct. We use <code>[]byte(body)</code> to perform
+the conversion.
 </p>
 
 <h2>Error handling</h2>
 
 <p>
-    There are several places in our program where errors are being ignored. This
-    is bad practice, not least because when an error does occur the program will
-    have unintended behavior. A better solution is to handle the errors and return
-    an error message to the user. That way if something does go wrong, the server
-    will function exactly how we want and the user can be notified.
-</p>
-
-<p>
-    First, let's handle the errors in <code>renderTemplate</code>:
+There are several places in our program where errors are being ignored.  This
+is bad practice, not least because when an error does occur the program will
+have unintended behavior. A better solution is to handle the errors and return
+an error message to the user. That way if something does go wrong, the server
+will function exactly how we want and the user can be notified.
+</p>
+
+<p>
+First, let's handle the errors in <code>renderTemplate</code>:
 </p>
 
 {{code "doc/articles/wiki/final-parsetemplate.go" `/^func renderTemplate/` `/^}/`}}
 
 <p>
-    The <code>http.Error</code> function sends a specified HTTP response code
-    (in this case "Internal Server Error") and error message.
-    Already the decision to put this in a separate function is paying off.
-</p>
-
-<p>
-    Now let's fix up <code>saveHandler</code>:
+The <code>http.Error</code> function sends a specified HTTP response code
+(in this case "Internal Server Error") and error message.
+Already the decision to put this in a separate function is paying off.
+</p>
+
+<p>
+Now let's fix up <code>saveHandler</code>:
 </p>
 
 {{code "doc/articles/wiki/part3-errorhandling.go" `/^func saveHandler/` `/^}/`}}
 
 <p>
-    Any errors that occur during <code>p.save()</code> will be reported
-    to the user.
+Any errors that occur during <code>p.save()</code> will be reported
+to the user.
 </p>
 
 <h2>Template caching</h2>
 
 <p>
-    There is an inefficiency in this code: <code>renderTemplate</code> calls
-    <code>ParseFiles</code> every time a page is rendered.
-    A better approach would be to call <code>ParseFiles</code> once at program
-    initialization, parsing all templates into a single <code>*Template</code>.
-    Then we can use the
-    <a href="/pkg/html/template/#Template.ExecuteTemplate"><code>ExecuteTemplate</code></a>
-    method to render a specific template.
-</p>
-
-<p>
-    First we create a global variable named <code>templates</code>, and initialize
-    it with <code>ParseFiles</code>.
+There is an inefficiency in this code: <code>renderTemplate</code> calls
+<code>ParseFiles</code> every time a page is rendered.
+A better approach would be to call <code>ParseFiles</code> once at program
+initialization, parsing all templates into a single <code>*Template</code>.
+Then we can use the
+<a href="/pkg/html/template/#Template.ExecuteTemplate"><code>ExecuteTemplate</code></a>
+method to render a specific template.
+</p>
+
+<p>
+First we create a global variable named <code>templates</code>, and initialize
+it with <code>ParseFiles</code>.
 </p>
 
 {{code "doc/articles/wiki/final.go" `/var templates/`}}
 
 <p>
-    The function <code>template.Must</code> is a convenience wrapper that panics
-    when passed a non-nil <code>error</code> value, and otherwise returns the
-    <code>*Template</code> unaltered. A panic is appropriate here; if the templates
-    can't be loaded the only sensible thing to do is exit the program.
-</p>
-
-<p>
-    The <code>ParseFiles</code> function takes any number of string arguments that
-    identify our template files, and parses those files into templates that are
-    named after the base file name. If we were to add more templates to our
-    program, we would add their names to the <code>ParseFiles</code> call's
-    arguments.
-</p>
-
-<p>
-    We then modify the <code>renderTemplate</code> function to call the
-    <code>templates.ExecuteTemplate</code> method with the name of the appropriate
-    template:
+The function <code>template.Must</code> is a convenience wrapper that panics
+when passed a non-nil <code>error</code> value, and otherwise returns the
+<code>*Template</code> unaltered. A panic is appropriate here; if the templates
+can't be loaded the only sensible thing to do is exit the program.
+</p>
+
+<p>
+The <code>ParseFiles</code> function takes any number of string arguments that
+identify our template files, and parses those files into templates that are
+named after the base file name. If we were to add more templates to our
+program, we would add their names to the <code>ParseFiles</code> call's
+arguments.
+</p>
+
+<p>
+We then modify the <code>renderTemplate</code> function to call the
+<code>templates.ExecuteTemplate</code> method with the name of the appropriate
+template:
 </p>
 
 {{code "doc/articles/wiki/final.go" `/func renderTemplate/` `/^}/`}}
 
 <p>
-    Note that the template name is the template file name, so we must
-    append <code>".html"</code> to the <code>tmpl</code> argument.
+Note that the template name is the template file name, so we must
+append <code>".html"</code> to the <code>tmpl</code> argument.
 </p>
 
 <h2>Validation</h2>
 
 <p>
-    As you may have observed, this program has a serious security flaw: a user
-    can supply an arbitrary path to be read/written on the server. To mitigate
-    this, we can write a function to validate the title with a regular expression.
-</p>
-
-<p>
-<<<<<<< HEAD
-    First, add <code>"regexp"</code> to the <code>import</code> list.
-    Then we can create a global variable to store our validation regexp:
-=======
+As you may have observed, this program has a serious security flaw: a user
+can supply an arbitrary path to be read/written on the server. To mitigate
+this, we can write a function to validate the title with a regular expression.
+</p>
+
+<p>
 First, add <code>"regexp"</code> to the <code>import</code> list.
 Then we can create a global variable to store our validation 
 expression:
->>>>>>> 9a420b79
 </p>
 
 {{code "doc/articles/wiki/final-noclosure.go" `/^var validPath/`}}
 
 <p>
-    The function <code>regexp.MustCompile</code> will parse and compile the
-    regular expression, and return a <code>regexp.Regexp</code>.
-    <code>MustCompile</code> is distinct from <code>Compile</code> in that it will
-    panic if the expression compilation fails, while <code>Compile</code> returns
-    an <code>error</code> as a second parameter.
-</p>
-
-<p>
-<<<<<<< HEAD
-    Now, let's write a function, <code>getTitle</code>, that extracts the title
-    string from the request URL, and tests it against our
-    <code>TitleValidator</code> expression:
-=======
+The function <code>regexp.MustCompile</code> will parse and compile the
+regular expression, and return a <code>regexp.Regexp</code>.
+<code>MustCompile</code> is distinct from <code>Compile</code> in that it will
+panic if the expression compilation fails, while <code>Compile</code> returns
+an <code>error</code> as a second parameter.
+</p>
+
+<p>
 Now, let's write a function that uses the <code>validPath</code>
 expression to validate path and extract the page title:
->>>>>>> 9a420b79
 </p>
 
 {{code "doc/articles/wiki/final-noclosure.go" `/func getTitle/` `/^}/`}}
 
 <p>
-    If the title is valid, it will be returned along with a <code>nil</code>
-    error value. If the title is invalid, the function will write a
-    "404 Not Found" error to the HTTP connection, and return an error to the
-    handler. To create a new error, we have to import the <code>errors</code>
-    package.
-</p>
-
-<p>
-    Let's put a call to <code>getTitle</code> in each of the handlers:
+If the title is valid, it will be returned along with a <code>nil</code>
+error value. If the title is invalid, the function will write a
+"404 Not Found" error to the HTTP connection, and return an error to the
+handler. To create a new error, we have to import the <code>errors</code>
+package.
+</p>
+
+<p>
+Let's put a call to <code>getTitle</code> in each of the handlers:
 </p>
 
 {{code "doc/articles/wiki/final-noclosure.go" `/^func viewHandler/` `/^}/`}}
@@ -644,26 +615,17 @@
 <h2>Introducing Function Literals and Closures</h2>
 
 <p>
-<<<<<<< HEAD
-    Catching the error condition in each handler introduces a lot of repeated code.
-    What if we could wrap each of the handlers in a function that does this
-    validation and error checking? Go's
-    <a href="/ref/spec#Function_declarations">function
-        literals</a> provide a powerful means of abstracting functionality
-    that can help us here.
-=======
 Catching the error condition in each handler introduces a lot of repeated code.
 What if we could wrap each of the handlers in a function that does this
 validation and error checking? Go's
 <a href="/ref/spec#Function_literals">function
 literals</a> provide a powerful means of abstracting functionality
 that can help us here.
->>>>>>> 9a420b79
-</p>
-
-<p>
-    First, we re-write the function definition of each of the handlers to accept
-    a title string:
+</p>
+
+<p>
+First, we re-write the function definition of each of the handlers to accept
+a title string:
 </p>
 
 <pre>
@@ -673,9 +635,9 @@
 </pre>
 
 <p>
-    Now let's define a wrapper function that <i>takes a function of the above
-    type</i>, and returns a function of type <code>http.HandlerFunc</code>
-    (suitable to be passed to the function <code>http.HandleFunc</code>):
+Now let's define a wrapper function that <i>takes a function of the above
+type</i>, and returns a function of type <code>http.HandlerFunc</code>
+(suitable to be passed to the function <code>http.HandleFunc</code>):
 </p>
 
 <pre>
@@ -688,43 +650,43 @@
 </pre>
 
 <p>
-    The returned function is called a closure because it encloses values defined
-    outside of it. In this case, the variable <code>fn</code> (the single argument
-    to <code>makeHandler</code>) is enclosed by the closure. The variable
-    <code>fn</code> will be one of our save, edit, or view handlers.
-</p>
-
-<p>
-    Now we can take the code from <code>getTitle</code> and use it here
-    (with some minor modifications):
+The returned function is called a closure because it encloses values defined
+outside of it. In this case, the variable <code>fn</code> (the single argument
+to <code>makeHandler</code>) is enclosed by the closure. The variable
+<code>fn</code> will be one of our save, edit, or view handlers.
+</p>
+
+<p>
+Now we can take the code from <code>getTitle</code> and use it here
+(with some minor modifications):
 </p>
 
 {{code "doc/articles/wiki/final.go" `/func makeHandler/` `/^}/`}}
 
 <p>
-    The closure returned by <code>makeHandler</code> is a function that takes
-    an <code>http.ResponseWriter</code> and <code>http.Request</code> (in other
-    words, an <code>http.HandlerFunc</code>).
-    The closure extracts the <code>title</code> from the request path, and
-    validates it with the <code>TitleValidator</code> regexp. If the
-    <code>title</code> is invalid, an error will be written to the
-    <code>ResponseWriter</code> using the <code>http.NotFound</code> function.
-    If the <code>title</code> is valid, the enclosed handler function
-    <code>fn</code> will be called with the <code>ResponseWriter</code>,
-    <code>Request</code>, and <code>title</code> as arguments.
-</p>
-
-<p>
-    Now we can wrap the handler functions with <code>makeHandler</code> in
-    <code>main</code>, before they are registered with the <code>http</code>
-    package:
+The closure returned by <code>makeHandler</code> is a function that takes
+an <code>http.ResponseWriter</code> and <code>http.Request</code> (in other
+words, an <code>http.HandlerFunc</code>).
+The closure extracts the <code>title</code> from the request path, and
+validates it with the <code>TitleValidator</code> regexp. If the
+<code>title</code> is invalid, an error will be written to the
+<code>ResponseWriter</code> using the <code>http.NotFound</code> function.
+If the <code>title</code> is valid, the enclosed handler function
+<code>fn</code> will be called with the <code>ResponseWriter</code>,
+<code>Request</code>, and <code>title</code> as arguments.
+</p>
+
+<p>
+Now we can wrap the handler functions with <code>makeHandler</code> in
+<code>main</code>, before they are registered with the <code>http</code>
+package:
 </p>
 
 {{code "doc/articles/wiki/final.go" `/func main/` `/^}/`}}
 
 <p>
-    Finally we remove the calls to <code>getTitle</code> from the handler functions,
-    making them much simpler:
+Finally we remove the calls to <code>getTitle</code> from the handler functions,
+making them much simpler:
 </p>
 
 {{code "doc/articles/wiki/final.go" `/^func viewHandler/` `/^}/`}}
@@ -734,11 +696,11 @@
 <h2>Try it out!</h2>
 
 <p>
-    <a href="final.go">Click here to view the final code listing.</a>
-</p>
-
-<p>
-    Recompile the code, and run the app:
+<a href="final.go">Click here to view the final code listing.</a>
+</p>
+
+<p>
+Recompile the code, and run the app:
 </p>
 
 <pre>
@@ -747,28 +709,26 @@
 </pre>
 
 <p>
-    Visiting <a href="http://localhost:8080/view/ANewPage">http://localhost:8080/view/ANewPage</a>
-    should present you with the page edit form. You should then be able to
-    enter some text, click 'Save', and be redirected to the newly created page.
+Visiting <a href="http://localhost:8080/view/ANewPage">http://localhost:8080/view/ANewPage</a>
+should present you with the page edit form. You should then be able to
+enter some text, click 'Save', and be redirected to the newly created page.
 </p>
 
 <h2>Other tasks</h2>
 
 <p>
-    Here are some simple tasks you might want to tackle on your own:
+Here are some simple tasks you might want to tackle on your own:
 </p>
 
 <ul>
-    <li>Store templates in <code>tmpl/</code> and page data in <code>data/</code>.
-    <li>Add a handler to make the web root redirect to
-        <code>/view/FrontPage</code>.
-    </li>
-    <li>Spruce up the page templates by making them valid HTML and adding some
-        CSS rules.
-    </li>
-    <li>Implement inter-page linking by converting instances of
-        <code>[PageName]</code> to <br>
-        <code>&lt;a href="/view/PageName"&gt;PageName&lt;/a&gt;</code>.
-        (hint: you could use <code>regexp.ReplaceAllFunc</code> to do this)
-    </li>
+<li>Store templates in <code>tmpl/</code> and page data in <code>data/</code>.
+<li>Add a handler to make the web root redirect to
+	<code>/view/FrontPage</code>.</li>
+<li>Spruce up the page templates by making them valid HTML and adding some
+	CSS rules.</li>
+<li>Implement inter-page linking by converting instances of
+	<code>[PageName]</code> to <br>
+	<code>&lt;a href="/view/PageName"&gt;PageName&lt;/a&gt;</code>.
+	(hint: you could use <code>regexp.ReplaceAllFunc</code> to do this)
+	</li>
 </ul>