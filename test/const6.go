--- conflicted
+++ resolved
@@ -12,23 +12,6 @@
 type mybool1 bool
 
 var (
-<<<<<<< HEAD
-	x, y int     = 1, 2
-	c1   bool    = x < y
-	c2   mybool  = x < y
-	c3   mybool  = c2 == (x < y)
-	c4   mybool  = c2 == (1 < 2)
-	c5   mybool  = 1 < 2
-	c6   mybool1 = x < y
-	c7           = c1 == c2 // ERROR "mismatched types"
-	c8           = c2 == c6 // ERROR "mismatched types"
-	c9           = c1 == c6 // ERROR "mismatched types"
-	_            = c2 && (x < y)
-	_            = c2 && (1 < 2)
-	_            = c1 && c2 // ERROR "mismatched types"
-	_            = c2 && c6 // ERROR "mismatched types"
-	_            = c1 && c6 // ERROR "mismatched types"
-=======
 	x, y int = 1, 2
 	c1 bool = x < y
 	c2 mybool = x < y
@@ -44,5 +27,4 @@
 	_ = c1 && c2 // ERROR "mismatched types|incompatible types"
 	_ = c2 && c6 // ERROR "mismatched types|incompatible types"
 	_ = c1 && c6 // ERROR "mismatched types|incompatible types"
->>>>>>> df3e6ce4
 )