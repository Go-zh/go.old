// errorcheck

// Copyright 2009 The Go Authors. All rights reserved.
// Use of this source code is governed by a BSD-style
// license that can be found in the LICENSE file.

// Test methods derived from embedded interface and *interface values.

package main

import "os"

const Value = 1e12

type Inter interface {
	M() int64
}

type T int64

func (t T) M() int64 { return int64(t) }

var t = T(Value)
var pt = &t
var ti Inter = t
var pti = &ti

type S struct{ Inter }

var s = S{ti}
var ps = &s

type SP struct{ *Inter } // ERROR "interface"

var i Inter
var pi = &i

var ok = true

func check(s string, v int64) {
	if v != Value {
		println(s, v)
		ok = false
	}
}

func main() {
	check("t.M()", t.M())
	check("pt.M()", pt.M())
	check("ti.M()", ti.M())
<<<<<<< HEAD
	check("pti.M()", pti.M()) // ERROR "method"
=======
	check("pti.M()", pti.M()) // ERROR "pointer to interface, not interface"
>>>>>>> c83e6f50
	check("s.M()", s.M())
	check("ps.M()", ps.M())

	i = t
	check("i = t; i.M()", i.M())
<<<<<<< HEAD
	check("i = t; pi.M()", pi.M()) // ERROR "method"

	i = pt
	check("i = pt; i.M()", i.M())
	check("i = pt; pi.M()", pi.M()) // ERROR "method"

	i = s
	check("i = s; i.M()", i.M())
	check("i = s; pi.M()", pi.M()) // ERROR "method"

	i = ps
	check("i = ps; i.M()", i.M())
	check("i = ps; pi.M()", pi.M()) // ERROR "method"
=======
	check("i = t; pi.M()", pi.M()) // ERROR "pointer to interface, not interface"

	i = pt
	check("i = pt; i.M()", i.M())
	check("i = pt; pi.M()", pi.M()) // ERROR "pointer to interface, not interface"

	i = s
	check("i = s; i.M()", i.M())
	check("i = s; pi.M()", pi.M()) // ERROR "pointer to interface, not interface"

	i = ps
	check("i = ps; i.M()", i.M())
	check("i = ps; pi.M()", pi.M()) // ERROR "pointer to interface, not interface"
>>>>>>> c83e6f50

	if !ok {
		println("BUG: interface10")
		os.Exit(1)
	}
}<|MERGE_RESOLUTION|>--- conflicted
+++ resolved
@@ -48,31 +48,12 @@
 	check("t.M()", t.M())
 	check("pt.M()", pt.M())
 	check("ti.M()", ti.M())
-<<<<<<< HEAD
-	check("pti.M()", pti.M()) // ERROR "method"
-=======
 	check("pti.M()", pti.M()) // ERROR "pointer to interface, not interface"
->>>>>>> c83e6f50
 	check("s.M()", s.M())
 	check("ps.M()", ps.M())
 
 	i = t
 	check("i = t; i.M()", i.M())
-<<<<<<< HEAD
-	check("i = t; pi.M()", pi.M()) // ERROR "method"
-
-	i = pt
-	check("i = pt; i.M()", i.M())
-	check("i = pt; pi.M()", pi.M()) // ERROR "method"
-
-	i = s
-	check("i = s; i.M()", i.M())
-	check("i = s; pi.M()", pi.M()) // ERROR "method"
-
-	i = ps
-	check("i = ps; i.M()", i.M())
-	check("i = ps; pi.M()", pi.M()) // ERROR "method"
-=======
 	check("i = t; pi.M()", pi.M()) // ERROR "pointer to interface, not interface"
 
 	i = pt
@@ -86,7 +67,6 @@
 	i = ps
 	check("i = ps; i.M()", i.M())
 	check("i = ps; pi.M()", pi.M()) // ERROR "pointer to interface, not interface"
->>>>>>> c83e6f50
 
 	if !ok {
 		println("BUG: interface10")
