// cmpout

// Copyright 2011 The Go Authors. All rights reserved.
// Use of this source code is governed by a BSD-style
// license that can be found in the LICENSE file.

// Test that println can be the target of a go statement.

package main

import (
	"runtime"
	"time"
)

func main() {
	go println(42, true, false, true, 1.5, "world", (chan int)(nil), []int(nil), (map[string]int)(nil), (func())(nil), byte(255))
<<<<<<< HEAD
	time.Sleep(100 * time.Millisecond)
=======
	for runtime.NumGoroutine() > 1 {
		time.Sleep(10*time.Millisecond)
	}
>>>>>>> c83e6f50
}<|MERGE_RESOLUTION|>--- conflicted
+++ resolved
@@ -15,11 +15,7 @@
 
 func main() {
 	go println(42, true, false, true, 1.5, "world", (chan int)(nil), []int(nil), (map[string]int)(nil), (func())(nil), byte(255))
-<<<<<<< HEAD
-	time.Sleep(100 * time.Millisecond)
-=======
 	for runtime.NumGoroutine() > 1 {
 		time.Sleep(10*time.Millisecond)
 	}
->>>>>>> c83e6f50
 }