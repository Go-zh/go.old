// errorcheck

// Copyright 2013 The Go Authors.  All rights reserved.
// Use of this source code is governed by a BSD-style
// license that can be found in the LICENSE file.

package p

var T interface {
<<<<<<< HEAD
	F1(i int) (i int) // ERROR "duplicate argument i"
	F2(i, i int)      // ERROR "duplicate argument i"
	F3() (i, i int)   // ERROR "duplicate argument i"
}

var T1 func(i, i int)      // ERROR "duplicate argument i"
var T2 func(i int) (i int) // ERROR "duplicate argument i"
var T3 func() (i, i int)   // ERROR "duplicate argument i"
=======
	F1(i int) (i int) // ERROR "duplicate argument i|redefinition|previous"
	F2(i, i int) // ERROR "duplicate argument i|redefinition|previous"
	F3() (i, i int) // ERROR "duplicate argument i|redefinition|previous"
}

var T1 func(i, i int) // ERROR "duplicate argument i|redefinition|previous"
var T2 func(i int) (i int) // ERROR "duplicate argument i|redefinition|previous"
var T3 func() (i, i int) // ERROR "duplicate argument i|redefinition|previous"
>>>>>>> c184940d
<|MERGE_RESOLUTION|>--- conflicted
+++ resolved
@@ -7,16 +7,6 @@
 package p
 
 var T interface {
-<<<<<<< HEAD
-	F1(i int) (i int) // ERROR "duplicate argument i"
-	F2(i, i int)      // ERROR "duplicate argument i"
-	F3() (i, i int)   // ERROR "duplicate argument i"
-}
-
-var T1 func(i, i int)      // ERROR "duplicate argument i"
-var T2 func(i int) (i int) // ERROR "duplicate argument i"
-var T3 func() (i, i int)   // ERROR "duplicate argument i"
-=======
 	F1(i int) (i int) // ERROR "duplicate argument i|redefinition|previous"
 	F2(i, i int) // ERROR "duplicate argument i|redefinition|previous"
 	F3() (i, i int) // ERROR "duplicate argument i|redefinition|previous"
@@ -24,5 +14,4 @@
 
 var T1 func(i, i int) // ERROR "duplicate argument i|redefinition|previous"
 var T2 func(i int) (i int) // ERROR "duplicate argument i|redefinition|previous"
-var T3 func() (i, i int) // ERROR "duplicate argument i|redefinition|previous"
->>>>>>> c184940d
+var T3 func() (i, i int) // ERROR "duplicate argument i|redefinition|previous"