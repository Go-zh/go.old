// Copyright 2009 The Go Authors. All rights reserved.
// Use of this source code is governed by a BSD-style
// license that can be found in the LICENSE file.

package b

var B int

func init() {
<<<<<<< HEAD
	println("b")
=======
	B = 2
>>>>>>> 77fe6bef
}

type V int<|MERGE_RESOLUTION|>--- conflicted
+++ resolved
@@ -7,11 +7,7 @@
 var B int
 
 func init() {
-<<<<<<< HEAD
-	println("b")
-=======
 	B = 2
->>>>>>> 77fe6bef
 }
 
-type V int+type V int;