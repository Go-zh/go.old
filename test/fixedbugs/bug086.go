// errorcheck

// Copyright 2009 The Go Authors. All rights reserved.
// Use of this source code is governed by a BSD-style
// license that can be found in the LICENSE file.

package main

<<<<<<< HEAD
func f() int { // GCCGO_ERROR "control"
=======
func f() int {
>>>>>>> b6a8fa10
	if false {
		return 0
	}
	// we should not be able to return successfully w/o a return statement
} // ERROR "return"

func main() {
	print(f(), "\n")
}

/*
uetli:~/Source/go1/usr/gri/gosrc gri$ 6g bug.go && 6l bug.6 && 6.out
4882
*/<|MERGE_RESOLUTION|>--- conflicted
+++ resolved
@@ -6,11 +6,7 @@
 
 package main
 
-<<<<<<< HEAD
-func f() int { // GCCGO_ERROR "control"
-=======
 func f() int {
->>>>>>> b6a8fa10
 	if false {
 		return 0
 	}
