// errorcheck

// Copyright 2013 The Go Authors.  All rights reserved.
// Use of this source code is governed by a BSD-style
// license that can be found in the LICENSE file.

// Issue 4654.
// Check error for conversion and 'not used' in defer/go.

package p

import "unsafe"

func f() {
<<<<<<< HEAD
	defer int(0)             // ERROR "defer requires function call, not conversion"
	go string([]byte("abc")) // ERROR "go requires function call, not conversion"

=======
	defer int(0) // ERROR "defer requires function call, not conversion|is not used"
	go string([]byte("abc")) // ERROR "go requires function call, not conversion|is not used"
	
>>>>>>> c184940d
	var c complex128
	var f float64
	var t struct{ X int }

	var x []int
<<<<<<< HEAD
	defer append(x, 1)         // ERROR "defer discards result of append"
	defer cap(x)               // ERROR "defer discards result of cap"
	defer complex(1, 2)        // ERROR "defer discards result of complex"
	defer complex(f, 1)        // ERROR "defer discards result of complex"
	defer imag(1i)             // ERROR "defer discards result of imag"
	defer imag(c)              // ERROR "defer discards result of imag"
	defer len(x)               // ERROR "defer discards result of len"
	defer make([]int, 1)       // ERROR "defer discards result of make"
	defer make(chan bool)      // ERROR "defer discards result of make"
	defer make(map[string]int) // ERROR "defer discards result of make"
	defer new(int)             // ERROR "defer discards result of new"
	defer real(1i)             // ERROR "defer discards result of real"
	defer real(c)              // ERROR "defer discards result of real"
	defer append(x, 1)         // ERROR "defer discards result of append"
	defer append(x, 1)         // ERROR "defer discards result of append"
	defer unsafe.Alignof(t.X)  // ERROR "defer discards result of unsafe.Alignof"
	defer unsafe.Offsetof(t.X) // ERROR "defer discards result of unsafe.Offsetof"
	defer unsafe.Sizeof(t)     // ERROR "defer discards result of unsafe.Sizeof"

=======
	defer append(x, 1) // ERROR "defer discards result of append|is not used"
	defer cap(x) // ERROR "defer discards result of cap|is not used"
	defer complex(1, 2) // ERROR "defer discards result of complex|is not used"
	defer complex(f, 1) // ERROR "defer discards result of complex|is not used"
	defer imag(1i) // ERROR "defer discards result of imag|is not used"
	defer imag(c) // ERROR "defer discards result of imag|is not used"
	defer len(x) // ERROR "defer discards result of len|is not used"
	defer make([]int, 1) // ERROR "defer discards result of make|is not used"
	defer make(chan bool) // ERROR "defer discards result of make|is not used"
	defer make(map[string]int) // ERROR "defer discards result of make|is not used"
	defer new(int) // ERROR "defer discards result of new|is not used"
	defer real(1i) // ERROR "defer discards result of real|is not used"
	defer real(c) // ERROR "defer discards result of real|is not used"
	defer append(x, 1) // ERROR "defer discards result of append|is not used"
	defer append(x, 1) // ERROR "defer discards result of append|is not used"
	defer unsafe.Alignof(t.X) // ERROR "defer discards result of unsafe.Alignof|is not used"
	defer unsafe.Offsetof(t.X) // ERROR "defer discards result of unsafe.Offsetof|is not used"
	defer unsafe.Sizeof(t) // ERROR "defer discards result of unsafe.Sizeof|is not used"
	
>>>>>>> c184940d
	defer copy(x, x) // ok
	m := make(map[int]int)
	defer delete(m, 1) // ok
	defer panic(1)     // ok
	defer print(1)     // ok
	defer println(1)   // ok
	defer recover()    // ok

<<<<<<< HEAD
	int(0)                // ERROR "int\(0\) evaluated but not used"
	string([]byte("abc")) // ERROR "string\(.*\) evaluated but not used"
=======
	int(0) // ERROR "int\(0\) evaluated but not used|is not used"
	string([]byte("abc")) // ERROR "string\(.*\) evaluated but not used|is not used"
>>>>>>> c184940d

	append(x, 1)         // ERROR "not used"
	cap(x)               // ERROR "not used"
	complex(1, 2)        // ERROR "not used"
	complex(f, 1)        // ERROR "not used"
	imag(1i)             // ERROR "not used"
	imag(c)              // ERROR "not used"
	len(x)               // ERROR "not used"
	make([]int, 1)       // ERROR "not used"
	make(chan bool)      // ERROR "not used"
	make(map[string]int) // ERROR "not used"
	new(int)             // ERROR "not used"
	real(1i)             // ERROR "not used"
	real(c)              // ERROR "not used"
	append(x, 1)         // ERROR "not used"
	append(x, 1)         // ERROR "not used"
	unsafe.Alignof(t.X)  // ERROR "not used"
	unsafe.Offsetof(t.X) // ERROR "not used"
	unsafe.Sizeof(t)     // ERROR "not used"
}<|MERGE_RESOLUTION|>--- conflicted
+++ resolved
@@ -12,41 +12,14 @@
 import "unsafe"
 
 func f() {
-<<<<<<< HEAD
-	defer int(0)             // ERROR "defer requires function call, not conversion"
-	go string([]byte("abc")) // ERROR "go requires function call, not conversion"
-
-=======
 	defer int(0) // ERROR "defer requires function call, not conversion|is not used"
 	go string([]byte("abc")) // ERROR "go requires function call, not conversion|is not used"
 	
->>>>>>> c184940d
 	var c complex128
 	var f float64
-	var t struct{ X int }
+	var t struct {X int}
 
 	var x []int
-<<<<<<< HEAD
-	defer append(x, 1)         // ERROR "defer discards result of append"
-	defer cap(x)               // ERROR "defer discards result of cap"
-	defer complex(1, 2)        // ERROR "defer discards result of complex"
-	defer complex(f, 1)        // ERROR "defer discards result of complex"
-	defer imag(1i)             // ERROR "defer discards result of imag"
-	defer imag(c)              // ERROR "defer discards result of imag"
-	defer len(x)               // ERROR "defer discards result of len"
-	defer make([]int, 1)       // ERROR "defer discards result of make"
-	defer make(chan bool)      // ERROR "defer discards result of make"
-	defer make(map[string]int) // ERROR "defer discards result of make"
-	defer new(int)             // ERROR "defer discards result of new"
-	defer real(1i)             // ERROR "defer discards result of real"
-	defer real(c)              // ERROR "defer discards result of real"
-	defer append(x, 1)         // ERROR "defer discards result of append"
-	defer append(x, 1)         // ERROR "defer discards result of append"
-	defer unsafe.Alignof(t.X)  // ERROR "defer discards result of unsafe.Alignof"
-	defer unsafe.Offsetof(t.X) // ERROR "defer discards result of unsafe.Offsetof"
-	defer unsafe.Sizeof(t)     // ERROR "defer discards result of unsafe.Sizeof"
-
-=======
 	defer append(x, 1) // ERROR "defer discards result of append|is not used"
 	defer cap(x) // ERROR "defer discards result of cap|is not used"
 	defer complex(1, 2) // ERROR "defer discards result of complex|is not used"
@@ -66,39 +39,33 @@
 	defer unsafe.Offsetof(t.X) // ERROR "defer discards result of unsafe.Offsetof|is not used"
 	defer unsafe.Sizeof(t) // ERROR "defer discards result of unsafe.Sizeof|is not used"
 	
->>>>>>> c184940d
 	defer copy(x, x) // ok
 	m := make(map[int]int)
 	defer delete(m, 1) // ok
-	defer panic(1)     // ok
-	defer print(1)     // ok
-	defer println(1)   // ok
-	defer recover()    // ok
+	defer panic(1) // ok
+	defer print(1) // ok
+	defer println(1) // ok
+	defer recover() // ok
 
-<<<<<<< HEAD
-	int(0)                // ERROR "int\(0\) evaluated but not used"
-	string([]byte("abc")) // ERROR "string\(.*\) evaluated but not used"
-=======
 	int(0) // ERROR "int\(0\) evaluated but not used|is not used"
 	string([]byte("abc")) // ERROR "string\(.*\) evaluated but not used|is not used"
->>>>>>> c184940d
 
-	append(x, 1)         // ERROR "not used"
-	cap(x)               // ERROR "not used"
-	complex(1, 2)        // ERROR "not used"
-	complex(f, 1)        // ERROR "not used"
-	imag(1i)             // ERROR "not used"
-	imag(c)              // ERROR "not used"
-	len(x)               // ERROR "not used"
-	make([]int, 1)       // ERROR "not used"
-	make(chan bool)      // ERROR "not used"
+	append(x, 1) // ERROR "not used"
+	cap(x) // ERROR "not used"
+	complex(1, 2) // ERROR "not used"
+	complex(f, 1) // ERROR "not used"
+	imag(1i) // ERROR "not used"
+	imag(c) // ERROR "not used"
+	len(x) // ERROR "not used"
+	make([]int, 1) // ERROR "not used"
+	make(chan bool) // ERROR "not used"
 	make(map[string]int) // ERROR "not used"
-	new(int)             // ERROR "not used"
-	real(1i)             // ERROR "not used"
-	real(c)              // ERROR "not used"
-	append(x, 1)         // ERROR "not used"
-	append(x, 1)         // ERROR "not used"
-	unsafe.Alignof(t.X)  // ERROR "not used"
+	new(int) // ERROR "not used"
+	real(1i) // ERROR "not used"
+	real(c) // ERROR "not used"
+	append(x, 1) // ERROR "not used"
+	append(x, 1) // ERROR "not used"
+	unsafe.Alignof(t.X) // ERROR "not used"
 	unsafe.Offsetof(t.X) // ERROR "not used"
-	unsafe.Sizeof(t)     // ERROR "not used"
+	unsafe.Sizeof(t) // ERROR "not used"
 }